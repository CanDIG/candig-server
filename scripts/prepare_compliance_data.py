--- conflicted
+++ resolved
@@ -261,7 +261,6 @@
         self.repo.insertFeatureSet(gencode)
 
         # Continuous data
-<<<<<<< HEAD
         continuousFile = ("wgEncodeCaltechRnaSeqNhekR1x75dTh1014Ilna"
                           "MinusSignalRep1.bigWig")
         continuousFileSrc = os.path.join(
@@ -273,19 +272,6 @@
         signalData.populateFromFile(os.path.abspath(continuousFileDest))
         signalData.setReferenceSet(referenceSet)
         self.repo.insertContinuousSet(signalData)
-=======
-#        continuousFile = ("wgEncodeCaltechRnaSeqNhekR1x75dTh1014Ilna"
-#                          "MinusSignalRep1.bigWig")
-#        continuousFileSrc = os.path.join(
-#                            self.inputDirectory, continuousFile)
-#        continuousFileDest = os.path.join(
-#                            self.outputDirectory, continuousFile)
-#        shutil.copy(continuousFileSrc, continuousFileDest)
-#        signalData = continuous.FileContinuousSet(dataset, "signalData")
-#        signalData.populateFromFile(os.path.abspath(continuousFileDest))
-#        signalData.setReferenceSet(referenceSet)
-#        self.repo.insertContinuousSet(signalData)
->>>>>>> 6e2f226d
 
         # add g2p featureSet
         g2pPath = os.path.join(self.inputDirectory, "cgd")
