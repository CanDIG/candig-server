--- conflicted
+++ resolved
@@ -742,8 +742,6 @@
         indexes = (
             (('datasetid', 'name'), True),
         )
-<<<<<<< HEAD
-=======
 
 class Extraction(BaseModel):
     # Common fields
@@ -960,11 +958,6 @@
         indexes = (
             (('datasetid', 'name'), True),
         )
-### ======================================================================= ###
-### METADATA END
-### ======================================================================= ###
->>>>>>> 50340b7c
-
 
 class Individual(BaseModel):
     created = pw.TextField()
