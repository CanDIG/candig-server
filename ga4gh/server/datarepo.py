--- conflicted
+++ resolved
@@ -644,11 +644,7 @@
             numPhenotypeAssociations=2,
             numPhenotypeAssociationSets=1,
             numAlignments=2, numRnaQuantSets=2, numExpressionLevels=2,
-<<<<<<< HEAD
             numPeers=1):
-=======
-            numPeers=200):
->>>>>>> 6e2f226d
         super(SimulatedDataRepository, self).__init__()
         for i in xrange(numPeers):
             peer = peers.Peer("http://test{}.org".format(i))
@@ -1499,7 +1495,6 @@
         #    raise exceptions.RepoManagerException(e)
 
     def _readContinuousSetTable(self):
-<<<<<<< HEAD
         for continuousSetRecord in models.ContinuousSet.select():
             dataset = self.getDataset(continuousSetRecord.datasetid.id)
             continuousSet = continuous.FileContinuousSet(
@@ -1510,19 +1505,6 @@
             continuousSet.populateFromRow(continuousSetRecord)
             assert continuousSet.getId() == continuousSetRecord.id
             dataset.addContinuousSet(continuousSet)
-=======
-        pass
-        # for continuousSetRecord in models.ContinuousSet.select():
-        #    dataset = self.getDataset(continuousSetRecord.datasetid.id)
-        #    continuousSet = continuous.FileContinuousSet(
-        #            dataset, continuousSetRecord.name)
-        #    continuousSet.setReferenceSet(
-        #        self.getReferenceSet(
-        #            continuousSetRecord.referencesetid.id))
-        #    continuousSet.populateFromRow(continuousSetRecord)
-        #    assert continuousSet.getId() == continuousSetRecord.id
-        #    dataset.addContinuousSet(continuousSet)
->>>>>>> 6e2f226d
 
     def _createBiosampleTable(self):
         self.database.create_table(models.Biosample)
@@ -2490,7 +2472,6 @@
         self._createAnalysisTable()
         self._createIndividualTable()
         self._createPhenotypeAssociationSetTable()
-<<<<<<< HEAD
         self._createRnaQuantificationSetTable()
         self._createPatientTable()
         self._createEnrollmentTable()
@@ -2501,9 +2482,6 @@
         self._createOutcomeTable()
         self._createComplicationTable()
         self._createTumourboardTable()
-=======
-        # self._createRnaQuantificationSetTable()
->>>>>>> 6e2f226d
 
     def exists(self):
         """
@@ -2546,7 +2524,6 @@
         self._readBiosampleTable()
         self._readIndividualTable()
         self._readPhenotypeAssociationSetTable()
-<<<<<<< HEAD
         self._readRnaQuantificationSetTable()
         self._readPatientTable()
         self._readEnrollmentTable()
@@ -2556,7 +2533,4 @@
         self._readTreatmentTable()
         self._readOutcomeTable()
         self._readComplicationTable()
-        self._readTumourboardTable()
-=======
-        # self._readRnaQuantificationSetTable()
->>>>>>> 6e2f226d
+        self._readTumourboardTable()