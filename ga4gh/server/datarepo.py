"""
The backing data store for the GA4GH server
"""
from __future__ import division
from __future__ import print_function
from __future__ import unicode_literals

import json
import os
import datetime

import ga4gh.server.datamodel as datamodel
import ga4gh.server.datamodel.datasets as datasets
import ga4gh.server.datamodel.ontologies as ontologies
import ga4gh.server.datamodel.reads as reads
import ga4gh.server.datamodel.references as references
import ga4gh.server.datamodel.variants as variants
import ga4gh.server.datamodel.sequence_annotations as sequence_annotations
import ga4gh.server.datamodel.continuous as continuous
import ga4gh.server.datamodel.bio_metadata as biodata
import ga4gh.server.datamodel.genotype_phenotype as genotype_phenotype
import ga4gh.server.datamodel.genotype_phenotype_featureset as g2pFeatureset
import ga4gh.server.datamodel.rna_quantification as rna_quantification
import ga4gh.server.datamodel.peers as peers
import ga4gh.server.exceptions as exceptions
import ga4gh.server.repo.models as models
import ga4gh.server.datamodel.clinical_metadata as clinical_metadata
<<<<<<< HEAD
=======
import ga4gh.server.datamodel.pipeline_metadata as pipeline_metadata
### ======================================================================= ###
### METADATA END
### ======================================================================= ###
>>>>>>> 50340b7c
import ga4gh.schemas.protocol as protocol

MODE_READ = 'r'
MODE_WRITE = 'w'


class AbstractDataRepository(object):
    """
    An abstract GA4GH data repository
    """
    def __init__(self):
        self._datasetIdMap = {}
        self._datasetNameMap = {}
        self._datasetIds = []
        self._referenceSetIdMap = {}
        self._referenceSetNameMap = {}
        self._referenceSetIds = []
        self._ontologyNameMap = {}
        self._ontologyIdMap = {}
        self._ontologyIds = []
        self._peers = []
        # these should eventually be "in" datasets, if not biosamples
        # but will have to change the schema first
        self._experimentIds = []
        self._experimentNameMap = {}
        self._experimentIdMap = {}
        self._analysisIds = []
        self._analysisNameMap = {}
        self._analysisIdMap = {}

    def addDataset(self, dataset):
        """
        Adds the specified dataset to this data repository.
        """
        id_ = dataset.getId()
        self._datasetIdMap[id_] = dataset
        self._datasetNameMap[dataset.getLocalId()] = dataset
        self._datasetIds.append(id_)

    def addExperiment(self, experiment):
        """
        Adds the specified experiment to this data repository.
        """
        id_ = experiment.getId()
        self._experimentIdMap[id_] = experiment
        self._experimentNameMap[experiment.getLocalId()] = experiment
        self._experimentIds.append(id_)

    def addAnalysis(self, analysis):
        """
        Adds the specified analysis to this data repository.
        """
        id_ = analysis.getId()
        self._analysisIdMap[id_] = analysis
        self._analysisNameMap[analysis.getLocalId()] = analysis
        self._analysisIds.append(id_)

    def addReferenceSet(self, referenceSet):
        """
        Adds the specified reference set to this data repository.
        """
        id_ = referenceSet.getId()
        self._referenceSetIdMap[id_] = referenceSet
        self._referenceSetNameMap[referenceSet.getLocalId()] = referenceSet
        self._referenceSetIds.append(id_)

    def addOntology(self, ontology):
        """
        Add an ontology map to this data repository.
        """
        self._ontologyNameMap[ontology.getName()] = ontology
        self._ontologyIdMap[ontology.getId()] = ontology
        self._ontologyIds.append(ontology.getId())

    def getDatasets(self):
        """
        Returns a list of datasets in this data repository
        """
        return [self._datasetIdMap[id_] for id_ in self._datasetIds]

    def getExperiments(self):
        """
        Returns a list of datasets in this data repository
        """
        return [self._experimentIdMap[id_] for id_ in self._experimentIds]

    def getAnalyses(self):
        """
        Returns a list of datasets in this data repository
        """
        return [self._analysisIdMap[id_] for id_ in self._analysisIds]

    def insertPeer(self, peer):
        """
        Adds a peer to the list of peers in the repository. Used only in
        testing.
        """
        self._peers.append(peer)

    def getPeer(self, url):
        """
        Select the first peer in the datarepo with the given url simulating
        the behavior of selecting by URL. This is only used during testing.
        """
        peers = filter(lambda x: x.getUrl() == url, self.getPeers())
        if len(peers) == 0:
            raise exceptions.PeerNotFoundException(url)
        return peers[0]

    def getPeers(self, offset=0, limit=100):
        """
        Returns the list of peers with an optional offset and limit
        simulating the SQL registry for testing.
        """
        return self._peers[offset:offset + limit]

    def insertAnnouncement(self, announcement):
        """
        A placeholder function to simulate receiving an announcement used
        in testing. It will throw an exception if the URL is invalid.
        """
        peers.Peer(announcement.get('url'))

    def getNumDatasets(self):
        """
        Returns the number of datasets in this data repository.
        """
        return len(self._datasetIds)

    def getDataset(self, id_):
        """
        Returns a dataset with the specified ID, or raises a
        DatasetNotFoundException if it does not exist.
        """
        if id_ not in self._datasetIdMap:
            raise exceptions.DatasetNotFoundException(id_)
        return self._datasetIdMap[id_]

    def getDatasetByIndex(self, index):
        """
        Returns the dataset at the specified index.
        """
        return self._datasetIdMap[self._datasetIds[index]]

    def getAuthzDatasetByIndex(self, index, access_map):
        """
        Returns the dataset at the specified index if authorized to do so
        """
        dataset = self._datasetIdMap[self._datasetIds[index]]
        dataset_name = dataset.getLocalId()

        return dataset if dataset_name in access_map else None

    def getDatasetByName(self, name):
        """
        Returns the dataset with the specified name.
        """
        if name not in self._datasetNameMap:
            raise exceptions.DatasetNameNotFoundException(name)
        return self._datasetNameMap[name]

    def getExperiment(self, id_):
        """
        Returns a experiment with the specified ID, or raises a
        ExperimentNotFoundException if it does not exist.
        """
        if id_ not in self._experimentIdMap:
            raise exceptions.ExperimentNotFoundException(id_)
        return self._experimentIdMap[id_]

    def getNumExperiments(self):
        """
        Returns the number of experiments in this data repository.
        """
        return len(self._experimentIds)

    def getExperimentByIndex(self, index):
        """
        Returns the experiment at the specified index.
        """
        return self._experimentIdMap[self._experimentIds[index]]

    def getExperimentByName(self, name):
        """
        Returns the experiment with the specified name.
        """
        if name not in self._experimentNameMap:
            raise exceptions.ExperimentNameNotFoundException(name)
        return self._experimentNameMap[name]

    def getAnalysis(self, id_):
        """
        Returns a analysis with the specified ID, or raises a
        AnalysisNotFoundException if it does not exist.
        """
        if id_ not in self._analysisIdMap:
            raise exceptions.AnalysisNotFoundException(id_)
        return self._analysisIdMap[id_]

    def getNumAnalyses(self):
        """
        Returns the number of analyses in this data repository.
        """
        return len(self._analysisIds)

    def getAnalysisByIndex(self, index):
        """
        Returns the analysis at the specified index.
        """
        return self._analysisIdMap[self._analysisIds[index]]

    def getAnalysisByName(self, name):
        """
        Returns the analysis with the specified name.
        """
        if name not in self._analysisNameMap:
            raise exceptions.AnalysisNameNotFoundException(name)
        return self._analysisNameMap[name]

    def getReferenceSets(self):
        """
        Returns the list of ReferenceSets in this data repository
        """
        return [self._referenceSetIdMap[id_] for id_ in self._referenceSetIds]

    def getNumReferenceSets(self):
        """
        Returns the number of reference sets in this data repository.
        """
        return len(self._referenceSetIds)

    def getOntology(self, id_):
        """
        Returns the ontology with the specified ID.
        """
        if id_ not in self._ontologyIdMap:
            raise exceptions.OntologyNotFoundException(id_)
        return self._ontologyIdMap[id_]

    def getOntologyByName(self, name):
        """
        Returns an ontology by name
        """
        if name not in self._ontologyNameMap:
            raise exceptions.OntologyNameNotFoundException(name)
        return self._ontologyNameMap[name]

    def getOntologys(self):
        """
        Returns all ontologys in the repo
        """
        return [self._ontologyIdMap[id_] for id_ in self._ontologyIds]

    def getReferenceSet(self, id_):
        """
        Retuns the ReferenceSet with the specified ID, or raises a
        ReferenceSetNotFoundException if it does not exist.
        """
        if id_ not in self._referenceSetIdMap:
            raise exceptions.ReferenceSetNotFoundException(id_)
        return self._referenceSetIdMap[id_]

    def getReferenceSetByIndex(self, index):
        """
        Returns the reference set at the specified index.
        """
        return self._referenceSetIdMap[self._referenceSetIds[index]]

    def getReferenceSetByName(self, name):
        """
        Returns the reference set with the specified name.
        """
        if name not in self._referenceSetNameMap:
            raise exceptions.ReferenceSetNameNotFoundException(name)
        return self._referenceSetNameMap[name]

    def getReadGroupSet(self, id_):
        """
        Returns the readgroup set with the specified ID.
        """
        compoundId = datamodel.ReadGroupSetCompoundId.parse(id_)
        dataset = self.getDataset(compoundId.dataset_id)
        return dataset.getReadGroupSet(id_)

    def getVariantSet(self, id_):
        """
        Returns the readgroup set with the specified ID.
        """
        compoundId = datamodel.VariantSetCompoundId.parse(id_)
        dataset = self.getDataset(compoundId.dataset_id)
        return dataset.getVariantSet(id_)

    def printSummary(self):
        """
        Prints a summary of this data repository to stdout.
        """
        print("Ontologies:")
        for ontology in self.getOntologys():
            print(
                "",
                ontology.getOntologyPrefix(),
                ontology.getName(),
                ontology.getDataUrl(),
                sep="\t")
        print("ReferenceSets:")
        for referenceSet in self.getReferenceSets():
            print(
                "", referenceSet.getLocalId(), referenceSet.getId(),
                referenceSet.getDescription(), referenceSet.getDataUrl(),
                sep="\t")
            for reference in referenceSet.getReferences():
                print(
                    "\t", reference.getLocalId(), reference.getId(),
                    sep="\t")
        print("Datasets:")
        for dataset in self.getDatasets():
            print(
                "", dataset.getLocalId(), dataset.getId(),
                dataset.getDescription(), sep="\t")
            print("\tReadGroupSets:")
            for readGroupSet in dataset.getReadGroupSets():
                print(
                    "\t", readGroupSet.getLocalId(),
                    readGroupSet.getReferenceSet().getLocalId(),
                    readGroupSet.getId(),
                    readGroupSet.getDataUrl(), sep="\t")
                for readGroup in readGroupSet.getReadGroups():
                    print(
                        "\t\t", readGroup.getId(), readGroup.getLocalId(),
                        sep="\t")
            print("\tVariantSets:")
            for variantSet in dataset.getVariantSets():
                print(
                    "\t", variantSet.getLocalId(),
                    variantSet.getReferenceSet().getLocalId(),
                    variantSet.getId(),
                    sep="\t")
                if variantSet.getNumVariantAnnotationSets() > 0:
                    print("\t\tVariantAnnotationSets:")
                    for vas in variantSet.getVariantAnnotationSets():
                        print(
                            "\t\t", vas.getLocalId(),
                            vas.getAnnotationType(),
                            vas.getOntology().getName(), sep="\t")
            print("\tFeatureSets:")
            for featureSet in dataset.getFeatureSets():
                print(
                    "\t", featureSet.getLocalId(),
                    featureSet.getReferenceSet().getLocalId(),
                    featureSet.getOntology().getName(),
                    featureSet.getId(),
                    sep="\t")
            print("\tContinuousSets:")
            for continuousSet in dataset.getContinuousSets():
                print(
                    "\t", continuousSet.getLocalId(),
                    continuousSet.getReferenceSet().getLocalId(),
                    continuousSet.getId(),
                    sep="\t")
            print("\tPhenotypeAssociationSets:")
            for phenotypeAssociationSet in \
                    dataset.getPhenotypeAssociationSets():
                print(
                    "\t", phenotypeAssociationSet.getLocalId(),
                    phenotypeAssociationSet.getParentContainer().getId(),
                    sep="\t")
                # TODO -  please improve this listing
            print("\tRnaQuantificationSets:")
            for rna_quantification_set in dataset.getRnaQuantificationSets():
                print(
                    "\t", rna_quantification_set.getLocalId(),
                    rna_quantification_set.getId(), sep="\t")
                for quant in rna_quantification_set.getRnaQuantifications():
                        print(
                            "\t\t", quant.getLocalId(),
                            quant._description,
                            ",".join(quant._readGroupIds),
                            ",".join(quant._featureSetIds), sep="\t")
        print("Experiments:")
        for experiment in self.getExperiments():
            print(
                "", experiment.getLocalId(), experiment.getId(),
                experiment.getName(), experiment.getDescription(), sep="\t")

        print("Analyses:")
        for analysis in self.getAnalyses():
            print(
                "", analysis.getLocalId(), analysis.getId(),
                analysis.getName(), analysis.getDescription(), sep="\t")

    def allReferences(self):
        """
        Return an iterator over all references in the data repo
        """
        for referenceSet in self.getReferenceSets():
            for reference in referenceSet.getReferences():
                yield reference

    def allBiosamples(self):
        """
        Return an iterator over all biosamples in the data repo
        """
        for dataset in self.getDatasets():
            for biosample in dataset.getBiosamples():
                yield biosample

    def allIndividuals(self):
        """
        Return an iterator over all individuals in the data repo
        """
        for dataset in self.getDatasets():
            for individual in dataset.getIndividuals():
                yield individual

    def allPatient(self):
        """
        Return an iterator over all Patient in the data repo
        """
        for dataset in self.getDatasets():
            for patient in dataset.getPatient():
                yield patient

    def allEnrollment(self):
        """
        Return an iterator over all Enrollment in the data repo
        """
        for dataset in self.getDatasets():
            for enrollment in dataset.getEnrollment():
                yield enrollment

    def allConsent(self):
        """
        Return an iterator over all Consent in the data repo
        """
        for dataset in self.getDatasets():
            for consent in dataset.getConsent():
                yield consent

    def allDiagnosis(self):
        """
        Return an iterator over all Diagnosis in the data repo
        """
        for dataset in self.getDatasets():
            for diagnosis in dataset.getDiagnosis():
                yield diagnosis

    def allSample(self):
        """
        Return an iterator over all Sample in the data repo
        """
        for dataset in self.getDatasets():
            for sample in dataset.getSample():
                yield sample

    def allTreatment(self):
        """
        Return an iterator over all Treatment in the data repo
        """
        for dataset in self.getDatasets():
            for treatment in dataset.getTreatment():
                yield treatment

    def allOutcome(self):
        """
        Return an iterator over all Outcome in the data repo
        """
        for dataset in self.getDatasets():
            for outcome in dataset.getOutcome():
                yield outcome

    def allComplication(self):
        """
        Return an iterator over all Complication in the data repo
        """
        for dataset in self.getDatasets():
            for complication in dataset.getComplication():
                yield complication

    def allTumourboard(self):
        """
        Return an iterator over all Tumourboard in the data repo
        """
        for dataset in self.getDatasets():
            for tumourboard in dataset.getTumourboard():
                yield tumourboard

    def allReadGroupSets(self):
        """
        Return an iterator over all read group sets in the data repo
        """
        for dataset in self.getDatasets():
            for readGroupSet in dataset.getReadGroupSets():
                yield readGroupSet

    def allReadGroups(self):
        """
        Return an iterator over all read groups in the data repo
        """
        for dataset in self.getDatasets():
            for readGroupSet in dataset.getReadGroupSets():
                for readGroup in readGroupSet.getReadGroups():
                    yield readGroup

    def allVariantSets(self):
        """
        Return an iterator over all read variant sets in the data repo
        """
        for dataset in self.getDatasets():
            for variantSet in dataset.getVariantSets():
                yield variantSet

    def allFeatureSets(self):
        """
        Return an iterator over all feature sets in the data repo
        """
        for dataset in self.getDatasets():
            for featureSet in dataset.getFeatureSets():
                yield featureSet

    def allFeatures(self):
        """
        Return an iterator over all features in the data repo
        """
        for dataset in self.getDatasets():
            for featureSet in dataset.getFeatureSets():
                for feature in featureSet.getFeatures():
                    yield feature

    def allContinuousSets(self):
        """
        Return an iterator over all continuous sets in the data repo
        """
        for dataset in self.getDatasets():
            for continuousSet in dataset.getContinuousSets():
                yield continuousSet

    def allCallSets(self):
        """
        Return an iterator over all call sets in the data repo
        """
        for dataset in self.getDatasets():
            for variantSet in dataset.getVariantSets():
                for callSet in variantSet.getCallSets():
                    yield callSet

    def allVariantAnnotationSets(self):
        """
        Return an iterator over all variant annotation sets
        in the data repo
        """
        for dataset in self.getDatasets():
            for variantSet in dataset.getVariantSets():
                for vaSet in variantSet.getVariantAnnotationSets():
                    yield vaSet

    def allPhenotypeAssociationSets(self):
        """
        Return an iterator over all phenotype association sets
        in the data repo
        """
        for dataset in self.getDatasets():
            for paSet in dataset.getPhenotypeAssociationSets():
                yield paSet

    def allRnaQuantificationSets(self):
        """
        Return an iterator over all rna quantification sets
        """
        for dataset in self.getDatasets():
            for rnaQuantificationSet in dataset.getRnaQuantificationSets():
                yield rnaQuantificationSet

    def allRnaQuantifications(self):
        """
        Return an iterator over all rna quantifications
        """
        for dataset in self.getDatasets():
            for rnaQuantificationSet in dataset.getRnaQuantificationSets():
                for rnaQuantification in \
                        rnaQuantificationSet.getRnaQuantifications():
                    yield rnaQuantification

    def allExpressionLevels(self):
        """
        Return an iterator over all expression levels
        """
        for dataset in self.getDatasets():
            for rnaQuantificationSet in dataset.getRnaQuantificationSets():
                for rnaQuantification in \
                        rnaQuantificationSet.getRnaQuantifications():
                    for expressionLevel in \
                            rnaQuantification.getExpressionLevels():
                        yield expressionLevel


class EmptyDataRepository(AbstractDataRepository):
    """
    A data repository that contains no data
    """
    def __init__(self):
        super(EmptyDataRepository, self).__init__()


class SimulatedDataRepository(AbstractDataRepository):
    """
    A data repository that is simulated
    """
    def __init__(
            self, randomSeed=0, numDatasets=2,
            numVariantSets=1, numCalls=1, variantDensity=0.5,
            numReferenceSets=1, numReferencesPerReferenceSet=1,
            numReadGroupSets=1, numReadGroupsPerReadGroupSet=1,
            numPhenotypeAssociations=2,
            numPhenotypeAssociationSets=1,
            numAlignments=2, numRnaQuantSets=2, numExpressionLevels=2,
            numPeers=1):
        super(SimulatedDataRepository, self).__init__()
        for i in xrange(numPeers):
            peer = peers.Peer("http://test{}.org".format(i))
            self.insertPeer(peer)

        # References
        for i in range(numReferenceSets):
            localId = "referenceSet{}".format(i)
            seed = randomSeed + i
            referenceSet = references.SimulatedReferenceSet(
                localId, seed, numReferencesPerReferenceSet)
            self.addReferenceSet(referenceSet)

        # Datasets
        for i in range(numDatasets):
            seed = randomSeed + i
            localId = "simulatedDataset{}".format(i)
            referenceSet = self.getReferenceSetByIndex(i % numReferenceSets)
            dataset = datasets.SimulatedDataset(
                localId, referenceSet=referenceSet, randomSeed=seed,
                numCalls=numCalls, variantDensity=variantDensity,
                numVariantSets=numVariantSets,
                numReadGroupSets=numReadGroupSets,
                numReadGroupsPerReadGroupSet=numReadGroupsPerReadGroupSet,
                numAlignments=numAlignments,
                numPhenotypeAssociations=numPhenotypeAssociations,
                numPhenotypeAssociationSets=numPhenotypeAssociationSets,
                numRnaQuantSets=numRnaQuantSets,
                numExpressionLevels=numExpressionLevels)
            self.addDataset(dataset)


class SqlDataRepository(AbstractDataRepository):
    """
    A data repository based on a SQL database.
    """
    class SchemaVersion(object):
        """
        The version of the data repository SQL schema
        """
        def __init__(self, versionString):
            splits = versionString.split('.')
            assert len(splits) == 2
            self.major = splits[0]
            self.minor = splits[1]

        def __str__(self):
            return "{}.{}".format(self.major, self.minor)

    version = SchemaVersion("2.1")
    systemKeySchemaVersion = "schemaVersion"
    systemKeyCreationTimeStamp = "creationTimeStamp"

    def __init__(self, fileName):
        super(SqlDataRepository, self).__init__()
        self._dbFilename = fileName
        # We open the repo in either read or write mode. When we want to
        # update the repo we open it in write mode. For normal online
        # server use, we open it in read mode.
        self._openMode = None
        # Values filled in using the DB. These will all be None until
        # we have called load()
        self._schemaVersion = None
        # Connection to the DB.
        self.database = models.SqliteDatabase(self._dbFilename, **{})
        models.databaseProxy.initialize(self.database)

    def _checkWriteMode(self):
        if self._openMode != MODE_WRITE:
            raise ValueError("Repo must be opened in write mode")

    def getPeer(self, url):
        """
        Finds a peer by URL and return the first peer record with that URL.
        """
        peers = list(models.Peer.select().where(models.Peer.url == url))
        if len(peers) == 0:
            raise exceptions.PeerNotFoundException(url)
        return peers[0]

    def getPeers(self, offset=0, limit=1000):
        """
        Get the list of peers using an SQL offset and limit. Returns a list
        of peer datamodel objects in a list.
        """
        select = models.Peer.select().order_by(
            models.Peer.url).limit(limit).offset(offset)
        return [peers.Peer(p.url, record=p) for p in select]

    def tableToTsv(self, model):
        """
        Takes a model class and attempts to create a table in TSV format
        that can be imported into a spreadsheet program.
        """
        first = True
        for item in model.select():
            if first:
                header = "".join(
                    ["{}\t".format(x) for x in model._meta.fields.keys()])
                print(header)
                first = False
            row = "".join(
                ["{}\t".format(
                    getattr(item, key)) for key in model._meta.fields.keys()])
            print(row)

    def printAnnouncements(self):
        """
        Prints the announcement table to the log in tsv format.
        """
        self.tableToTsv(models.Announcement)

    def clearAnnouncements(self):
        """
        Flushes the announcement table.
        """
        try:
            q = models.Announcement.delete().where(
                models.Announcement.id > 0)
            q.execute()
        except Exception as e:
            raise exceptions.RepoManagerException(e)

    def insertAnnouncement(self, announcement):
        """
        Adds an announcement to the registry for later analysis.
        """
        url = announcement.get('url', None)
        try:
            peers.Peer(url)
        except:
            raise exceptions.BadUrlException(url)
        try:
            # TODO get more details about the user agent
            models.Announcement.create(
                url=announcement.get('url'),
                attributes=json.dumps(announcement.get('attributes', {})),
                remote_addr=announcement.get('remote_addr', None),
                user_agent=announcement.get('user_agent', None))
        except Exception as e:
            raise exceptions.RepoManagerException(e)

    def open(self, mode=MODE_READ):
        """
        Opens this repo in the specified mode.

        TODO: figure out the correct semantics of this and document
        the intended future behaviour as well as the current
        transitional behaviour.
        """
        if mode not in [MODE_READ, MODE_WRITE]:
            error = "Open mode must be '{}' or '{}'".format(
                MODE_READ, MODE_WRITE)
            raise ValueError(error)
        self._openMode = mode
        if mode == MODE_READ:
            self.assertExists()
        if mode == MODE_READ:
            # This is part of the transitional behaviour where
            # we load the whole DB into memory to get access to
            # the data model.
            self.load()

    def commit(self):
        """
        Commits any changes made to the repo. It is an error to call
        this function if the repo is not opened in write-mode.
        """
        self._checkWriteMode()

    def close(self):
        """
        Closes this repo.
        """
        if self._openMode is None:
            raise ValueError("Repo already closed")
        self._openMode = None

    def verify(self):
        """
        Verifies that the data in the repository is consistent.
        """
        #
        # TODO - verify experiments (but probably wait until they
        # reside, properly, in datasets/biosamples)
        #
        # TODO this should emit to a log that we can configure so we can
        # have verbosity levels. We should provide a way to configure
        # where we look at various chromosomes and so on. This will be
        # an important debug tool for administrators.
        for ontology in self.getOntologys():
            print(
                "Verifying Ontology", ontology.getName(),
                "@", ontology.getDataUrl())
            # TODO how do we verify this? Check some well-know SO terms?
        # TODO: how do we verify the experiments
        for experiment in self.getExperiments():
            print("Not really verifying Expt", experiment.getName())
        for analysis in self.getAnalyses():
            print("Not really verifying Analysis", analysis.getName())
        for referenceSet in self.getReferenceSets():
            print(
                "Verifying ReferenceSet", referenceSet.getLocalId(),
                "@", referenceSet.getDataUrl())
            for reference in referenceSet.getReferences():
                length = min(reference.getLength(), 1000)
                bases = reference.getBases(0, length)
                assert len(bases) == length
                print(
                    "\tReading", length, "bases from",
                    reference.getLocalId())
        for dataset in self.getDatasets():
            print("Verifying Dataset", dataset.getLocalId())
            for featureSet in dataset.getFeatureSets():
                for referenceSet in self.getReferenceSets():
                    # TODO cycle through references?
                    reference = referenceSet.getReferences()[0]
                    print(
                        "\tVerifying FeatureSet",
                        featureSet.getLocalId(),
                        "with reference", reference.getLocalId())
                    length = min(reference.getLength(), 1000)
                    features = featureSet.getFeatures(
                        reference.getLocalId(), 0, length, None, 3)
                    for feature in features:
                        print("\t{}".format(feature))
            # for continuousSet in dataset.getContinuousSets():
            # -- there is no getContinuous
            for readGroupSet in dataset.getReadGroupSets():
                print(
                    "\tVerifying ReadGroupSet", readGroupSet.getLocalId(),
                    "@", readGroupSet.getDataUrl())
                references = readGroupSet.getReferenceSet().getReferences()
                # TODO should we cycle through the references? Should probably
                # be an option.
                reference = references[0]
                max_alignments = 10
                for readGroup in readGroupSet.getReadGroups():
                    alignments = readGroup.getReadAlignments(reference)
                    for i, alignment in enumerate(alignments):
                        if i == max_alignments:
                            break
                    print(
                        "\t\tRead", i, "alignments from",
                        readGroup.getLocalId())
            for variantSet in dataset.getVariantSets():
                print("\tVerifying VariantSet", variantSet.getLocalId())
                max_variants = 10
                max_annotations = 10
                refMap = variantSet.getReferenceToDataUrlIndexMap()
                for referenceName, (dataUrl, indexFile) in refMap.items():
                    variants = variantSet.getVariants(referenceName, 0, 2**31)
                    for i, variant in enumerate(variants):
                        if i == max_variants:
                            break
                    print(
                        "\t\tRead", i, "variants from reference",
                        referenceName, "@", dataUrl)
                for annotationSet in variantSet.getVariantAnnotationSets():
                    print(
                        "\t\tVerifying VariantAnnotationSet",
                        annotationSet.getLocalId())
                    for referenceName in refMap.keys():
                        annotations = annotationSet.getVariantAnnotations(
                            referenceName, 0, 2**31)
                        for i, annotation in enumerate(annotations):
                            if i == max_annotations:
                                break
                    print(
                        "\t\t\tRead", i, "annotations from reference",
                        referenceName)
            for phenotypeAssociationSet \
                    in dataset.getPhenotypeAssociationSets():
                print("\t\tVerifying PhenotypeAssociationSet")
                print(
                    "\t\t\t", phenotypeAssociationSet.getLocalId(),
                    phenotypeAssociationSet.getParentContainer().getId(),
                    sep="\t")
                # TODO - please improve this verification,
                #        print out number of tuples in graph

    def _createSystemTable(self):
        self.database.create_table(models.System)
        models.System.create(
            key=self.systemKeySchemaVersion, value=self.version)
        models.System.create(
            key=self.systemKeyCreationTimeStamp, value=datetime.datetime.now())

    def _readSystemTable(self):
        if not self.exists():
            raise exceptions.RepoNotFoundException(
                self._dbFilename)
        try:
            self._schemaVersion = models.System.get(
                models.System.key == self.systemKeySchemaVersion).value
        except Exception:
            raise exceptions.RepoInvalidDatabaseException(self._dbFilename)
        schemaVersion = self.SchemaVersion(self._schemaVersion)
        if schemaVersion.major != self.version.major:
            raise exceptions.RepoSchemaVersionMismatchException(
                schemaVersion, self.version)

    def _createOntologyTable(self):
        self.database.create_table(models.Ontology)

    def insertOntology(self, ontology):
        """
        Inserts the specified ontology into this repository.
        """
        try:
            models.Ontology.create(
                id=ontology.getName(),
                name=ontology.getName(),
                dataurl=ontology.getDataUrl(),
                ontologyprefix=ontology.getOntologyPrefix())
        except Exception:
            raise exceptions.DuplicateNameException(
                ontology.getName())
        # TODO we need to create a proper ID when we're doing ID generation
        # for the rest of the container objects.

    def _readOntologyTable(self):
        for ont in models.Ontology.select():
            ontology = ontologies.Ontology(ont.name)
            ontology.populateFromRow(ont)
            self.addOntology(ontology)

    def removeOntology(self, ontology):
        """
        Removes the specified ontology term map from this repository.
        """
        q = models.Ontology.delete().where(id == ontology.getId())
        q.execute()

    def _createReferenceTable(self):
        self.database.create_table(models.Reference)

    def insertReference(self, reference):
        """
        Inserts the specified reference into this repository.
        """
        models.Reference.create(
            id=reference.getId(),
            referencesetid=reference.getParentContainer().getId(),
            name=reference.getLocalId(),
            length=reference.getLength(),
            isderived=reference.getIsDerived(),
            species=json.dumps(reference.getSpecies()),
            md5checksum=reference.getMd5Checksum(),
            sourceaccessions=json.dumps(reference.getSourceAccessions()),
            sourceuri=reference.getSourceUri())

    def _readReferenceTable(self):
        for referenceRecord in models.Reference.select():
            referenceSet = self.getReferenceSet(
                referenceRecord.referencesetid.id)
            reference = references.HtslibReference(
                referenceSet, referenceRecord.name)
            reference.populateFromRow(referenceRecord)
            assert reference.getId() == referenceRecord.id
            referenceSet.addReference(reference)

    def _createReferenceSetTable(self):
        self.database.create_table(models.Referenceset)

    def insertReferenceSet(self, referenceSet):
        """
        Inserts the specified referenceSet into this repository.
        """
        try:
            models.Referenceset.create(
                id=referenceSet.getId(),
                name=referenceSet.getLocalId(),
                description=referenceSet.getDescription(),
                assemblyid=referenceSet.getAssemblyId(),
                isderived=referenceSet.getIsDerived(),
                species=json.dumps(referenceSet.getSpecies()),
                md5checksum=referenceSet.getMd5Checksum(),
                sourceaccessions=json.dumps(
                    referenceSet.getSourceAccessions()),
                sourceuri=referenceSet.getSourceUri(),
                dataurl=referenceSet.getDataUrl())
            for reference in referenceSet.getReferences():
                self.insertReference(reference)
        except Exception:
            raise exceptions.DuplicateNameException(
                referenceSet.getLocalId())

    def _readReferenceSetTable(self):
        for referenceSetRecord in models.Referenceset.select():
            referenceSet = references.HtslibReferenceSet(
                referenceSetRecord.name)
            referenceSet.populateFromRow(referenceSetRecord)
            assert referenceSet.getId() == referenceSetRecord.id
            # Insert the referenceSet into the memory-based object model.
            self.addReferenceSet(referenceSet)

    def _createDatasetTable(self):
        self.database.create_table(models.Dataset)

    def insertDataset(self, dataset):
        """
        Inserts the specified dataset into this repository.
        """
        try:
            models.Dataset.create(
                id=dataset.getId(),
                name=dataset.getLocalId(),
                description=dataset.getDescription(),
                attributes=json.dumps(dataset.getAttributes()))
        except Exception:
            raise exceptions.DuplicateNameException(
                dataset.getLocalId())

    def removeDataset(self, dataset):
        """
        Removes the specified dataset from this repository. This performs
        a cascading removal of all items within this dataset.
        """
        for datasetRecord in models.Dataset.select().where(
                models.Dataset.id == dataset.getId()):
                    datasetRecord.delete_instance(recursive=True)

    def removePhenotypeAssociationSet(self, phenotypeAssociationSet):
        """
        Remove a phenotype association set from the repo
        """
        q = models.Phenotypeassociationset.delete().where(
            models.Phenotypeassociationset.id ==
            phenotypeAssociationSet.getId())
        q.execute()

    def removeFeatureSet(self, featureSet):
        """
        Removes the specified featureSet from this repository.
        """
        q = models.Featureset.delete().where(
            models.Featureset.id == featureSet.getId())
        q.execute()

    def removeContinuousSet(self, continuousSet):
        """
        Removes the specified continuousSet from this repository.
        """
        q = models.ContinuousSet.delete().where(
            models.ContinuousSet.id == continuousSet.getId())
        q.execute()

    def _readDatasetTable(self):
        for datasetRecord in models.Dataset.select():
            dataset = datasets.Dataset(datasetRecord.name)
            dataset.populateFromRow(datasetRecord)
            assert dataset.getId() == datasetRecord.id
            # Insert the dataset into the memory-based object model.
            self.addDataset(dataset)

    def _createReadGroupTable(self):
        self.database.create_table(models.Readgroup)

    def insertReadGroup(self, readGroup):
        """
        Inserts the specified readGroup into the DB.
        """
        statsJson = json.dumps(protocol.toJsonDict(readGroup.getStats()))
        experimentJson = json.dumps(
            protocol.toJsonDict(readGroup.getExperiment()))
        try:
            models.Readgroup.create(
                id=readGroup.getId(),
                readgroupsetid=readGroup.getParentContainer().getId(),
                name=readGroup.getLocalId(),
                predictedinsertedsize=readGroup.getPredictedInsertSize(),
                samplename=readGroup.getSampleName(),
                description=readGroup.getDescription(),
                experiment=experimentJson,
                stats=statsJson,
                biosampleid=readGroup.getBiosampleId(),
                attributes=json.dumps(readGroup.getAttributes()))
        except Exception as e:
            raise exceptions.RepoManagerException(e)

    def removeReadGroupSet(self, readGroupSet):
        """
        Removes the specified readGroupSet from this repository. This performs
        a cascading removal of all items within this readGroupSet.
        """
        for readGroupSetRecord in models.Readgroupset.select().where(
                models.Readgroupset.id == readGroupSet.getId()):
                    readGroupSetRecord.delete_instance(recursive=True)

    def removeVariantSet(self, variantSet):
        """
        Removes the specified variantSet from this repository. This performs
        a cascading removal of all items within this variantSet.
        """
        for variantSetRecord in models.Variantset.select().where(
                models.Variantset.id == variantSet.getId()):
                    variantSetRecord.delete_instance(recursive=True)

    def removeBiosample(self, biosample):
        """
        Removes the specified biosample from this repository.
        """
        q = models.Biosample.delete().where(
            models.Biosample.id == biosample.getId())
        q.execute()

    def removeExperiment(self, experiment):
        """
        Removes the specified experiment from this repository.
        """
        q = models.Experiment.delete().where(
            models.Experiment.id == experiment.getId())
        q.execute()

    def removeAnalysis(self, analysis):
        """
        Removes the specified analysis from this repository.
        """
        q = models.Analysis.delete().where(
            models.Analysis.id == analysis.getId())
        q.execute()

    def removeIndividual(self, individual):
        """
        Removes the specified individual from this repository.
        """
        q = models.Individual.delete().where(
            models.Individual.id == individual.getId())
        q.execute()

    def removePatient(self, patient):
        """
        Removes the specified patient from this repository.
        """
        q = models.Patient.delete().where(
            models.Patient.id == patient.getId())
        q.execute()

    def removeEnrollment(self, enrollment):
        """
        Removes the specified enrollment from this repository.
        """
        q = models.Enrollment.delete().where(
            models.Enrollment.id == enrollment.getId())
        q.execute()

    def removeConsent(self, consent):
        """
        Removes the specified consent from this repository.
        """
        q = models.Consent.delete().where(
            models.Consent.id == consent.getId())
        q.execute()

    def removeDiagnosis(self, diagnosis):
        """
        Removes the specified diagnosis from this repository.
        """
        q = models.Diagnosis.delete().where(
            models.Diagnosis.id == diagnosis.getId())
        q.execute()

    def removeSample(self, sample):
        """
        Removes the specified sample from this repository.
        """
        q = models.Sample.delete().where(
            models.Sample.id == sample.getId())
        q.execute()

    def removeTreatment(self, treatment):
        """
        Removes the specified treatment from this repository.
        """
        q = models.Treatment.delete().where(
            models.Treatment.id == treatment.getId())
        q.execute()

    def removeOutcome(self, outcome):
        """
        Removes the specified outcome from this repository.
        """
        q = models.Outcome.delete().where(
            models.Outcome.id == outcome.getId())
        q.execute()

    def removeComplication(self, complication):
        """
        Removes the specified complication from this repository.
        """
        q = models.Complication.delete().where(
            models.Complication.id == complication.getId())
        q.execute()

    def removeTumourboard(self, tumourboard):
        """
        Removes the specified tumourboard from this repository.
        """
        q = models.Tumourboard.delete().where(
            models.Tumourboard.id == tumourboard.getId())
        q.execute()
<<<<<<< HEAD
=======

    def removeExtraction(self, extraction):
        """
        Removes the specified diagnosis from this repository.
        """
        q = models.Extraction.delete().where(
            models.Extraction.id == extraction.getId())
        q.execute()

    def removeSequencing(self, sequencing):
        """
        Removes the specified sample from this repository.
        """
        q = models.Sequencing.delete().where(
            models.Sequencing.id == sequencing.getId())
        q.execute()

    def removeAlignment(self, alignment):
        """
        Removes the specified treatment from this repository.
        """
        q = models.Alignment.delete().where(
            models.Alignment.id == alignment.getId())
        q.execute()

    def removeVariantCalling(self, variantCalling):
        """
        Removes the specified outcome from this repository.
        """
        q = models.VariantCalling.delete().where(
            models.VariantCalling.id == variantCalling.getId())
        q.execute()

    def removeFusionDetection(self, fusionDetection):
        """
        Removes the specified complication from this repository.
        """
        q = models.FusionDetection.delete().where(
            models.FusionDetection.id == fusionDetection.getId())
        q.execute()

    def removeExpressionAnalysis(self, expressionAnalysis):
        """
        Removes the specified tumourboard from this repository.
        """
        q = models.ExpressionAnalysis.delete().where(
            models.ExpressionAnalysis.id == expressionAnalysis.getId())
        q.execute()
### ======================================================================= ###
### METADATA END
### ======================================================================= ###
>>>>>>> 50340b7c

    def _readReadGroupTable(self):
        for readGroupRecord in models.Readgroup.select():
            readGroupSet = self.getReadGroupSet(
                readGroupRecord.readgroupsetid.id)
            readGroup = reads.HtslibReadGroup(
                readGroupSet, readGroupRecord.name)
            # TODO set the reference set.
            readGroup.populateFromRow(readGroupRecord)
            assert readGroup.getId() == readGroupRecord.id
            # Insert the readGroupSet into the memory-based object model.
            readGroupSet.addReadGroup(readGroup)

    def _createReadGroupSetTable(self):
        self.database.create_table(models.Readgroupset)

    def insertReadGroupSet(self, readGroupSet):
        """
        Inserts a the specified readGroupSet into this repository.
        """
        programsJson = json.dumps(
            [protocol.toJsonDict(program) for program in
             readGroupSet.getPrograms()])
        statsJson = json.dumps(protocol.toJsonDict(readGroupSet.getStats()))
        try:
            models.Readgroupset.create(
                id=readGroupSet.getId(),
                datasetid=readGroupSet.getParentContainer().getId(),
                referencesetid=readGroupSet.getReferenceSet().getId(),
                name=readGroupSet.getLocalId(),
                patientId=readGroupSet.getPatientId(),
                sampleId=readGroupSet.getSampleId(),
                programs=programsJson,
                stats=statsJson,
                dataurl=readGroupSet.getDataUrl(),
                indexfile=readGroupSet.getIndexFile(),
                attributes=json.dumps(readGroupSet.getAttributes()))
            for readGroup in readGroupSet.getReadGroups():
                self.insertReadGroup(readGroup)
        except Exception as e:
            raise exceptions.RepoManagerException(e)

    def removeReferenceSet(self, referenceSet):
        """
        Removes the specified referenceSet from this repository. This performs
        a cascading removal of all references within this referenceSet.
        However, it does not remove any of the ReadGroupSets or items that
        refer to this ReferenceSet. These must be deleted before the
        referenceSet can be removed.
        """
        try:
            q = models.Reference.delete().where(
                models.Reference.referencesetid == referenceSet.getId())
            q.execute()
            q = models.Referenceset.delete().where(
                models.Referenceset.id == referenceSet.getId())
            q.execute()
        except Exception:
            msg = ("Unable to delete reference set.  "
                   "There are objects currently in the registry which are "
                   "aligned against it.  Remove these objects before removing "
                   "the reference set.")
            raise exceptions.RepoManagerException(msg)

    def _readReadGroupSetTable(self):
        for readGroupSetRecord in models.Readgroupset.select():
            dataset = self.getDataset(readGroupSetRecord.datasetid.id)
            readGroupSet = reads.HtslibReadGroupSet(
                dataset, readGroupSetRecord.name)
            referenceSet = self.getReferenceSet(
                readGroupSetRecord.referencesetid.id)
            readGroupSet.setReferenceSet(referenceSet)
            readGroupSet.populateFromRow(readGroupSetRecord)
            assert readGroupSet.getId() == readGroupSetRecord.id
            # Insert the readGroupSet into the memory-based object model.
            dataset.addReadGroupSet(readGroupSet)

    def _createVariantAnnotationSetTable(self):
        self.database.create_table(models.Variantannotationset)

    def insertVariantAnnotationSet(self, variantAnnotationSet):
        """
        Inserts a the specified variantAnnotationSet into this repository.
        """
        analysisJson = json.dumps(
            protocol.toJsonDict(variantAnnotationSet.getAnalysis()))
        try:
            models.Variantannotationset.create(
                id=variantAnnotationSet.getId(),
                variantsetid=variantAnnotationSet.getParentContainer().getId(),
                ontologyid=variantAnnotationSet.getOntology().getId(),
                name=variantAnnotationSet.getLocalId(),
                analysis=analysisJson,
                annotationtype=variantAnnotationSet.getAnnotationType(),
                created=variantAnnotationSet.getCreationTime(),
                updated=variantAnnotationSet.getUpdatedTime(),
                attributes=json.dumps(variantAnnotationSet.getAttributes()))
        except Exception as e:
            raise exceptions.RepoManagerException(e)

    def _readVariantAnnotationSetTable(self):
        for annotationSetRecord in models.Variantannotationset.select():
            variantSet = self.getVariantSet(
                annotationSetRecord.variantsetid.id)
            ontology = self.getOntology(annotationSetRecord.ontologyid.id)
            variantAnnotationSet = variants.HtslibVariantAnnotationSet(
                variantSet, annotationSetRecord.name)
            variantAnnotationSet.setOntology(ontology)
            variantAnnotationSet.populateFromRow(annotationSetRecord)
            assert variantAnnotationSet.getId() == annotationSetRecord.id
            # Insert the variantAnnotationSet into the memory-based model.
            variantSet.addVariantAnnotationSet(variantAnnotationSet)

    def _createCallSetTable(self):
        self.database.create_table(models.Callset)

    def insertCallSet(self, callSet):
        """
        Inserts a the specified callSet into this repository.
        """
        try:
            models.Callset.create(
                id=callSet.getId(),
                name=callSet.getLocalId(),
                variantsetid=callSet.getParentContainer().getId(),
                biosampleid=callSet.getBiosampleId(),
                attributes=json.dumps(callSet.getAttributes()))
        except Exception as e:
            raise exceptions.RepoManagerException(e)

    def _readCallSetTable(self):
        for callSetRecord in models.Callset.select():
            variantSet = self.getVariantSet(callSetRecord.variantsetid.id)
            callSet = variants.CallSet(variantSet, callSetRecord.name)
            callSet.populateFromRow(callSetRecord)
            assert callSet.getId() == callSetRecord.id
            # Insert the callSet into the memory-based object model.
            variantSet.addCallSet(callSet)

    def _createVariantSetTable(self):
        self.database.create_table(models.Variantset)

    def insertVariantSet(self, variantSet):
        """
        Inserts a the specified variantSet into this repository.
        """
        # We cheat a little here with the VariantSetMetadata, and encode these
        # within the table as a JSON dump. These should really be stored in
        # their own table
        metadataJson = json.dumps(
            [protocol.toJsonDict(metadata) for metadata in
             variantSet.getMetadata()])
        urlMapJson = json.dumps(variantSet.getReferenceToDataUrlIndexMap())
        try:
            models.Variantset.create(
                id=variantSet.getId(),
                datasetid=variantSet.getParentContainer().getId(),
                referencesetid=variantSet.getReferenceSet().getId(),
                name=variantSet.getLocalId(),
                created=datetime.datetime.now(),
                updated=datetime.datetime.now(),
                metadata=metadataJson,
                dataurlindexmap=urlMapJson,
                patientId = variantSet.getPatientId(),
                sampleId = variantSet.getSampleId(),
                attributes=json.dumps(variantSet.getAttributes()))
        except Exception as e:
            raise exceptions.RepoManagerException(e)
        for callSet in variantSet.getCallSets():
            self.insertCallSet(callSet)

    def _readVariantSetTable(self):
        for variantSetRecord in models.Variantset.select():
            dataset = self.getDataset(variantSetRecord.datasetid.id)
            referenceSet = self.getReferenceSet(
                variantSetRecord.referencesetid.id)
            variantSet = variants.HtslibVariantSet(
                dataset, variantSetRecord.name)
            variantSet.setReferenceSet(referenceSet)
            variantSet.populateFromRow(variantSetRecord)
            assert variantSet.getId() == variantSetRecord.id
            # Insert the variantSet into the memory-based object model.
            dataset.addVariantSet(variantSet)

    def _createFeatureSetTable(self):
        self.database.create_table(models.Featureset)

    def insertFeatureSet(self, featureSet):
        """
        Inserts a the specified featureSet into this repository.
        """
        # TODO add support for info and sourceUri fields.
        try:
            models.Featureset.create(
                id=featureSet.getId(),
                datasetid=featureSet.getParentContainer().getId(),
                referencesetid=featureSet.getReferenceSet().getId(),
                ontologyid=featureSet.getOntology().getId(),
                name=featureSet.getLocalId(),
                dataurl=featureSet.getDataUrl(),
                attributes=json.dumps(featureSet.getAttributes()))
        except Exception as e:
            raise exceptions.RepoManagerException(e)

    def _readFeatureSetTable(self):
        for featureSetRecord in models.Featureset.select():
            dataset = self.getDataset(featureSetRecord.datasetid.id)
            # FIXME this should be handled elsewhere
            if 'cgd' in featureSetRecord.name:
                featureSet = \
                    g2pFeatureset \
                    .PhenotypeAssociationFeatureSet(
                        dataset, featureSetRecord.name)
            else:
                featureSet = sequence_annotations.Gff3DbFeatureSet(
                    dataset, featureSetRecord.name)
            featureSet.setReferenceSet(
                self.getReferenceSet(
                    featureSetRecord.referencesetid.id))
            featureSet.setOntology(
                self.getOntology(featureSetRecord.ontologyid.id))
            featureSet.populateFromRow(featureSetRecord)
            assert featureSet.getId() == featureSetRecord.id
            dataset.addFeatureSet(featureSet)

    def _createContinuousSetTable(self):
        self.database.create_table(models.ContinuousSet)

    def insertContinuousSet(self, continuousSet):
        """
        Inserts a the specified continuousSet into this repository.
        """
        # TODO add support for info and sourceUri fields.
        try:
            models.ContinuousSet.create(
                id=continuousSet.getId(),
                datasetid=continuousSet.getParentContainer().getId(),
                referencesetid=continuousSet.getReferenceSet().getId(),
                name=continuousSet.getLocalId(),
                dataurl=continuousSet.getDataUrl(),
                attributes=json.dumps(continuousSet.getAttributes()))
        except Exception as e:
            raise exceptions.RepoManagerException(e)

    def _readContinuousSetTable(self):
        for continuousSetRecord in models.ContinuousSet.select():
            dataset = self.getDataset(continuousSetRecord.datasetid.id)
            continuousSet = continuous.FileContinuousSet(
                dataset, continuousSetRecord.name)
            continuousSet.setReferenceSet(
                self.getReferenceSet(
                    continuousSetRecord.referencesetid.id))
            continuousSet.populateFromRow(continuousSetRecord)
            assert continuousSet.getId() == continuousSetRecord.id
            dataset.addContinuousSet(continuousSet)

    def _createBiosampleTable(self):
        self.database.create_table(models.Biosample)

    def _createExperimentTable(self):
        self.database.create_table(models.Experiment)

    def insertBiosample(self, biosample):
        """
        Inserts the specified Biosample into this repository.
        """
        try:
            models.Biosample.create(
                id=biosample.getId(),
                datasetid=biosample.getParentContainer().getId(),
                name=biosample.getLocalId(),
                description=biosample.getDescription(),
                disease=json.dumps(biosample.getDisease()),
                created=biosample.getCreated(),
                updated=biosample.getUpdated(),
                individualid=biosample.getIndividualId(),
                attributes=json.dumps(biosample.getAttributes()),
                individualAgeAtCollection=json.dumps(
                    biosample.getIndividualAgeAtCollection()),
                estimated_tumor_content = biosample.getEstimatedTumorContent(),
                normal_sample_source = biosample.getNormalSampleSource(),
                biopsy_data = biosample.getBiopsyData(),
                tumor_biopsy_anatomical_site = biosample.getTumorBiopsyAnatomicalSite(),
                biopsy_type = biosample.getBiopsyType(),
                sample_shipment_date = biosample.getSampleShipmentDate(),
            )
        except Exception:
            raise exceptions.DuplicateNameException(
                biosample.getLocalId(),
                biosample.getParentContainer().getLocalId())

    def _readBiosampleTable(self):
        for biosampleRecord in models.Biosample.select():
            dataset = self.getDataset(biosampleRecord.datasetid.id)
            biosample = biodata.Biosample(
                dataset, biosampleRecord.name)
            biosample.populateFromRow(biosampleRecord)
            assert biosample.getId() == biosampleRecord.id
            dataset.addBiosample(biosample)

    def insertExperiment(self, experiment):
        """
        Inserts the specified Experiment into this repository.
        """
        try:
            models.Experiment.create(
                id=experiment.getId(),
                name=experiment.getName(),
                description=experiment.getDescription(),
                created=experiment.getCreated(),
                updated=experiment.getUpdated(),
                run_time=experiment.getRunTime(),
                molecule=experiment.getMolecule(),
                strategy=experiment.getStrategy(),
                selection=experiment.getSelection(),
                library=experiment.getLibrary(),
                libraryLayout=experiment.getLibraryLayout(),
                instrumentModel=experiment.getInstrumentModel(),
                instrumentData_file=experiment.getInstrumentDataFile(),
                sequencingCenter=experiment.getSequencingCenter(),
                platformUnit=experiment.getPlatformUnit(),
                attributes=json.dumps(experiment.getAttributes()),
                datasetId=experiment.getParentContainer().getId(),
                biosample_id = experiment.getBiosampleId(),
                dna_library_construction_method = experiment.getDnaLibraryConstructionMethod(),
                wgs_sequencing_completion_date = experiment.getWgsSequencingCompletionDate(),
                rna_library_construction_method = experiment.getRnaLibraryConstructionMethod(),
                rna_sequencing_completion_date = experiment.getRnaSequencingCompletionDate(),
                panel_completion_date = experiment.getPanelCompletionDate(),
            )
        except Exception:
            raise exceptions.DuplicateNameException(
                experiment.getLocalId(), None)

    def _readExperimentTable(self):
        for experimentRecord in models.Experiment.select():
            dataset = self.getDataset(experimentRecord.datasetid.id)
            experiment = biodata.Experiment(dataset, experimentRecord.name)
            experiment.populateFromRow(experimentRecord)
            assert experiment.getId() == experimentRecord.id
            self.addExperiment(experiment)

    def _createAnalysisTable(self):
        self.database.create_table(models.Analysis)

    def insertAnalysis(self, analysis):
        """
        Inserts the specified Analysis into this repository.
        """
        try:
            models.Analysis.create(
                id=analysis.getId(),
                name=analysis.getName(),
                description=analysis.getDescription(),
                created=analysis.getCreated(),
                updated=analysis.getUpdated(),
                type=analysis.getAnalysisType(),
                software=analysis.getSoftware(),
                attributes=json.dumps(analysis.getAttributes()),
                datasetId=analysis.getParentContainer().getId(),
                experiment_id = analysis.getExperimentId(),
                other_analysis_descriptor = analysis.getOtherAnalysisDescriptor(),
                other_analysis_completition_date = analysis.getOtherAnalysisCompletitionDate(),
            )
        except Exception:
            raise exceptions.DuplicateNameException(
                analysis.getLocalId(), None)

    def _readAnalysisTable(self):
        for analysisRecord in models.Analysis.select():
            dataset = self.getDataset(analysisRecord.datasetid.id)
            analysis = biodata.Analysis(dataset, analysisRecord.name)
            analysis.populateFromRow(analysisRecord)
            assert analysis.getId() == analysisRecord.id
            self.addAnalysis(analysis)

    def _createPatientTable(self):
        self.database.create_table(models.Patient)

    def insertPatient(self, patient):
        """
        Inserts the specified patient into this repository.
        """
        try:
            models.Patient.create(
                # Common fields
                id=patient.getId(),
                datasetId=patient.getParentContainer().getId(),
                created=patient.getCreated(),
                updated=patient.getUpdated(),
                name=patient.getLocalId(),
                description=patient.getDescription(),
                # Unique fields
                patientId = patient.getPatientId(),
                patientIdTier = patient.getPatientIdTier(),
                otherIds = patient.getOtherIds(),
                otherIdsTier = patient.getOtherIdsTier(),
                dateOfBirth = patient.getDateOfBirth(),
                dateOfBirthTier = patient.getDateOfBirthTier(),
                gender = patient.getGender(),
                genderTier = patient.getGenderTier(),
                ethnicity = patient.getEthnicity(),
                ethnicityTier = patient.getEthnicityTier(),
                race = patient.getRace(),
                raceTier = patient.getRaceTier(),
                provinceOfResidence = patient.getProvinceOfResidence(),
                provinceOfResidenceTier = patient.getProvinceOfResidenceTier(),
                dateOfDeath = patient.getDateOfDeath(),
                dateOfDeathTier = patient.getDateOfDeathTier(),
                causeOfDeath = patient.getCauseOfDeath(),
                causeOfDeathTier = patient.getCauseOfDeathTier(),
                autopsyTissueForResearch = patient.getAutopsyTissueForResearch(),
                autopsyTissueForResearchTier = patient.getAutopsyTissueForResearchTier(),
                priorMalignancy = patient.getPriorMalignancy(),
                priorMalignancyTier = patient.getPriorMalignancyTier(),
                dateOfPriorMalignancy = patient.getDateOfPriorMalignancy(),
                dateOfPriorMalignancyTier = patient.getDateOfPriorMalignancyTier(),
                familyHistoryAndRiskFactors = patient.getFamilyHistoryAndRiskFactors(),
                familyHistoryAndRiskFactorsTier = patient.getFamilyHistoryAndRiskFactorsTier(),
                familyHistoryOfPredispositionSyndrome = patient.getFamilyHistoryOfPredispositionSyndrome(),
                familyHistoryOfPredispositionSyndromeTier = patient.getFamilyHistoryOfPredispositionSyndromeTier(),
                detailsOfPredispositionSyndrome = patient.getDetailsOfPredispositionSyndrome(),
                detailsOfPredispositionSyndromeTier = patient.getDetailsOfPredispositionSyndromeTier(),
                geneticCancerSyndrome = patient.getGeneticCancerSyndrome(),
                geneticCancerSyndromeTier = patient.getGeneticCancerSyndromeTier(),
                otherGeneticConditionOrSignificantComorbidity = patient.getOtherGeneticConditionOrSignificantComorbidity(),
                otherGeneticConditionOrSignificantComorbidityTier = patient.getOtherGeneticConditionOrSignificantComorbidityTier(),
                occupationalOrEnvironmentalExposure = patient.getOccupationalOrEnvironmentalExposure(),
                occupationalOrEnvironmentalExposureTier = patient.getOccupationalOrEnvironmentalExposureTier(),
            )
        except Exception:
            raise exceptions.DuplicateNameException(
                patient.getLocalId(),
                patient.getParentContainer().getLocalId())

    def _readPatientTable(self):
        """
        Read the Patient table upon load
        """
        for patientRecord in models.Patient.select():
            dataset = self.getDataset(patientRecord.datasetid.id)
            patient = clinical_metadata.Patient(
                dataset, patientRecord.name)
            patient.populateFromRow(patientRecord)
            assert patient.getId() == patientRecord.id
            dataset.addPatient(patient)

    def _createEnrollmentTable(self):
        self.database.create_table(models.Enrollment)

    def insertEnrollment(self, enrollment):
        """
        Inserts the specified enrollment into this repository.
        """
        try:
            models.Enrollment.create(
                # Common fields
                id=enrollment.getId(),
                datasetId=enrollment.getParentContainer().getId(),
                created=enrollment.getCreated(),
                updated=enrollment.getUpdated(),
                name=enrollment.getLocalId(),
                description=enrollment.getDescription(),

                # Unique fields
                patientId = enrollment.getPatientId(),
                patientIdTier = enrollment.getPatientIdTier(),
                enrollmentInstitution = enrollment.getEnrollmentInstitution(),
                enrollmentInstitutionTier = enrollment.getEnrollmentInstitutionTier(),
                enrollmentApprovalDate = enrollment.getEnrollmentApprovalDate(),
                enrollmentApprovalDateTier = enrollment.getEnrollmentApprovalDateTier(),
                crossEnrollment = enrollment.getCrossEnrollment(),
                crossEnrollmentTier = enrollment.getCrossEnrollmentTier(),
                otherPersonalizedMedicineStudyName = enrollment.getOtherPersonalizedMedicineStudyName(),
                otherPersonalizedMedicineStudyNameTier = enrollment.getOtherPersonalizedMedicineStudyNameTier(),
                otherPersonalizedMedicineStudyId = enrollment.getOtherPersonalizedMedicineStudyId(),
                otherPersonalizedMedicineStudyIdTier = enrollment.getOtherPersonalizedMedicineStudyIdTier(),
                ageAtEnrollment = enrollment.getAgeAtEnrollment(),
                ageAtEnrollmentTier = enrollment.getAgeAtEnrollmentTier(),
                eligibilityCategory = enrollment.getEligibilityCategory(),
                eligibilityCategoryTier = enrollment.getEligibilityCategoryTier(),
                statusAtEnrollment = enrollment.getStatusAtEnrollment(),
                statusAtEnrollmentTier = enrollment.getStatusAtEnrollmentTier(),
                primaryOncologistName = enrollment.getPrimaryOncologistName(),
                primaryOncologistNameTier = enrollment.getPrimaryOncologistNameTier(),
                primaryOncologistContact = enrollment.getPrimaryOncologistContact(),
                primaryOncologistContactTier = enrollment.getPrimaryOncologistContactTier(),
                referringPhysicianName = enrollment.getReferringPhysicianName(),
                referringPhysicianNameTier = enrollment.getReferringPhysicianNameTier(),
                referringPhysicianContact = enrollment.getReferringPhysicianContact(),
                referringPhysicianContactTier = enrollment.getReferringPhysicianContactTier(),
                summaryOfIdRequest = enrollment.getSummaryOfIdRequest(),
                summaryOfIdRequestTier = enrollment.getSummaryOfIdRequestTier(),
                treatingCentreName = enrollment.getTreatingCentreName(),
                treatingCentreNameTier = enrollment.getTreatingCentreNameTier(),
                treatingCentreProvince = enrollment.getTreatingCentreProvince(),
                treatingCentreProvinceTier = enrollment.getTreatingCentreProvinceTier(),
            )
        except Exception:
            raise exceptions.DuplicateNameException(
                enrollment.getLocalId(),
                enrollment.getParentContainer().getLocalId())

    def _readEnrollmentTable(self):
        """
        Read the Enrollment table upon load
        """
        for enrollmentRecord in models.Enrollment.select():
            dataset = self.getDataset(enrollmentRecord.datasetid.id)
            enrollment = clinical_metadata.Enrollment(
                dataset, enrollmentRecord.name)
            enrollment.populateFromRow(enrollmentRecord)
            assert enrollment.getId() == enrollmentRecord.id
            dataset.addEnrollment(enrollment)

    def _createConsentTable(self):
        self.database.create_table(models.Consent)

    def insertConsent(self, consent):
        """
        Inserts the specified consent into this repository.
        """
        try:
            models.Consent.create(
                # Common fields
                id=consent.getId(),
                datasetId=consent.getParentContainer().getId(),
                created=consent.getCreated(),
                updated=consent.getUpdated(),
                name=consent.getLocalId(),
                description=consent.getDescription(),

                # Unique fields
                patientId = consent.getPatientId(),
                patientIdTier = consent.getPatientIdTier(),
                consentId = consent.getConsentId(),
                consentIdTier = consent.getConsentIdTier(),
                consentDate = consent.getConsentDate(),
                consentDateTier = consent.getConsentDateTier(),
                consentVersion = consent.getConsentVersion(),
                consentVersionTier = consent.getConsentVersionTier(),
                patientConsentedTo = consent.getPatientConsentedTo(),
                patientConsentedToTier = consent.getPatientConsentedToTier(),
                reasonForRejection = consent.getReasonForRejection(),
                reasonForRejectionTier = consent.getReasonForRejectionTier(),
                wasAssentObtained = consent.getWasAssentObtained(),
                wasAssentObtainedTier = consent.getWasAssentObtainedTier(),
                dateOfAssent = consent.getDateOfAssent(),
                dateOfAssentTier = consent.getDateOfAssentTier(),
                assentFormVersion = consent.getAssentFormVersion(),
                assentFormVersionTier = consent.getAssentFormVersionTier(),
                ifAssentNotObtainedWhyNot = consent.getIfAssentNotObtainedWhyNot(),
                ifAssentNotObtainedWhyNotTier = consent.getIfAssentNotObtainedWhyNotTier(),
                reconsentDate = consent.getReconsentDate(),
                reconsentDateTier = consent.getReconsentDateTier(),
                reconsentVersion = consent.getReconsentVersion(),
                reconsentVersionTier = consent.getReconsentVersionTier(),
                consentingCoordinatorName = consent.getConsentingCoordinatorName(),
                consentingCoordinatorNameTier = consent.getConsentingCoordinatorNameTier(),
                previouslyConsented = consent.getPreviouslyConsented(),
                previouslyConsentedTier = consent.getPreviouslyConsentedTier(),
                nameOfOtherBiobank = consent.getNameOfOtherBiobank(),
                nameOfOtherBiobankTier = consent.getNameOfOtherBiobankTier(),
                hasConsentBeenWithdrawn = consent.getHasConsentBeenWithdrawn(),
                hasConsentBeenWithdrawnTier = consent.getHasConsentBeenWithdrawnTier(),
                dateOfConsentWithdrawal = consent.getDateOfConsentWithdrawal(),
                dateOfConsentWithdrawalTier = consent.getDateOfConsentWithdrawalTier(),
                typeOfConsentWithdrawal = consent.getTypeOfConsentWithdrawal(),
                typeOfConsentWithdrawalTier = consent.getTypeOfConsentWithdrawalTier(),
                reasonForConsentWithdrawal = consent.getReasonForConsentWithdrawal(),
                reasonForConsentWithdrawalTier = consent.getReasonForConsentWithdrawalTier(),
                consentFormComplete = consent.getConsentFormComplete(),
                consentFormCompleteTier = consent.getConsentFormCompleteTier(),
            )
        except Exception:
            raise exceptions.DuplicateNameException(
                consent.getLocalId(),
                consent.getParentContainer().getLocalId())

    def _readConsentTable(self):
        """
        Read the Consent table upon load
        """
        for consentRecord in models.Consent.select():
            dataset = self.getDataset(consentRecord.datasetid.id)
            consent = clinical_metadata.Consent(
                dataset, consentRecord.name)
            consent.populateFromRow(consentRecord)
            assert consent.getId() == consentRecord.id
            dataset.addConsent(consent)

    def _createDiagnosisTable(self):
        self.database.create_table(models.Diagnosis)

    def insertDiagnosis(self, diagnosis):
        """
        Inserts the specified diagnosis into this repository.
        """
        try:
            models.Diagnosis.create(
                # Common fields
                id=diagnosis.getId(),
                datasetId=diagnosis.getParentContainer().getId(),
                created=diagnosis.getCreated(),
                updated=diagnosis.getUpdated(),
                name=diagnosis.getLocalId(),
                description=diagnosis.getDescription(),

                # Unique fields
                patientId = diagnosis.getPatientId(),
                patientIdTier = diagnosis.getPatientIdTier(),
                diagnosisId = diagnosis.getDiagnosisId(),
                diagnosisIdTier = diagnosis.getDiagnosisIdTier(),
                diagnosisDate = diagnosis.getDiagnosisDate(),
                diagnosisDateTier = diagnosis.getDiagnosisDateTier(),
                ageAtDiagnosis = diagnosis.getAgeAtDiagnosis(),
                ageAtDiagnosisTier = diagnosis.getAgeAtDiagnosisTier(),
                cancerType = diagnosis.getCancerType(),
                cancerTypeTier = diagnosis.getCancerTypeTier(),
                classification = diagnosis.getClassification(),
                classificationTier = diagnosis.getClassificationTier(),
                cancerSite = diagnosis.getCancerSite(),
                cancerSiteTier = diagnosis.getCancerSiteTier(),
                histology = diagnosis.getHistology(),
                histologyTier = diagnosis.getHistologyTier(),
                methodOfDefinitiveDiagnosis = diagnosis.getMethodOfDefinitiveDiagnosis(),
                methodOfDefinitiveDiagnosisTier = diagnosis.getMethodOfDefinitiveDiagnosisTier(),
                sampleType = diagnosis.getSampleType(),
                sampleTypeTier = diagnosis.getSampleTypeTier(),
                sampleSite = diagnosis.getSampleSite(),
                sampleSiteTier = diagnosis.getSampleSiteTier(),
                tumorGrade = diagnosis.getTumorGrade(),
                tumorGradeTier = diagnosis.getTumorGradeTier(),
                gradingSystemUsed = diagnosis.getGradingSystemUsed(),
                gradingSystemUsedTier = diagnosis.getGradingSystemUsedTier(),
                sitesOfMetastases = diagnosis.getSitesOfMetastases(),
                sitesOfMetastasesTier = diagnosis.getSitesOfMetastasesTier(),
                stagingSystem = diagnosis.getStagingSystem(),
                stagingSystemTier = diagnosis.getStagingSystemTier(),
                versionOrEditionOfTheStagingSystem = diagnosis.getVersionOrEditionOfTheStagingSystem(),
                versionOrEditionOfTheStagingSystemTier = diagnosis.getVersionOrEditionOfTheStagingSystemTier(),
                specificTumorStageAtDiagnosis = diagnosis.getSpecificTumorStageAtDiagnosis(),
                specificTumorStageAtDiagnosisTier = diagnosis.getSpecificTumorStageAtDiagnosisTier(),
                prognosticBiomarkers = diagnosis.getPrognosticBiomarkers(),
                prognosticBiomarkersTier = diagnosis.getPrognosticBiomarkersTier(),
                biomarkerQuantification = diagnosis.getBiomarkerQuantification(),
                biomarkerQuantificationTier = diagnosis.getBiomarkerQuantificationTier(),
                additionalMolecularTesting = diagnosis.getAdditionalMolecularTesting(),
                additionalMolecularTestingTier = diagnosis.getAdditionalMolecularTestingTier(),
                additionalTestType = diagnosis.getAdditionalTestType(),
                additionalTestTypeTier = diagnosis.getAdditionalTestTypeTier(),
                laboratoryName = diagnosis.getLaboratoryName(),
                laboratoryNameTier = diagnosis.getLaboratoryNameTier(),
                laboratoryAddress = diagnosis.getLaboratoryAddress(),
                laboratoryAddressTier = diagnosis.getLaboratoryAddressTier(),
                siteOfMetastases = diagnosis.getSiteOfMetastases(),
                siteOfMetastasesTier = diagnosis.getSiteOfMetastasesTier(),
                stagingSystemVersion = diagnosis.getStagingSystemVersion(),
                stagingSystemVersionTier = diagnosis.getStagingSystemVersionTier(),
                specificStage = diagnosis.getSpecificStage(),
                specificStageTier = diagnosis.getSpecificStageTier(),
                cancerSpecificBiomarkers = diagnosis.getCancerSpecificBiomarkers(),
                cancerSpecificBiomarkersTier = diagnosis.getCancerSpecificBiomarkersTier(),
                additionalMolecularDiagnosticTestingPerformed = diagnosis.getAdditionalMolecularDiagnosticTestingPerformed(),
                additionalMolecularDiagnosticTestingPerformedTier = diagnosis.getAdditionalMolecularDiagnosticTestingPerformedTier(),
                additionalTest = diagnosis.getAdditionalTest(),
                additionalTestTier = diagnosis.getAdditionalTestTier(),
            )
        except Exception:
            raise exceptions.DuplicateNameException(
                diagnosis.getLocalId(),
                diagnosis.getParentContainer().getLocalId())

    def _readDiagnosisTable(self):
        """
        Read the Diagnosis table upon load
        """
        for diagnosisRecord in models.Diagnosis.select():
            dataset = self.getDataset(diagnosisRecord.datasetid.id)
            diagnosis = clinical_metadata.Diagnosis(
                dataset, diagnosisRecord.name)
            diagnosis.populateFromRow(diagnosisRecord)
            assert diagnosis.getId() == diagnosisRecord.id
            dataset.addDiagnosis(diagnosis)

    def _createSampleTable(self):
        self.database.create_table(models.Sample)

    def insertSample(self, sample):
        """
        Inserts the specified sample into this repository.
        """
        try:
            models.Sample.create(
                # Common fields
                id=sample.getId(),
                datasetId=sample.getParentContainer().getId(),
                created=sample.getCreated(),
                updated=sample.getUpdated(),
                name=sample.getLocalId(),
                description=sample.getDescription(),

                # Unique fields
                patientId = sample.getPatientId(),
                patientIdTier = sample.getPatientIdTier(),
                sampleId = sample.getSampleId(),
                sampleIdTier = sample.getSampleIdTier(),
                diagnosisId = sample.getDiagnosisId(),
                diagnosisIdTier = sample.getDiagnosisIdTier(),
                localBiobankId = sample.getLocalBiobankId(),
                localBiobankIdTier = sample.getLocalBiobankIdTier(),
                collectionDate = sample.getCollectionDate(),
                collectionDateTier = sample.getCollectionDateTier(),
                collectionHospital = sample.getCollectionHospital(),
                collectionHospitalTier = sample.getCollectionHospitalTier(),
                sampleType = sample.getSampleType(),
                sampleTypeTier = sample.getSampleTypeTier(),
                tissueDiseaseState = sample.getTissueDiseaseState(),
                tissueDiseaseStateTier = sample.getTissueDiseaseStateTier(),
                anatomicSiteTheSampleObtainedFrom = sample.getAnatomicSiteTheSampleObtainedFrom(),
                anatomicSiteTheSampleObtainedFromTier = sample.getAnatomicSiteTheSampleObtainedFromTier(),
                cancerType = sample.getCancerType(),
                cancerTypeTier = sample.getCancerTypeTier(),
                cancerSubtype = sample.getCancerSubtype(),
                cancerSubtypeTier = sample.getCancerSubtypeTier(),
                pathologyReportId = sample.getPathologyReportId(),
                pathologyReportIdTier = sample.getPathologyReportIdTier(),
                morphologicalCode = sample.getMorphologicalCode(),
                morphologicalCodeTier = sample.getMorphologicalCodeTier(),
                topologicalCode = sample.getTopologicalCode(),
                topologicalCodeTier = sample.getTopologicalCodeTier(),
                shippingDate = sample.getShippingDate(),
                shippingDateTier = sample.getShippingDateTier(),
                receivedDate = sample.getReceivedDate(),
                receivedDateTier = sample.getReceivedDateTier(),
                qualityControlPerformed = sample.getQualityControlPerformed(),
                qualityControlPerformedTier = sample.getQualityControlPerformedTier(),
                estimatedTumorContent = sample.getEstimatedTumorContent(),
                estimatedTumorContentTier = sample.getEstimatedTumorContentTier(),
                quantity = sample.getQuantity(),
                quantityTier = sample.getQuantityTier(),
                units = sample.getUnits(),
                unitsTier = sample.getUnitsTier(),
                associatedBiobank = sample.getAssociatedBiobank(),
                associatedBiobankTier = sample.getAssociatedBiobankTier(),
                otherBiobank = sample.getOtherBiobank(),
                otherBiobankTier = sample.getOtherBiobankTier(),
                sopFollowed = sample.getSopFollowed(),
                sopFollowedTier = sample.getSopFollowedTier(),
                ifNotExplainAnyDeviation = sample.getIfNotExplainAnyDeviation(),
                ifNotExplainAnyDeviationTier = sample.getIfNotExplainAnyDeviationTier(),
            )
        except Exception:
            raise exceptions.DuplicateNameException(
                sample.getLocalId(),
                sample.getParentContainer().getLocalId())

    def _readSampleTable(self):
        """
        Read the Sample table upon load
        """
        for sampleRecord in models.Sample.select():
            dataset = self.getDataset(sampleRecord.datasetid.id)
            sample = clinical_metadata.Sample(
                dataset, sampleRecord.name)
            sample.populateFromRow(sampleRecord)
            assert sample.getId() == sampleRecord.id
            dataset.addSample(sample)

    def _createTreatmentTable(self):
        self.database.create_table(models.Treatment)

    def insertTreatment(self, treatment):
        """
        Inserts the specified treatment into this repository.
        """
        try:
            models.Treatment.create(
                # Common fields
                id=treatment.getId(),
                datasetId=treatment.getParentContainer().getId(),
                created=treatment.getCreated(),
                updated=treatment.getUpdated(),
                name=treatment.getLocalId(),
                description=treatment.getDescription(),

                # Unique fields
                patientId = treatment.getPatientId(),
                patientIdTier = treatment.getPatientIdTier(),
                courseNumber = treatment.getCourseNumber(),
                courseNumberTier = treatment.getCourseNumberTier(),
                therapeuticModality = treatment.getTherapeuticModality(),
                therapeuticModalityTier = treatment.getTherapeuticModalityTier(),
                systematicTherapyAgentName = treatment.getSystematicTherapyAgentName(),
                systematicTherapyAgentNameTier = treatment.getSystematicTherapyAgentNameTier(),
                treatmentPlanType = treatment.getTreatmentPlanType(),
                treatmentPlanTypeTier = treatment.getTreatmentPlanTypeTier(),
                treatmentIntent = treatment.getTreatmentIntent(),
                treatmentIntentTier = treatment.getTreatmentIntentTier(),
                startDate = treatment.getStartDate(),
                startDateTier = treatment.getStartDateTier(),
                stopDate = treatment.getStopDate(),
                stopDateTier = treatment.getStopDateTier(),
                reasonForEndingTheTreatment = treatment.getReasonForEndingTheTreatment(),
                reasonForEndingTheTreatmentTier = treatment.getReasonForEndingTheTreatmentTier(),
                protocolNumberOrCode = treatment.getProtocolNumberOrCode(),
                protocolNumberOrCodeTier = treatment.getProtocolNumberOrCodeTier(),
                surgeryDetails = treatment.getSurgeryDetails(),
                surgeryDetailsTier = treatment.getSurgeryDetailsTier(),
                radiotherapyDetails = treatment.getRadiotherapyDetails(),
                radiotherapyDetailsTier = treatment.getRadiotherapyDetailsTier(),
                chemotherapyDetails = treatment.getChemotherapyDetails(),
                chemotherapyDetailsTier = treatment.getChemotherapyDetailsTier(),
                hematopoieticCellTransplant = treatment.getHematopoieticCellTransplant(),
                hematopoieticCellTransplantTier = treatment.getHematopoieticCellTransplantTier(),
                immunotherapyDetails = treatment.getImmunotherapyDetails(),
                immunotherapyDetailsTier = treatment.getImmunotherapyDetailsTier(),
                responseToTreatment = treatment.getResponseToTreatment(),
                responseToTreatmentTier = treatment.getResponseToTreatmentTier(),
                responseCriteriaUsed = treatment.getResponseCriteriaUsed(),
                responseCriteriaUsedTier = treatment.getResponseCriteriaUsedTier(),
                dateOfRecurrenceOrProgressionAfterThisTreatment = treatment.getDateOfRecurrenceOrProgressionAfterThisTreatment(),
                dateOfRecurrenceOrProgressionAfterThisTreatmentTier = treatment.getDateOfRecurrenceOrProgressionAfterThisTreatmentTier(),
                unexpectedOrUnusualToxicityDuringTreatment = treatment.getUnexpectedOrUnusualToxicityDuringTreatment(),
                unexpectedOrUnusualToxicityDuringTreatmentTier = treatment.getUnexpectedOrUnusualToxicityDuringTreatmentTier(),
                drugListOrAgent = treatment.getDrugListOrAgent(),
                drugListOrAgentTier = treatment.getDrugListOrAgentTier(),
                drugIdNumbers = treatment.getDrugIdNumbers(),
                drugIdNumbersTier = treatment.getDrugIdNumbersTier(),
            )
        except Exception:
            raise exceptions.DuplicateNameException(
                treatment.getLocalId(),
                treatment.getParentContainer().getLocalId())

    def _readTreatmentTable(self):
        """
        Read the Treatment table upon load
        """
        for treatmentRecord in models.Treatment.select():
            dataset = self.getDataset(treatmentRecord.datasetid.id)
            treatment = clinical_metadata.Treatment(
                dataset, treatmentRecord.name)
            treatment.populateFromRow(treatmentRecord)
            assert treatment.getId() == treatmentRecord.id
            dataset.addTreatment(treatment)

    def _createOutcomeTable(self):
        self.database.create_table(models.Outcome)

    def insertOutcome(self, outcome):
        """
        Inserts the specified outcome into this repository.
        """
        try:
            models.Outcome.create(
                # Common fields
                id=outcome.getId(),
                datasetId=outcome.getParentContainer().getId(),
                created=outcome.getCreated(),
                updated=outcome.getUpdated(),
                name=outcome.getLocalId(),
                description=outcome.getDescription(),

                # Unique fields
                patientId = outcome.getPatientId(),
                patientIdTier = outcome.getPatientIdTier(),
                physicalExamId = outcome.getPhysicalExamId(),
                physicalExamIdTier = outcome.getPhysicalExamIdTier(),
                dateOfAssessment = outcome.getDateOfAssessment(),
                dateOfAssessmentTier = outcome.getDateOfAssessmentTier(),
                diseaseResponseOrStatus = outcome.getDiseaseResponseOrStatus(),
                diseaseResponseOrStatusTier = outcome.getDiseaseResponseOrStatusTier(),
                otherResponseClassification = outcome.getOtherResponseClassification(),
                otherResponseClassificationTier = outcome.getOtherResponseClassificationTier(),
                minimalResidualDiseaseAssessment = outcome.getMinimalResidualDiseaseAssessment(),
                minimalResidualDiseaseAssessmentTier = outcome.getMinimalResidualDiseaseAssessmentTier(),
                methodOfResponseEvaluation = outcome.getMethodOfResponseEvaluation(),
                methodOfResponseEvaluationTier = outcome.getMethodOfResponseEvaluationTier(),
                responseCriteriaUsed = outcome.getResponseCriteriaUsed(),
                responseCriteriaUsedTier = outcome.getResponseCriteriaUsedTier(),
                summaryStage = outcome.getSummaryStage(),
                summaryStageTier = outcome.getSummaryStageTier(),
                sitesOfAnyProgressionOrRecurrence = outcome.getSitesOfAnyProgressionOrRecurrence(),
                sitesOfAnyProgressionOrRecurrenceTier = outcome.getSitesOfAnyProgressionOrRecurrenceTier(),
                vitalStatus = outcome.getVitalStatus(),
                vitalStatusTier = outcome.getVitalStatusTier(),
                height = outcome.getHeight(),
                heightTier = outcome.getHeightTier(),
                weight = outcome.getWeight(),
                weightTier = outcome.getWeightTier(),
                heightUnits = outcome.getHeightUnits(),
                heightUnitsTier = outcome.getHeightUnitsTier(),
                weightUnits = outcome.getWeightUnits(),
                weightUnitsTier = outcome.getWeightUnitsTier(),
                performanceStatus = outcome.getPerformanceStatus(),
                performanceStatusTier = outcome.getPerformanceStatusTier(),
            )
        except Exception:
            raise exceptions.DuplicateNameException(
                outcome.getLocalId(),
                outcome.getParentContainer().getLocalId())

    def _readOutcomeTable(self):
        """
        Read the Outcome table upon load
        """
        for outcomeRecord in models.Outcome.select():
            dataset = self.getDataset(outcomeRecord.datasetid.id)
            outcome = clinical_metadata.Outcome(
                dataset, outcomeRecord.name)
            outcome.populateFromRow(outcomeRecord)
            assert outcome.getId() == outcomeRecord.id
            dataset.addOutcome(outcome)

    def _createComplicationTable(self):
        self.database.create_table(models.Complication)

    def insertComplication(self, complication):
        """
        Inserts the specified complication into this repository.
        """
        try:
            models.Complication.create(
                # Common fields
                id=complication.getId(),
                datasetId=complication.getParentContainer().getId(),
                created=complication.getCreated(),
                updated=complication.getUpdated(),
                name=complication.getLocalId(),
                description=complication.getDescription(),

                # Unique fields
                patientId = complication.getPatientId(),
                patientIdTier = complication.getPatientIdTier(),
                date = complication.getDate(),
                dateTier = complication.getDateTier(),
                lateComplicationOfTherapyDeveloped = complication.getLateComplicationOfTherapyDeveloped(),
                lateComplicationOfTherapyDevelopedTier = complication.getLateComplicationOfTherapyDevelopedTier(),
                lateToxicityDetail = complication.getLateToxicityDetail(),
                lateToxicityDetailTier = complication.getLateToxicityDetailTier(),
                suspectedTreatmentInducedNeoplasmDeveloped = complication.getSuspectedTreatmentInducedNeoplasmDeveloped(),
                suspectedTreatmentInducedNeoplasmDevelopedTier = complication.getSuspectedTreatmentInducedNeoplasmDevelopedTier(),
                treatmentInducedNeoplasmDetails = complication.getTreatmentInducedNeoplasmDetails(),
                treatmentInducedNeoplasmDetailsTier = complication.getTreatmentInducedNeoplasmDetailsTier(),
            )
        except Exception:
            raise exceptions.DuplicateNameException(
                complication.getLocalId(),
                complication.getParentContainer().getLocalId())

    def _readComplicationTable(self):
        """
        Read the Complication table upon load
        """
        for complicationRecord in models.Complication.select():
            dataset = self.getDataset(complicationRecord.datasetid.id)
            complication = clinical_metadata.Complication(
                dataset, complicationRecord.name)
            complication.populateFromRow(complicationRecord)
            assert complication.getId() == complicationRecord.id
            dataset.addComplication(complication)

    def _createTumourboardTable(self):
        self.database.create_table(models.Tumourboard)

    def insertTumourboard(self, tumourboard):
        """
        Inserts the specified tumourboard into this repository.
        """
        try:
            models.Tumourboard.create(
                # Common fields
                id=tumourboard.getId(),
                datasetId=tumourboard.getParentContainer().getId(),
                created=tumourboard.getCreated(),
                updated=tumourboard.getUpdated(),
                name=tumourboard.getLocalId(),
                description=tumourboard.getDescription(),

                # Unique fields
                patientId = tumourboard.getPatientId(),
                patientIdTier = tumourboard.getPatientIdTier(),
                dateOfMolecularTumorBoard = tumourboard.getDateOfMolecularTumorBoard(),
                dateOfMolecularTumorBoardTier = tumourboard.getDateOfMolecularTumorBoardTier(),
                typeOfSampleAnalyzed = tumourboard.getTypeOfSampleAnalyzed(),
                typeOfSampleAnalyzedTier = tumourboard.getTypeOfSampleAnalyzedTier(),
                typeOfTumourSampleAnalyzed = tumourboard.getTypeOfTumourSampleAnalyzed(),
                typeOfTumourSampleAnalyzedTier = tumourboard.getTypeOfTumourSampleAnalyzedTier(),
                analysesDiscussed = tumourboard.getAnalysesDiscussed(),
                analysesDiscussedTier = tumourboard.getAnalysesDiscussedTier(),
                somaticSampleType = tumourboard.getSomaticSampleType(),
                somaticSampleTypeTier = tumourboard.getSomaticSampleTypeTier(),
                normalExpressionComparator = tumourboard.getNormalExpressionComparator(),
                normalExpressionComparatorTier = tumourboard.getNormalExpressionComparatorTier(),
                diseaseExpressionComparator = tumourboard.getDiseaseExpressionComparator(),
                diseaseExpressionComparatorTier = tumourboard.getDiseaseExpressionComparatorTier(),
                hasAGermlineVariantBeenIdentifiedByProfilingThatMayPredisposeToCancer = tumourboard.getHasAGermlineVariantBeenIdentifiedByProfilingThatMayPredisposeToCancer(),
                hasAGermlineVariantBeenIdentifiedByProfilingThatMayPredisposeToCancerTier = tumourboard.getHasAGermlineVariantBeenIdentifiedByProfilingThatMayPredisposeToCancerTier(),
                actionableTargetFound = tumourboard.getActionableTargetFound(),
                actionableTargetFoundTier = tumourboard.getActionableTargetFoundTier(),
                molecularTumorBoardRecommendation = tumourboard.getMolecularTumorBoardRecommendation(),
                molecularTumorBoardRecommendationTier = tumourboard.getMolecularTumorBoardRecommendationTier(),
                germlineDnaSampleId = tumourboard.getGermlineDnaSampleId(),
                germlineDnaSampleIdTier = tumourboard.getGermlineDnaSampleIdTier(),
                tumorDnaSampleId = tumourboard.getTumorDnaSampleId(),
                tumorDnaSampleIdTier = tumourboard.getTumorDnaSampleIdTier(),
                tumorRnaSampleId = tumourboard.getTumorRnaSampleId(),
                tumorRnaSampleIdTier = tumourboard.getTumorRnaSampleIdTier(),
                germlineSnvDiscussed = tumourboard.getGermlineSnvDiscussed(),
                germlineSnvDiscussedTier = tumourboard.getGermlineSnvDiscussedTier(),
                somaticSnvDiscussed = tumourboard.getSomaticSnvDiscussed(),
                somaticSnvDiscussedTier = tumourboard.getSomaticSnvDiscussedTier(),
                cnvsDiscussed = tumourboard.getCnvsDiscussed(),
                cnvsDiscussedTier = tumourboard.getCnvsDiscussedTier(),
                structuralVariantDiscussed = tumourboard.getStructuralVariantDiscussed(),
                structuralVariantDiscussedTier = tumourboard.getStructuralVariantDiscussedTier(),
                classificationOfVariants = tumourboard.getClassificationOfVariants(),
                classificationOfVariantsTier = tumourboard.getClassificationOfVariantsTier(),
                clinicalValidationProgress = tumourboard.getClinicalValidationProgress(),
                clinicalValidationProgressTier = tumourboard.getClinicalValidationProgressTier(),
                typeOfValidation = tumourboard.getTypeOfValidation(),
                typeOfValidationTier = tumourboard.getTypeOfValidationTier(),
                agentOrDrugClass = tumourboard.getAgentOrDrugClass(),
                agentOrDrugClassTier = tumourboard.getAgentOrDrugClassTier(),
                levelOfEvidenceForExpressionTargetAgentMatch = tumourboard.getLevelOfEvidenceForExpressionTargetAgentMatch(),
                levelOfEvidenceForExpressionTargetAgentMatchTier = tumourboard.getLevelOfEvidenceForExpressionTargetAgentMatchTier(),
                didTreatmentPlanChangeBasedOnProfilingResult = tumourboard.getDidTreatmentPlanChangeBasedOnProfilingResult(),
                didTreatmentPlanChangeBasedOnProfilingResultTier = tumourboard.getDidTreatmentPlanChangeBasedOnProfilingResultTier(),
                howTreatmentHasAlteredBasedOnProfiling = tumourboard.getHowTreatmentHasAlteredBasedOnProfiling(),
                howTreatmentHasAlteredBasedOnProfilingTier = tumourboard.getHowTreatmentHasAlteredBasedOnProfilingTier(),
                reasonTreatmentPlanDidNotChangeBasedOnProfiling = tumourboard.getReasonTreatmentPlanDidNotChangeBasedOnProfiling(),
                reasonTreatmentPlanDidNotChangeBasedOnProfilingTier = tumourboard.getReasonTreatmentPlanDidNotChangeBasedOnProfilingTier(),
                detailsOfTreatmentPlanImpact = tumourboard.getDetailsOfTreatmentPlanImpact(),
                detailsOfTreatmentPlanImpactTier = tumourboard.getDetailsOfTreatmentPlanImpactTier(),
                patientOrFamilyInformedOfGermlineVariant = tumourboard.getPatientOrFamilyInformedOfGermlineVariant(),
                patientOrFamilyInformedOfGermlineVariantTier = tumourboard.getPatientOrFamilyInformedOfGermlineVariantTier(),
                patientHasBeenReferredToAHereditaryCancerProgramBasedOnThisMolecularProfiling = tumourboard.getPatientHasBeenReferredToAHereditaryCancerProgramBasedOnThisMolecularProfiling(),
                patientHasBeenReferredToAHereditaryCancerProgramBasedOnThisMolecularProfilingTier = tumourboard.getPatientHasBeenReferredToAHereditaryCancerProgramBasedOnThisMolecularProfilingTier(),
                summaryReport = tumourboard.getSummaryReport(),
                summaryReportTier = tumourboard.getSummaryReportTier(),
            )
        except Exception:
            raise exceptions.DuplicateNameException(
                tumourboard.getLocalId(),
                tumourboard.getParentContainer().getLocalId())

    def _readTumourboardTable(self):
        """
        Read the Tumourboard table upon load
        """
        for tumourboardRecord in models.Tumourboard.select():
            dataset = self.getDataset(tumourboardRecord.datasetid.id)
            tumourboard = clinical_metadata.Tumourboard(
                dataset, tumourboardRecord.name)
            tumourboard.populateFromRow(tumourboardRecord)
            assert tumourboard.getId() == tumourboardRecord.id
            dataset.addTumourboard(tumourboard)
<<<<<<< HEAD
=======

    def _createExtractionTable(self):
        self.database.create_table(models.Extraction)

    def insertExtraction(self, extraction):
        """
        Inserts the specified patient into this repository.
        """
        try:
            models.Extraction.create(
                # Common fields
                id=extraction.getId(),
                datasetId=extraction.getParentContainer().getId(),
                created=extraction.getCreated(),
                updated=extraction.getUpdated(),
                name=extraction.getLocalId(),
                description=extraction.getDescription(),
                # Unique fields
                extractionId=extraction.getExtractionId(),
                extractionIdTier=extraction.getExtractionIdTier(),
                sampleId=extraction.getSampleId(),
                sampleIdTier=extraction.getSampleIdTier(),
                rnaBlood=extraction.getRnaBlood(),
                rnaBloodTier=extraction.getRnaBloodTier(),
                dnaBlood=extraction.getDnaBlood(),
                dnaBloodTier=extraction.getDnaBloodTier(),
                rnaTissue=extraction.getRnaTissue(),
                rnaTissueTier=extraction.getRnaTissueTier(),
                dnaTissue=extraction.getDnaTissue(),
                dnaTissueTier=extraction.getDnaTissueTier()
            )
        except Exception:
            raise exceptions.DuplicateNameException(
                extraction.getLocalId(),
                extraction.getParentContainer().getLocalId())

    def _readExtractionTable(self):
        """
        Read the Extraction table upon load
        """
        for extractionRecord in models.Extraction.select():
            dataset = self.getDataset(extractionRecord.datasetid.id)
            extraction = pipeline_metadata.Extraction(
                dataset, extractionRecord.name)
            extraction.populateFromRow(extractionRecord)
            assert extraction.getId() == extractionRecord.id
            dataset.addExtraction(extraction)

    def _createSequencingTable(self):
        self.database.create_table(models.Sequencing)

    def insertSequencing(self, sequencing):
        """
        Inserts the specified patient into this repository.
        """
        try:
            models.Sequencing.create(
                # Common fields
                id=sequencing.getId(),
                datasetId=sequencing.getParentContainer().getId(),
                created=sequencing.getCreated(),
                updated=sequencing.getUpdated(),
                name=sequencing.getLocalId(),
                description=sequencing.getDescription(),
                # Unique fields
                sequencingId=sequencing.getSequencingId(),
                sequencingIdTier=sequencing.getSequencingIdTier(),
                sampleId=sequencing.getSampleId(),
                sampleIdTier=sequencing.getSampleIdTier(),
                dnaLibraryKit=sequencing.getDnaLibraryKit(),
                dnaLibraryKitTier=sequencing.getDnaLibraryKitTier(),
                dnaSeqPlatform=sequencing.getDnaSeqPlatform(),
                dnaSeqPlatformTier=sequencing.getDnaSeqPlatformTier(),
                dnaReadLength=sequencing.getDnaReadLength(),
                dnaReadLengthTier=sequencing.getDnaReadLengthTier(),
                rnaLibraryKit=sequencing.getRnaLibraryKit(),
                rnaLibraryKitTier=sequencing.getRnaLibraryKitTier(),
                rnaSeqPlatform=sequencing.getRnaSeqPlatform(),
                rnaSeqPlatformTier=sequencing.getRnaSeqPlatformTier(),
                rnaReadLength=sequencing.getRnaReadLength(),
                rnaReadLengthTier=sequencing.getRnaReadLengthTier(),
                pcrCycles=sequencing.getPcrCycles(),
                pcrCyclesTier=sequencing.getPcrCyclesTier()

            )
        except Exception:
            raise exceptions.DuplicateNameException(
                sequencing.getLocalId(),
                sequencing.getParentContainer().getLocalId())

    def _readSequencingTable(self):
        """
        Read the Sequencing table upon load
        """
        for sequencingRecord in models.Sequencing.select():
            dataset = self.getDataset(sequencingRecord.datasetid.id)
            sequencing = pipeline_metadata.Sequencing(
                dataset, sequencingRecord.name)
            sequencing.populateFromRow(sequencingRecord)
            assert sequencing.getId() == sequencingRecord.id
            dataset.addSequencing(sequencing)

    def _createAlignmentTable(self):
        self.database.create_table(models.Alignment)

    def insertAlignment(self, alignment):
        """
        Inserts the specified patient into this repository.
        """
        try:
            models.Alignment.create(
                # Common fields
                id=alignment.getId(),
                datasetId=alignment.getParentContainer().getId(),
                created=alignment.getCreated(),
                updated=alignment.getUpdated(),
                name=alignment.getLocalId(),
                description=alignment.getDescription(),
                # Unique fields
                alignmentId=alignment.getAlignmentId(),
                alignmentIdTier=alignment.getAlignmentIdTier(),
                sampleId=alignment.getSampleId(),
                sampleIdTier=alignment.getSampleIdTier(),
                alignmentTool=alignment.getAlignmentTool(),
                alignmentToolTier=alignment.getAlignmentToolTier(),
                merge=alignment.getMerge(),
                mergeTier=alignment.getMergeTier(),
                markDuplicates=alignment.getMarkDuplicates(),
                markDuplicatesTier=alignment.getMarkDuplicatesTier(),
                realignerTarget=alignment.getRealignerTarget(),
                realignerTargetTier=alignment.getRealignerTargetTier(),
                indelRealigner=alignment.getIndelRealigner(),
                indelRealignerTier=alignment.getIndelRealignerTier(),
                coverage=alignment.getCoverage(),
                coverageTier=alignment.getCoverageTier(),
                baseRecalibrator=alignment.getBaseRecalibrator(),
                baseRecalibratorTier=alignment.getBaseRecalibratorTier(),
                printReads=alignment.getPrintReads(),
                printReadsTier=alignment.getPrintReadsTier(),
                idxStats=alignment.getIdxStats(),
                idxStatsTier=alignment.getIdxStatsTier(),
                flagStat=alignment.getFlagStat(),
                flagStatTier=alignment.getFlagStatTier(),
                insertSizeMetrics=alignment.getInsertSizeMetrics(),
                insertSizeMetricsTier=alignment.getInsertSizeMetricsTier(),
                fastqc=alignment.getFastqc(),
                fastqcTier=alignment.getFastqcTier(),
                reference=alignment.getReference(),
                referenceTier=alignment.getReferenceTier()
            )
        except Exception:
            raise exceptions.DuplicateNameException(
                alignment.getLocalId(),
                alignment.getParentContainer().getLocalId())

    def _readAlignmentTable(self):
        """
        Read the Alignment table upon load
        """
        for alignmentRecord in models.Alignment.select():
            dataset = self.getDataset(alignmentRecord.datasetid.id)
            alignment = pipeline_metadata.Alignment(
                dataset, alignmentRecord.name)
            alignment.populateFromRow(alignmentRecord)
            assert alignment.getId() == alignmentRecord.id
            dataset.addAlignment(alignment)

    def _createVariantCallingTable(self):
        self.database.create_table(models.VariantCalling)

    def insertVariantCalling(self, variantCalling):
        """
        Inserts the specified patient into this repository.
        """
        try:
            models.VariantCalling.create(
                # Common fields
                id=variantCalling.getId(),
                datasetId=variantCalling.getParentContainer().getId(),
                created=variantCalling.getCreated(),
                updated=variantCalling.getUpdated(),
                name=variantCalling.getLocalId(),
                description=variantCalling.getDescription(),
                # Unique fields
                variantCallingId=variantCalling.getVariantCallingId(),
                variantCallingIdTier=variantCalling.getVariantCallingIdTier(),
                sampleId=variantCalling.getSampleId(),
                sampleIdTier=variantCalling.getSampleIdTier(),
                variantCaller=variantCalling.getVariantCaller(),
                variantCallerTier=variantCalling.getVariantCallerTier(),
                tabulate=variantCalling.getTabulate(),
                tabulateTier=variantCalling.getTabulateTier(),
                annotation=variantCalling.getAnnotation(),
                annotationTier=variantCalling.getAnnotationTier(),
                mergeTool=variantCalling.getMergeTool(),
                mergeToolTier=variantCalling.getMergeToolTier(),
                rdaToTab=variantCalling.getRdaToTab(),
                rdaToTabTier=variantCalling.getRdaToTabTier(),
                delly=variantCalling.getDelly(),
                dellyTier=variantCalling.getDellyTier(),
                postFilter=variantCalling.getPostFilter(),
                postFilterTier=variantCalling.getPostFilterTier(),
                clipFilter=variantCalling.getClipFilter(),
                clipFilterTier=variantCalling.getClipFilterTier(),
                cosmic=variantCalling.getCosmic(),
                cosmicTier=variantCalling.getCosmicTier(),
                dbSnp=variantCalling.getDbSnp(),
                dbSnpTier=variantCalling.getDbSnpTier()

            )
        except Exception:
            raise exceptions.DuplicateNameException(
                variantCalling.getLocalId(),
                variantCalling.getParentContainer().getLocalId())

    def _readVariantCallingTable(self):
        """
        Read the VariantCalling table upon load
        """
        for variantCallingRecord in models.VariantCalling.select():
            dataset = self.getDataset(variantCallingRecord.datasetid.id)
            variantCalling = pipeline_metadata.VariantCalling(
                dataset, variantCallingRecord.name)
            variantCalling.populateFromRow(variantCallingRecord)
            assert variantCalling.getId() == variantCallingRecord.id
            dataset.addVariantCalling(variantCalling)

    def _createFusionDetectionTable(self):
        self.database.create_table(models.FusionDetection)

    def insertFusionDetection(self, fusionDetection):
        """
        Inserts the specified patient into this repository.
        """
        try:
            models.FusionDetection.create(
                # Common fields
                id=fusionDetection.getId(),
                datasetId=fusionDetection.getParentContainer().getId(),
                created=fusionDetection.getCreated(),
                updated=fusionDetection.getUpdated(),
                name=fusionDetection.getLocalId(),
                description=fusionDetection.getDescription(),
                # Unique fields
                fusionDetectionId=fusionDetection.getFusionDetectionId(),
                fusionDetectionIdTier=fusionDetection.getFusionDetectionIdTier(),
                sampleId=fusionDetection.getSampleId(),
                sampleIdTier=fusionDetection.getSampleIdTier(),
                inHousePipeline=fusionDetection.getInHousePipeline(),
                inHousePipelineTier=fusionDetection.getInHousePipelineTier(),
                svDetection=fusionDetection.getSvDetection(),
                svDetectionTier=fusionDetection.getSvDetectionTier(),
                fusionDetection=fusionDetection.getFusionDetection(),
                fusionDetectionTier=fusionDetection.getFusionDetectionTier(),
                realignment=fusionDetection.getRealignment(),
                realignmentTier=fusionDetection.getRealignmentTier(),
                annotation=fusionDetection.getAnnotation(),
                annotationTier=fusionDetection.getAnnotationTier(),
                genomeReference=fusionDetection.getGenomeReference(),
                genomeReferenceTier=fusionDetection.getGenomeReferenceTier(),
                geneModels=fusionDetection.getGeneModels(),
                geneModelsTier=fusionDetection.getGeneModels()
            )
        except Exception:
            raise exceptions.DuplicateNameException(
                fusionDetection.getLocalId(),
                fusionDetection.getParentContainer().getLocalId())

    def _readFusionDetectionTable(self):
        """
        Read the FusionDetection table upon load
        """
        for fusionDetectionRecord in models.FusionDetection.select():
            dataset = self.getDataset(fusionDetectionRecord.datasetid.id)
            fusionDetection = pipeline_metadata.FusionDetection(
                dataset, fusionDetectionRecord.name)
            fusionDetection.populateFromRow(fusionDetectionRecord)
            assert fusionDetection.getId() == fusionDetectionRecord.id
            dataset.addFusionDetection(fusionDetection)

    def _createExpressionAnalysisTable(self):
        self.database.create_table(models.ExpressionAnalysis)

    def insertExpressionAnalysis(self, expressionAnalysis):
        """
        Inserts the specified patient into this repository.
        """
        try:
            models.ExpressionAnalysis.create(
                # Common fields
                id=expressionAnalysis.getId(),
                datasetId=expressionAnalysis.getParentContainer().getId(),
                created=expressionAnalysis.getCreated(),
                updated=expressionAnalysis.getUpdated(),
                name=expressionAnalysis.getLocalId(),
                description=expressionAnalysis.getDescription(),
                # Unique fields
                expressionAnalysisId=expressionAnalysis.getExpressionAnalysisId(),
                expressionAnalysisIdTier=expressionAnalysis.getExpressionAnalysisIdTier(),
                sampleId=expressionAnalysis.getSampleId(),
                sampleIdTier=expressionAnalysis.getSampleIdTier(),
                readLength=expressionAnalysis.getReadLength(),
                readLengthTier=expressionAnalysis.getReadLengthTier(),
                reference=expressionAnalysis.getReference(),
                referenceTier=expressionAnalysis.getReferenceTier(),
                alignmentTool=expressionAnalysis.getAlignmentTool(),
                alignmentToolTier=expressionAnalysis.getAlignmentToolTier(),
                bamHandling=expressionAnalysis.getBamHandling(),
                bamHandlingTier=expressionAnalysis.getBamHandlingTier(),
                expressionEstimation=expressionAnalysis.getExpressionEstimation(),
                expressionEstimationTier=expressionAnalysis.getExpressionEstimationTier()
            )
        except Exception:
            raise exceptions.DuplicateNameException(
                expressionAnalysis.getLocalId(),
                expressionAnalysis.getParentContainer().getLocalId())

    def _readExpressionAnalysisTable(self):
        """
        Read the ExpressionAnalysis table upon load
        """
        for expressionAnalysisRecord in models.ExpressionAnalysis.select():
            dataset = self.getDataset(expressionAnalysisRecord.datasetid.id)
            expressionAnalysis = pipeline_metadata.ExpressionAnalysis(
                dataset, expressionAnalysisRecord.name)
            expressionAnalysis.populateFromRow(expressionAnalysisRecord)
            assert expressionAnalysis.getId() == expressionAnalysisRecord.id
            dataset.addExpressionAnalysis(expressionAnalysis)
### ======================================================================= ###
### METADATA END
### ======================================================================= ###
>>>>>>> 50340b7c

    def _createIndividualTable(self):
        self.database.create_table(models.Individual)

    def insertIndividual(self, individual):
        """
        Inserts the specified individual into this repository.
        """
        try:
            models.Individual.create(
                id=individual.getId(),
                datasetId=individual.getParentContainer().getId(),
                name=individual.getLocalId(),
                description=individual.getDescription(),
                created=individual.getCreated(),
                updated=individual.getUpdated(),
                species=json.dumps(individual.getSpecies()),
                sex=json.dumps(individual.getSex()),
                attributes=json.dumps(individual.getAttributes()),
                patient_id = individual.getPatientId(),
                regional_profiling_centre = individual.getRegionalProfilingCentre(),
                diagnosis = individual.getDiagnosis(),
                pathology_type = individual.getPathologyType(),
                enrollment_approval_date = individual.getEnrollmentApprovalDate(),
                enrollment_approval_initials = individual.getEnrollmentApprovalInitials(),
                date_of_upload_to_sFTP = individual.getDateOfUploadToSftp(),
                tumor_board_presentation_date_and_analyses = individual.getTumorBoardPresentationDateAndAnalyses(),
                comments = individual.getComments(),
            )
        except Exception:
            raise exceptions.DuplicateNameException(
                individual.getLocalId(),
                individual.getParentContainer().getLocalId())

    def _readIndividualTable(self):
        for individualRecord in models.Individual.select():
            dataset = self.getDataset(individualRecord.datasetid.id)
            individual = biodata.Individual(
                dataset, individualRecord.name)
            individual.populateFromRow(individualRecord)
            assert individual.getId() == individualRecord.id
            dataset.addIndividual(individual)

    def _createPhenotypeAssociationSetTable(self):
        self.database.create_table(models.Phenotypeassociationset)

    def _createRnaQuantificationSetTable(self):
        self.database.create_table(models.Rnaquantificationset)

    def insertPhenotypeAssociationSet(self, phenotypeAssociationSet):
        """
        Inserts the specified phenotype annotation set into this repository.
        """
        datasetId = phenotypeAssociationSet.getParentContainer().getId()
        attributes = json.dumps(phenotypeAssociationSet.getAttributes())
        try:
            models.Phenotypeassociationset.create(
                id=phenotypeAssociationSet.getId(),
                name=phenotypeAssociationSet.getLocalId(),
                datasetid=datasetId,
                dataurl=phenotypeAssociationSet._dataUrl,
                attributes=attributes)
        except Exception:
            raise exceptions.DuplicateNameException(
                phenotypeAssociationSet.getParentContainer().getId())

    def _readPhenotypeAssociationSetTable(self):
        for associationSetRecord in models.Phenotypeassociationset.select():
            dataset = self.getDataset(associationSetRecord.datasetid.id)
            phenotypeAssociationSet = \
                genotype_phenotype.RdfPhenotypeAssociationSet(
                    dataset,
                    associationSetRecord.name,
                    associationSetRecord.dataurl)
            dataset.addPhenotypeAssociationSet(phenotypeAssociationSet)

    def insertRnaQuantificationSet(self, rnaQuantificationSet):
        """
        Inserts a the specified rnaQuantificationSet into this repository.
        """
        try:
            models.Rnaquantificationset.create(
                id=rnaQuantificationSet.getId(),
                datasetid=rnaQuantificationSet.getParentContainer().getId(),
                referencesetid=rnaQuantificationSet.getReferenceSet().getId(),
                name=rnaQuantificationSet.getLocalId(),
                dataurl=rnaQuantificationSet.getDataUrl(),
                attributes=json.dumps(rnaQuantificationSet.getAttributes()))
        except Exception:
            raise exceptions.DuplicateNameException(
                rnaQuantificationSet.getLocalId(),
                rnaQuantificationSet.getParentContainer().getLocalId())

    def _readRnaQuantificationSetTable(self):
        for quantificationSetRecord in models.Rnaquantificationset.select():
            dataset = self.getDataset(quantificationSetRecord.datasetid.id)
            referenceSet = self.getReferenceSet(
                quantificationSetRecord.referencesetid.id)
            rnaQuantificationSet = \
                rna_quantification.SqliteRnaQuantificationSet(
                    dataset, quantificationSetRecord.name)
            rnaQuantificationSet.setReferenceSet(referenceSet)
            rnaQuantificationSet.populateFromRow(quantificationSetRecord)
            assert rnaQuantificationSet.getId() == quantificationSetRecord.id
            dataset.addRnaQuantificationSet(rnaQuantificationSet)

    def removeRnaQuantificationSet(self, rnaQuantificationSet):
        """
        Removes the specified rnaQuantificationSet from this repository. This
        performs a cascading removal of all items within this
        rnaQuantificationSet.
        """
        q = models.Rnaquantificationset.delete().where(
            models.Rnaquantificationset.id == rnaQuantificationSet.getId())
        q.execute()

    def insertPeer(self, peer):
        """
        Accepts a peer datamodel object and adds it to the registry.
        """
        try:
            models.Peer.create(
                url=peer.getUrl(),
                attributes=json.dumps(peer.getAttributes()))
        except Exception as e:
            raise exceptions.RepoManagerException(e)

    def removePeer(self, url):
        """
        Remove peers by URL.
        """
        q = models.Peer.delete().where(
            models.Peer.url == url)
        q.execute()

    def _createNetworkTables(self):
        """"""
        self.database.create_table(models.Peer)
        self.database.create_table(models.Announcement)

    def initialise(self):
        """
        Initialise this data repository, creating any necessary directories
        and file paths.
        """
        self._checkWriteMode()
        self._createSystemTable()
        self._createNetworkTables()
        self._createOntologyTable()
        self._createReferenceSetTable()
        self._createReferenceTable()
        self._createDatasetTable()
        self._createReadGroupSetTable()
        self._createReadGroupTable()
        self._createCallSetTable()
        self._createVariantSetTable()
        self._createVariantAnnotationSetTable()
        self._createFeatureSetTable()
        self._createContinuousSetTable()
        self._createBiosampleTable()
        self._createExperimentTable()
        self._createAnalysisTable()
        self._createIndividualTable()
        self._createPhenotypeAssociationSetTable()
        self._createRnaQuantificationSetTable()
        self._createPatientTable()
        self._createEnrollmentTable()
        self._createConsentTable()
        self._createDiagnosisTable()
        self._createSampleTable()
        self._createTreatmentTable()
        self._createOutcomeTable()
        self._createComplicationTable()
        self._createTumourboardTable()

    def exists(self):
        """
        Checks that this data repository exists in the file system and has the
        required structure.
        """
        # TODO should this invoke a full load operation or just check the DB
        # exists?
        return os.path.exists(self._dbFilename)

    def assertExists(self):
        if not self.exists():
            raise exceptions.RepoNotFoundException(self._dbFilename)

    def delete(self):
        """
        Delete this data repository by recursively removing all directories.
        This will delete ALL data stored within the repository!!
        """
        os.unlink(self._dbFilename)

    def load(self):
        """
        Loads this data repository into memory.
        """
        self._readSystemTable()
        self._readOntologyTable()
        self._readReferenceSetTable()
        self._readReferenceTable()
        self._readDatasetTable()
        self._readExperimentTable()
        self._readAnalysisTable()
        self._readReadGroupSetTable()
        self._readReadGroupTable()
        self._readVariantSetTable()
        self._readCallSetTable()
        self._readVariantAnnotationSetTable()
        self._readFeatureSetTable()
        self._readContinuousSetTable()
        self._readBiosampleTable()
        self._readIndividualTable()
        self._readPhenotypeAssociationSetTable()
        self._readRnaQuantificationSetTable()
        self._readPatientTable()
        self._readEnrollmentTable()
        self._readConsentTable()
        self._readDiagnosisTable()
        self._readSampleTable()
        self._readTreatmentTable()
        self._readOutcomeTable()
        self._readComplicationTable()
        self._readTumourboardTable()<|MERGE_RESOLUTION|>--- conflicted
+++ resolved
@@ -25,13 +25,8 @@
 import ga4gh.server.exceptions as exceptions
 import ga4gh.server.repo.models as models
 import ga4gh.server.datamodel.clinical_metadata as clinical_metadata
-<<<<<<< HEAD
-=======
 import ga4gh.server.datamodel.pipeline_metadata as pipeline_metadata
-### ======================================================================= ###
-### METADATA END
-### ======================================================================= ###
->>>>>>> 50340b7c
+
 import ga4gh.schemas.protocol as protocol
 
 MODE_READ = 'r'
@@ -1250,8 +1245,6 @@
         q = models.Tumourboard.delete().where(
             models.Tumourboard.id == tumourboard.getId())
         q.execute()
-<<<<<<< HEAD
-=======
 
     def removeExtraction(self, extraction):
         """
@@ -1300,10 +1293,6 @@
         q = models.ExpressionAnalysis.delete().where(
             models.ExpressionAnalysis.id == expressionAnalysis.getId())
         q.execute()
-### ======================================================================= ###
-### METADATA END
-### ======================================================================= ###
->>>>>>> 50340b7c
 
     def _readReadGroupTable(self):
         for readGroupRecord in models.Readgroup.select():
@@ -2362,8 +2351,6 @@
             tumourboard.populateFromRow(tumourboardRecord)
             assert tumourboard.getId() == tumourboardRecord.id
             dataset.addTumourboard(tumourboard)
-<<<<<<< HEAD
-=======
 
     def _createExtractionTable(self):
         self.database.create_table(models.Extraction)
@@ -2692,10 +2679,6 @@
             expressionAnalysis.populateFromRow(expressionAnalysisRecord)
             assert expressionAnalysis.getId() == expressionAnalysisRecord.id
             dataset.addExpressionAnalysis(expressionAnalysis)
-### ======================================================================= ###
-### METADATA END
-### ======================================================================= ###
->>>>>>> 50340b7c
 
     def _createIndividualTable(self):
         self.database.create_table(models.Individual)
