"""
repo manager cli
"""
from __future__ import division
from __future__ import print_function
from __future__ import unicode_literals

import glob
import json
import os
import sys
import textwrap
import traceback
import urlparse

import ga4gh.server.cli as cli
import ga4gh.server.datamodel.bio_metadata as bio_metadata
import ga4gh.server.datamodel.datasets as datasets
import ga4gh.server.datamodel.genotype_phenotype as genotype_phenotype
import ga4gh.server.datamodel.ontologies as ontologies
import ga4gh.server.datamodel.reads as reads
import ga4gh.server.datamodel.references as references
# import ga4gh.server.datamodel.rna_quantification as rna_quantification
import ga4gh.server.datamodel.sequence_annotations as sequence_annotations
# mport ga4gh.server.datamodel.continuous as continuous
import ga4gh.server.datamodel.variants as variants
import ga4gh.server.datamodel.peers as peers
import ga4gh.server.datarepo as datarepo
import ga4gh.server.exceptions as exceptions
# import ga4gh.server.repo.rnaseq2ga as rnaseq2ga

import ga4gh.common.cli as common_cli


def getNameFromPath(filePath):
    """
    Returns the filename of the specified path without its extensions.
    This is usually how we derive the default name for a given object.
    """
    if len(filePath) == 0:
        raise ValueError("Cannot have empty path for name")
    fileName = os.path.split(os.path.normpath(filePath))[1]
    # We need to handle things like .fa.gz, so we can't use
    # os.path.splitext
    ret = fileName.split(".")[0]
    assert ret != ""
    return ret


def getRawInput(display):
    """
    Wrapper around raw_input; put into separate function so that it
    can be easily mocked for tests.
    """
    return raw_input(display)


class RepoManager(object):
    """
    Class that provide command line functionality to manage a
    data repository.
    """
    def __init__(self, args):
        self._args = args
        self._registryPath = args.registryPath
        self._repo = datarepo.SqlDataRepository(self._registryPath)

    def _confirmDelete(self, objectType, name, func):
        if self._args.force:
            func()
        else:
            displayString = (
                "Are you sure you want to delete the {} '{}'? "
                "[y|N] ".format(objectType, name))
            userResponse = getRawInput(displayString)
            if userResponse.strip() == 'y':
                func()
            else:
                print("Aborted")

    def _updateRepo(self, func, *args, **kwargs):
        """
        Runs the specified function that updates the repo with the specified
        arguments. This method ensures that all updates are transactional,
        so that if any part of the update fails no changes are made to the
        repo.
        """
        # TODO how do we make this properly transactional?
        self._repo.open(datarepo.MODE_WRITE)
        try:
            func(*args, **kwargs)
            self._repo.commit()
        finally:
            self._repo.close()

    def _openRepo(self):
        if not self._repo.exists():
            raise exceptions.RepoManagerException(
                "Repo '{}' does not exist. Please create a new repo "
                "using the 'init' command.".format(self._registryPath))
        self._repo.open(datarepo.MODE_READ)

    def _checkSequenceOntology(self, ontology):
        so = ontologies.SEQUENCE_ONTOLOGY_PREFIX
        if ontology.getOntologyPrefix() != so:
            raise exceptions.RepoManagerException(
                "Ontology '{}' does not have ontology prefix '{}'".format(
                    ontology.getName(), so))

    def _getFilePath(self, filePath, useRelativePath):
        return filePath if useRelativePath else os.path.abspath(filePath)

    def init(self):
        forceMessage = (
            "Respository '{}' already exists. Use --force to overwrite")
        if self._repo.exists():
            if self._args.force:
                self._repo.delete()
            else:
                raise exceptions.RepoManagerException(
                    forceMessage.format(self._registryPath))
        self._updateRepo(self._repo.initialise)

    def list(self):
        """
        Lists the contents of this repo.
        """
        self._openRepo()
        # TODO this is _very_ crude. We need much more options and detail here.
        self._repo.printSummary()

    def listAnnouncements(self):
        """
        Lists all the announcements the repo has received.
        """
        self._openRepo()
        self._repo.printAnnouncements()
        
    def clearAnnouncements(self):
        """
        Clears the list of announcements from the repo.
        """
        self._openRepo()
        self._repo.clearAnnouncements()

    def verify(self):
        """
        Checks that the data pointed to in the repository works and
        we don't have any broken URLs, missing files, etc.
        """
        self._openRepo()
        self._repo.verify()

    def addOntology(self):
        """
        Adds a new Ontology to this repo.
        """
        self._openRepo()
        name = self._args.name
        filePath = self._getFilePath(self._args.filePath,
                                     self._args.relativePath)
        if name is None:
            name = getNameFromPath(filePath)
        ontology = ontologies.Ontology(name)
        ontology.populateFromFile(filePath)
        self._updateRepo(self._repo.insertOntology, ontology)

    def addDataset(self):
        """
        Adds a new dataset into this repo.
        """
        self._openRepo()
        dataset = datasets.Dataset(self._args.datasetName)
        dataset.setDescription(self._args.description)
        dataset.setAttributes(json.loads(self._args.attributes))
        self._updateRepo(self._repo.insertDataset, dataset)

    def addReferenceSet(self):
        """
        Adds a new reference set into this repo.
        """
        self._openRepo()
        name = self._args.name
        filePath = self._getFilePath(self._args.filePath,
                                     self._args.relativePath)
        if name is None:
            name = getNameFromPath(self._args.filePath)
        referenceSet = references.HtslibReferenceSet(name)
        referenceSet.populateFromFile(filePath)
        referenceSet.setDescription(self._args.description)
        if self._args.species is not None:
            referenceSet.setSpeciesFromJson(self._args.species)
        referenceSet.setIsDerived(self._args.isDerived)
        referenceSet.setAssemblyId(self._args.assemblyId)
        referenceSet.setAttributes(json.loads(self._args.attributes))
        sourceAccessions = []
        if self._args.sourceAccessions is not None:
            sourceAccessions = self._args.sourceAccessions.split(",")
        referenceSet.setSourceAccessions(sourceAccessions)
        referenceSet.setSourceUri(self._args.sourceUri)
        self._updateRepo(self._repo.insertReferenceSet, referenceSet)

    def addReadGroupSet(self):
        """
        Adds a new ReadGroupSet into this repo.
        """
        self._openRepo()
        dataset = self._repo.getDatasetByName(self._args.datasetName)
        dataUrl = self._args.dataFile
        indexFile = self._args.indexFile
        parsed = urlparse.urlparse(dataUrl)
        # TODO, add https support and others when they have been
        # tested.
        if parsed.scheme in ['http', 'ftp']:
            if indexFile is None:
                raise exceptions.MissingIndexException(dataUrl)
        else:
            if indexFile is None:
                indexFile = dataUrl + ".bai"
            dataUrl = self._getFilePath(self._args.dataFile,
                                        self._args.relativePath)
            indexFile = self._getFilePath(indexFile, self._args.relativePath)
        name = self._args.name
        if self._args.name is None:
            name = getNameFromPath(dataUrl)
        readGroupSet = reads.HtslibReadGroupSet(dataset, name)
        readGroupSet.populateFromFile(dataUrl, indexFile)
        referenceSetName = self._args.referenceSetName
        if referenceSetName is None:
            # Try to find a reference set name from the BAM header.
            referenceSetName = readGroupSet.getBamHeaderReferenceSetName()
        referenceSet = self._repo.getReferenceSetByName(referenceSetName)
        readGroupSet.setReferenceSet(referenceSet)
        readGroupSet.setAttributes(json.loads(self._args.attributes))
        self._updateRepo(self._repo.insertReadGroupSet, readGroupSet)

    def addVariantSet(self):
        """
        Adds a new VariantSet into this repo.
        """
        self._openRepo()
        dataset = self._repo.getDatasetByName(self._args.datasetName)
        dataUrls = self._args.dataFiles
        name = self._args.name
        if len(dataUrls) == 1:
            if self._args.name is None:
                name = getNameFromPath(dataUrls[0])
            if os.path.isdir(dataUrls[0]):
                # Read in the VCF files from the directory.
                # TODO support uncompressed VCF and BCF files
                vcfDir = dataUrls[0]
                pattern = os.path.join(vcfDir, "*.vcf.gz")
                dataUrls = glob.glob(pattern)
                if len(dataUrls) == 0:
                    raise exceptions.RepoManagerException(
                        "Cannot find any VCF files in the directory "
                        "'{}'.".format(vcfDir))
                dataUrls[0] = self._getFilePath(dataUrls[0],
                                                self._args.relativePath)
        elif self._args.name is None:
            raise exceptions.RepoManagerException(
                "Cannot infer the intended name of the VariantSet when "
                "more than one VCF file is provided. Please provide a "
                "name argument using --name.")
        parsed = urlparse.urlparse(dataUrls[0])
        if parsed.scheme not in ['http', 'ftp']:
            dataUrls = map(lambda url: self._getFilePath(
                url, self._args.relativePath), dataUrls)
        # Now, get the index files for the data files that we've now obtained.
        indexFiles = self._args.indexFiles
        if indexFiles is None:
            # First check if all the paths exist locally, as they must
            # if we are making a default index path.
            for dataUrl in dataUrls:
                if not os.path.exists(dataUrl):
                    raise exceptions.MissingIndexException(
                        "Cannot find file '{}'. All variant files must be "
                        "stored locally if the default index location is "
                        "used. If you are trying to create a VariantSet "
                        "based on remote URLs, please download the index "
                        "files to the local file system and provide them "
                        "with the --indexFiles argument".format(dataUrl))
            # We assume that the indexes are made by adding .tbi
            indexSuffix = ".tbi"
            # TODO support BCF input properly here by adding .csi
            indexFiles = [filename + indexSuffix for filename in dataUrls]
        indexFiles = map(lambda url: self._getFilePath(
            url, self._args.relativePath), indexFiles)
        variantSet = variants.HtslibVariantSet(dataset, name)
        variantSet.populateFromFile(dataUrls, indexFiles)
        # Get the reference set that is associated with the variant set.
        referenceSetName = self._args.referenceSetName
        if referenceSetName is None:
            # Try to find a reference set name from the VCF header.
            referenceSetName = variantSet.getVcfHeaderReferenceSetName()
        if referenceSetName is None:
            raise exceptions.RepoManagerException(
                "Cannot infer the ReferenceSet from the VCF header. Please "
                "specify the ReferenceSet to associate with this "
                "VariantSet using the --referenceSetName option")
        referenceSet = self._repo.getReferenceSetByName(referenceSetName)
        variantSet.setReferenceSet(referenceSet)
        variantSet.setAttributes(json.loads(self._args.attributes))
        # Now check for annotations
        annotationSets = []
        if variantSet.isAnnotated() and self._args.addAnnotationSets:
            ontologyName = self._args.ontologyName
            if ontologyName is None:
                raise exceptions.RepoManagerException(
                    "A sequence ontology name must be provided")
            ontology = self._repo.getOntologyByName(ontologyName)
            self._checkSequenceOntology(ontology)
            for annotationSet in variantSet.getVariantAnnotationSets():
                annotationSet.setOntology(ontology)
                annotationSets.append(annotationSet)

        # Add the annotation sets and the variant set as an atomic update
        def updateRepo():
            self._repo.insertVariantSet(variantSet)
            for annotationSet in annotationSets:
                self._repo.insertVariantAnnotationSet(annotationSet)
        self._updateRepo(updateRepo)

    def addPhenotypeAssociationSet(self):
        """
        Adds a new phenotype association set to this repo.
        """
        self._openRepo()
        name = self._args.name
        if name is None:
            name = getNameFromPath(self._args.dirPath)
        dataset = self._repo.getDatasetByName(self._args.datasetName)
        phenotypeAssociationSet = \
            genotype_phenotype.RdfPhenotypeAssociationSet(
                dataset, name, self._args.dirPath)
        phenotypeAssociationSet.setAttributes(
            json.loads(self._args.attributes))
        self._updateRepo(
            self._repo.insertPhenotypeAssociationSet,
            phenotypeAssociationSet)

    def removePhenotypeAssociationSet(self):
        """
        Removes a phenotype association set from the repo
        """
        self._openRepo()
        dataset = self._repo.getDatasetByName(self._args.datasetName)
        phenotypeAssociationSet = dataset.getPhenotypeAssociationSetByName(
            self._args.name)

        def func():
            self._updateRepo(
                self._repo.removePhenotypeAssociationSet,
                phenotypeAssociationSet)
        self._confirmDelete(
            "PhenotypeAssociationSet",
            phenotypeAssociationSet.getLocalId(),
            func)

    def removeReferenceSet(self):
        """
        Removes a referenceSet from the repo.
        """
        self._openRepo()
        referenceSet = self._repo.getReferenceSetByName(
            self._args.referenceSetName)

        def func():
            self._updateRepo(self._repo.removeReferenceSet, referenceSet)
        self._confirmDelete("ReferenceSet", referenceSet.getLocalId(), func)

    def removeReadGroupSet(self):
        """
        Removes a readGroupSet from the repo.
        """
        self._openRepo()
        dataset = self._repo.getDatasetByName(self._args.datasetName)
        readGroupSet = dataset.getReadGroupSetByName(
            self._args.readGroupSetName)

        def func():
            self._updateRepo(self._repo.removeReadGroupSet, readGroupSet)
        self._confirmDelete("ReadGroupSet", readGroupSet.getLocalId(), func)

    def removeVariantSet(self):
        """
        Removes a variantSet from the repo.
        """
        self._openRepo()
        dataset = self._repo.getDatasetByName(self._args.datasetName)
        variantSet = dataset.getVariantSetByName(self._args.variantSetName)

        def func():
            self._updateRepo(self._repo.removeVariantSet, variantSet)
        self._confirmDelete("VariantSet", variantSet.getLocalId(), func)

    def removeDataset(self):
        """
        Removes a dataset from the repo.
        """
        self._openRepo()
        dataset = self._repo.getDatasetByName(self._args.datasetName)

        def func():
            self._updateRepo(self._repo.removeDataset, dataset)
        self._confirmDelete("Dataset", dataset.getLocalId(), func)

    def addFeatureSet(self):
        """
        Adds a new feature set into this repo
        """
        self._openRepo()
        dataset = self._repo.getDatasetByName(self._args.datasetName)
        filePath = self._getFilePath(self._args.filePath,
                                     self._args.relativePath)
        name = getNameFromPath(self._args.filePath)
        featureSet = sequence_annotations.Gff3DbFeatureSet(
            dataset, name)
        referenceSetName = self._args.referenceSetName
        if referenceSetName is None:
            raise exceptions.RepoManagerException(
                "A reference set name must be provided")
        referenceSet = self._repo.getReferenceSetByName(referenceSetName)
        featureSet.setReferenceSet(referenceSet)
        ontologyName = self._args.ontologyName
        if ontologyName is None:
            raise exceptions.RepoManagerException(
                "A sequence ontology name must be provided")
        ontology = self._repo.getOntologyByName(ontologyName)
        self._checkSequenceOntology(ontology)
        featureSet.setOntology(ontology)
        featureSet.populateFromFile(filePath)
        featureSet.setAttributes(json.loads(self._args.attributes))
        self._updateRepo(self._repo.insertFeatureSet, featureSet)

    def removeFeatureSet(self):
        """
        Removes a feature set from this repo
        """
        self._openRepo()
        dataset = self._repo.getDatasetByName(self._args.datasetName)
        featureSet = dataset.getFeatureSetByName(self._args.featureSetName)

        def func():
            self._updateRepo(self._repo.removeFeatureSet, featureSet)
        self._confirmDelete("FeatureSet", featureSet.getLocalId(), func)

    def addContinuousSet(self):
        """
        Adds a new continuous set into this repo
        """
        pass
        # self._openRepo()
        # dataset = self._repo.getDatasetByName(self._args.datasetName)
        # filePath = self._getFilePath(self._args.filePath,
        #                              self._args.relativePath)
        # name = getNameFromPath(self._args.filePath)
        # continuousSet = continuous.FileContinuousSet(dataset, name)
        # referenceSetName = self._args.referenceSetName
        # if referenceSetName is None:
        #     raise exceptions.RepoManagerException(
        #         "A reference set name must be provided")
        # referenceSet = self._repo.getReferenceSetByName(referenceSetName)
        # continuousSet.setReferenceSet(referenceSet)
        # continuousSet.populateFromFile(filePath)
        # self._updateRepo(self._repo.insertContinuousSet, continuousSet)

    def removeContinuousSet(self):
        """
        Removes a continuous set from this repo
        """
        pass
        # self._openRepo()
        # dataset = self._repo.getDatasetByName(self._args.datasetName)
        # continuousSet = dataset.getContinuousSetByName(
        #                     self._args.continuousSetName)

        # def func():
        #    self._updateRepo(self._repo.removeContinuousSet, continuousSet)
        # self._confirmDelete(
        #   "ContinuousSet",
        #   continuousSet.getLocalId(),
        #   func)

    def addBiosample(self):
        """
        Adds a new biosample into this repo
        """
        self._openRepo()
        dataset = self._repo.getDatasetByName(self._args.datasetName)
        biosample = bio_metadata.Biosample(
            dataset, self._args.biosampleName)
        biosample.populateFromJson(self._args.biosample)
        self._updateRepo(self._repo.insertBiosample, biosample)

    def removeBiosample(self):
        """
        Removes a biosample from this repo
        """
        self._openRepo()
        dataset = self._repo.getDatasetByName(self._args.datasetName)
        biosample = dataset.getBiosampleByName(self._args.biosampleName)

        def func():
            self._updateRepo(self._repo.removeBiosample, biosample)
        self._confirmDelete("Biosample", biosample.getLocalId(), func)

    def addIndividual(self):
        """
        Adds a new individual into this repo
        """
        self._openRepo()
        dataset = self._repo.getDatasetByName(self._args.datasetName)
        individual = bio_metadata.Individual(
            dataset, self._args.individualName)
        individual.populateFromJson(self._args.individual)
        self._updateRepo(self._repo.insertIndividual, individual)

    def removeIndividual(self):
        """
        Removes an individual from this repo
        """
        self._openRepo()
        dataset = self._repo.getDatasetByName(self._args.datasetName)
        individual = dataset.getIndividualByName(self._args.individualName)

        def func():
            self._updateRepo(self._repo.removeIndividual, individual)
        self._confirmDelete("Individual", individual.getLocalId(), func)

<<<<<<< HEAD
### ======================================================================= ###
### METADATA
### ======================================================================= ###
    def addPatient(self):
        """
        Adds a new patient into this repo
        """
        self._openRepo()
        dataset = self._repo.getDatasetByName(self._args.datasetName)
        patient = bio_metadata.Patient(
            dataset, self._args.patientName)
        patient.populateFromJson(self._args.patient)
        self._updateRepo(self._repo.insertPatient, patient)

    def removePatient(self):
        """
        Removes an patient from this repo
        """
        self._openRepo()
        dataset = self._repo.getDatasetByName(self._args.datasetName)
        patient = dataset.getPatientByName(self._args.patientName)

        def func():
            self._updateRepo(self._repo.removePatient, patient)
        self._confirmDelete("Patient", patient.getLocalId(), func)
        
    def addEnrollment(self):
        """
        Adds a new enrollment into this repo
        """
        self._openRepo()
        dataset = self._repo.getDatasetByName(self._args.datasetName)
        enrollment = bio_metadata.Enrollment(
            dataset, self._args.enrollmentName)
        enrollment.populateFromJson(self._args.enrollment)
        self._updateRepo(self._repo.insertEnrollment, enrollment)

    def removeEnrollment(self):
        """
        Removes an enrollment from this repo
        """
        self._openRepo()
        dataset = self._repo.getDatasetByName(self._args.datasetName)
        enrollment = dataset.getEnrollmentByName(self._args.enrollmentName)

        def func():
            self._updateRepo(self._repo.removeEnrollment, enrollment)
        self._confirmDelete("Enrollment", enrollment.getLocalId(), func)
        
    def addConsent(self):
        """
        Adds a new consent into this repo
        """
        self._openRepo()
        dataset = self._repo.getDatasetByName(self._args.datasetName)
        consent = bio_metadata.Consent(
            dataset, self._args.consentName)
        consent.populateFromJson(self._args.consent)
        self._updateRepo(self._repo.insertConsent, consent)

    def removeConsent(self):
        """
        Removes an consent from this repo
        """
        self._openRepo()
        dataset = self._repo.getDatasetByName(self._args.datasetName)
        consent = dataset.getConsentByName(self._args.consentName)

        def func():
            self._updateRepo(self._repo.removeConsent, consent)
        self._confirmDelete("Consent", consent.getLocalId(), func)
        
    def addDiagnosis(self):
        """
        Adds a new diagnosis into this repo
        """
        self._openRepo()
        dataset = self._repo.getDatasetByName(self._args.datasetName)
        diagnosis = bio_metadata.Diagnosis(
            dataset, self._args.diagnosisName)
        diagnosis.populateFromJson(self._args.diagnosis)
        self._updateRepo(self._repo.insertDiagnosis, diagnosis)

    def removeDiagnosis(self):
        """
        Removes an diagnosis from this repo
        """
        self._openRepo()
        dataset = self._repo.getDatasetByName(self._args.datasetName)
        diagnosis = dataset.getDiagnosisByName(self._args.diagnosisName)

        def func():
            self._updateRepo(self._repo.removeDiagnosis, diagnosis)
        self._confirmDelete("Diagnosis", diagnosis.getLocalId(), func)
        
    def addSample(self):
        """
        Adds a new sample into this repo
        """
        self._openRepo()
        dataset = self._repo.getDatasetByName(self._args.datasetName)
        sample = bio_metadata.Sample(
            dataset, self._args.sampleName)
        sample.populateFromJson(self._args.sample)
        self._updateRepo(self._repo.insertSample, sample)

    def removeSample(self):
        """
        Removes an sample from this repo
        """
        self._openRepo()
        dataset = self._repo.getDatasetByName(self._args.datasetName)
        sample = dataset.getSampleByName(self._args.sampleName)

        def func():
            self._updateRepo(self._repo.removeSample, sample)
        self._confirmDelete("Sample", sample.getLocalId(), func)
        
    def addTreatment(self):
        """
        Adds a new treatment into this repo
        """
        self._openRepo()
        dataset = self._repo.getDatasetByName(self._args.datasetName)
        treatment = bio_metadata.Treatment(
            dataset, self._args.treatmentName)
        treatment.populateFromJson(self._args.treatment)
        self._updateRepo(self._repo.insertTreatment, treatment)

    def removeTreatment(self):
        """
        Removes an treatment from this repo
        """
        self._openRepo()
        dataset = self._repo.getDatasetByName(self._args.datasetName)
        treatment = dataset.getTreatmentByName(self._args.treatmentName)

        def func():
            self._updateRepo(self._repo.removeTreatment, treatment)
        self._confirmDelete("Treatment", treatment.getLocalId(), func)
        
    def addOutcome(self):
        """
        Adds a new outcome into this repo
        """
        self._openRepo()
        dataset = self._repo.getDatasetByName(self._args.datasetName)
        outcome = bio_metadata.Outcome(
            dataset, self._args.outcomeName)
        outcome.populateFromJson(self._args.outcome)
        self._updateRepo(self._repo.insertOutcome, outcome)

    def removeOutcome(self):
        """
        Removes an outcome from this repo
        """
        self._openRepo()
        dataset = self._repo.getDatasetByName(self._args.datasetName)
        outcome = dataset.getOutcomeByName(self._args.outcomeName)

        def func():
            self._updateRepo(self._repo.removeOutcome, outcome)
        self._confirmDelete("Outcome", outcome.getLocalId(), func)
        
    def addComplication(self):
        """
        Adds a new complication into this repo
        """
        self._openRepo()
        dataset = self._repo.getDatasetByName(self._args.datasetName)
        complication = bio_metadata.Complication(
            dataset, self._args.complicationName)
        complication.populateFromJson(self._args.complication)
        self._updateRepo(self._repo.insertComplication, complication)

    def removeComplication(self):
        """
        Removes an complication from this repo
        """
        self._openRepo()
        dataset = self._repo.getDatasetByName(self._args.datasetName)
        complication = dataset.getComplicationByName(self._args.complicationName)

        def func():
            self._updateRepo(self._repo.removeComplication, complication)
        self._confirmDelete("Complication", complication.getLocalId(), func)
        
    def addTumourboard(self):
        """
        Adds a new tumourboard into this repo
        """
        self._openRepo()
        dataset = self._repo.getDatasetByName(self._args.datasetName)
        tumourboard = bio_metadata.Tumourboard(
            dataset, self._args.tumourboardName)
        tumourboard.populateFromJson(self._args.tumourboard)
        self._updateRepo(self._repo.insertTumourboard, tumourboard)

    def removeTumourboard(self):
        """
        Removes an tumourboard from this repo
        """
        self._openRepo()
        dataset = self._repo.getDatasetByName(self._args.datasetName)
        tumourboard = dataset.getTumourboardByName(self._args.tumourboardName)

        def func():
            self._updateRepo(self._repo.removeTumourboard, tumourboard)
        self._confirmDelete("Tumourboard", tumourboard.getLocalId(), func)
### ======================================================================= ###
### METADATA END
### ======================================================================= ###
=======
    def addExperiment(self):
        """
        Adds a new experiment into this repo
        """
        self._openRepo()
        experiment = bio_metadata.Experiment(self._args.experimentName)
        experiment.populateFromJson(self._args.experiment)
        experiment.setDescription(self._args.description)
        self._updateRepo(self._repo.insertExperiment, experiment)

    def removeExperiment(self):
        """
        Removes an experiment from this repo
        """
        self._openRepo()
        experiment = self._repo.getExperimentByName(self._args.experimentName)

        def func():
            self._updateRepo(self._repo.removeExperiment, experiment)
        self._confirmDelete("Experiment", experiment.getLocalId(), func)

    def addAnalysis(self):
        """
        Adds a new analysis into this repo
        """
        self._openRepo()
        analysis = bio_metadata.Analysis(self._args.analysisName)
        analysis.populateFromJson(self._args.analysis)
        analysis.setName(self._args.analysisName)
        analysis.setDescription(self._args.description)
        self._updateRepo(self._repo.insertAnalysis, analysis)

    def removeAnalysis(self):
        """
        Removes an analysis from this repo
        """
        self._openRepo()
        analysis = self._repo.getAnalysisByName(self._args.analysisName)

        def func():
            self._updateRepo(self._repo.removeAnalysis, analysis)
        self._confirmDelete("Analysis", analysis.getLocalId(), func)
>>>>>>> 4392ecfa

    def addPeer(self):
        """
        Adds a new peer into this repo
        """
        self._openRepo()
        try:
            peer = peers.Peer(
                self._args.url, json.loads(self._args.attributes))
        except exceptions.BadUrlException:
            raise exceptions.RepoManagerException("The URL for the peer was "
                                                  "malformed.")
        except ValueError as e:
            raise exceptions.RepoManagerException(
                "The attributes message "
                "was malformed. {}".format(e))
        self._updateRepo(self._repo.insertPeer, peer)

    def removePeer(self):
        """
        Removes a peer by URL from this repo
        """
        self._openRepo()

        def func():
            self._updateRepo(self._repo.removePeer, self._args.url)
        self._confirmDelete("Peer", self._args.url, func)

    def addExperiment(self):
        """
        Adds a new experiment into this repo
        """
        self._openRepo()
        experiment = bio_metadata.Experiment(self._args.experimentName)
        experiment.populateFromJson(self._args.experiment)
        experiment.setDescription(self._args.description)
        self._updateRepo(self._repo.insertExperiment, experiment)

    def removeExperiment(self):
        """
        Removes an experiment from this repo
        """
        self._openRepo()
        experiment = self._repo.getExperimentByName(self._args.experimentName)

        def func():
            self._updateRepo(self._repo.removeExperiment, experiment)
        self._confirmDelete("Experiment", experiment.getLocalId(), func)

    def addAnalysis(self):
        """
        Adds a new analysis into this repo
        """
        self._openRepo()
        analysis = bio_metadata.Analysis(self._args.analysisName)
        analysis.populateFromJson(self._args.analysis)
        analysis.setName(self._args.analysisName)
        analysis.setDescription(self._args.description)
        self._updateRepo(self._repo.insertAnalysis, analysis)

    def removeAnalysis(self):
        """
        Removes an analysis from this repo
        """
        self._openRepo()
        analysis = self._repo.getAnalysisByName(self._args.analysisName)

        def func():
            self._updateRepo(self._repo.removeAnalysis, analysis)
        self._confirmDelete("Analysis", analysis.getLocalId(), func)

    def removeOntology(self):
        """
        Removes an ontology from the repo.
        """
        self._openRepo()
        ontology = self._repo.getOntologyByName(self._args.ontologyName)

        def func():
            self._updateRepo(self._repo.removeOntology, ontology)
        self._confirmDelete("Ontology", ontology.getName(), func)

    def addRnaQuantification(self):
        """
        Adds an rnaQuantification into this repo
        """
        pass
#         self._openRepo()
#         dataset = self._repo.getDatasetByName(self._args.datasetName)
#         biosampleId = ""
#         if self._args.biosampleName:
#             biosample = dataset.getBiosampleByName(self._args.biosampleName)
#             biosampleId = biosample.getId()
#         if self._args.name is None:
#             name = getNameFromPath(self._args.quantificationFilePath)
#         else:
#             name = self._args.name
#         # TODO: programs not fully supported by GA4GH yet
#         programs = ""
#         featureType = "gene"
#         if self._args.transcript:
#             featureType = "transcript"
#         rnaseq2ga.rnaseq2ga(
#             self._args.quantificationFilePath, self._args.filePath, name,
#             self._args.format, dataset=dataset, featureType=featureType,
#             description=self._args.description, programs=programs,
#             featureSetNames=self._args.featureSetNames,
#             readGroupSetNames=self._args.readGroupSetName,
#             biosampleId=biosampleId)

    def initRnaQuantificationSet(self):
        """
        Initialize an empty RNA quantification set
        """
        pass
        # store = rnaseq2ga.RnaSqliteStore(self._args.filePath)
        # store.createTables()

    def addRnaQuantificationSet(self):
        """
        Adds an rnaQuantificationSet into this repo
        """
        pass
        # self._openRepo()
        # dataset = self._repo.getDatasetByName(self._args.datasetName)
        # if self._args.name is None:
        #     name = getNameFromPath(self._args.filePath)
        # else:
        #     name = self._args.name
        # rnaQuantificationSet = rna_quantification.SqliteRnaQuantificationSet(
        #     dataset, name)
        # referenceSetName = self._args.referenceSetName
        # if referenceSetName is None:
        #     raise exceptions.RepoManagerException(
        #         "A reference set name must be provided")
        # referenceSet = self._repo.getReferenceSetByName(referenceSetName)
        # rnaQuantificationSet.setReferenceSet(referenceSet)
        # rnaQuantificationSet.populateFromFile(self._args.filePath)
        # rnaQuantificationSet.setAttributes(json.loads(self._args.attributes))
        # self._updateRepo(
        #     self._repo.insertRnaQuantificationSet, rnaQuantificationSet)

    def removeRnaQuantificationSet(self):
        """
        Removes an rnaQuantificationSet from this repo
        """
        pass
        # self._openRepo()
        # dataset = self._repo.getDatasetByName(self._args.datasetName)
        # rnaQuantSet = dataset.getRnaQuantificationSetByName(
        #     self._args.rnaQuantificationSetName)

        # def func():
        #     self._updateRepo(self._repo.removeRnaQuantificationSet,
        #                      rnaQuantSet)
        # self._confirmDelete(
        #     "RnaQuantificationSet", rnaQuantSet.getLocalId(), func)

    #
    # Methods to simplify adding common arguments to the parser.
    #

    @classmethod
    def addRepoArgument(cls, subparser):
        subparser.add_argument(
            "registryPath",
            help="the location of the registry database")

    @classmethod
    def addForceOption(cls, subparser):
        subparser.add_argument(
            "-f", "--force", action='store_true',
            default=False, help="do not prompt for confirmation")

    @classmethod
    def addRelativePathOption(cls, subparser):
        subparser.add_argument(
            "-r", "--relativePath", action='store_true',
            default=False, help="store relative path in database")

    @classmethod
    def addDescriptionOption(cls, subparser, objectType):
        subparser.add_argument(
            "-d", "--description", default="",
            help="The human-readable description of the {}.".format(
                objectType))

    @classmethod
    def addDatasetNameArgument(cls, subparser):
        subparser.add_argument(
            "datasetName", help="the name of the dataset")

    @classmethod
    def addAttributesArgument(cls, subparser):
        subparser.add_argument(
            "-A", "--attributes", default="{}",
            help="additional attributes for the message expressed as JSON")

    @classmethod
    def addReferenceSetNameOption(cls, subparser, objectType):
        helpText = (
            "the name of the reference set to associate with this {}"
        ).format(objectType)
        subparser.add_argument(
            "-R", "--referenceSetName", default=None, help=helpText)

    @classmethod
    def addSequenceOntologyNameOption(cls, subparser, objectType):
        helpText = (
            "the name of the sequence ontology instance used to "
            "translate ontology term names to IDs in this {}"
        ).format(objectType)
        subparser.add_argument(
            "-O", "--ontologyName", default=None, help=helpText)

    @classmethod
    def addOntologyNameArgument(cls, subparser):
        subparser.add_argument(
            "ontologyName",
            help="the name of the ontology")

    @classmethod
    def addUrlArgument(cls, subparser):
        subparser.add_argument(
            "url",
            help="The URL of the given resource")

    @classmethod
    def addReadGroupSetNameArgument(cls, subparser):
        subparser.add_argument(
            "readGroupSetName",
            help="the name of the read group set")

    @classmethod
    def addVariantSetNameArgument(cls, subparser):
        subparser.add_argument(
            "variantSetName",
            help="the name of the variant set")

    @classmethod
    def addFeatureSetNameArgument(cls, subparser):
        subparser.add_argument(
            "featureSetName",
            help="the name of the feature set")

    # @classmethod
    # def addContinuousSetNameArgument(cls, subparser):
    #     subparser.add_argument(
    #         "continuousSetName",
    #         help="the name of the continuous set")

    @classmethod
    def addIndividualNameArgument(cls, subparser):
        subparser.add_argument(
            "individualName",
            help="the name of the individual")

### ======================================================================= ###
### METADATA
### ======================================================================= ###
    @classmethod
    def addPatientNameArgument(cls, subparser):
        subparser.add_argument(
            "patientName",
            help="the name of the patient")

    @classmethod
    def addPatientArgument(cls, subparser):
        subparser.add_argument(
            "patient",
            help="the JSON of the patient")

    @classmethod
    def addEnrollmentNameArgument(cls, subparser):
        subparser.add_argument(
            "enrollmentName",
            help="the name of the enrollment")

    @classmethod
    def addEnrollmentArgument(cls, subparser):
        subparser.add_argument(
            "enrollment",
            help="the JSON of the enrollment")

    @classmethod
    def addConsentNameArgument(cls, subparser):
        subparser.add_argument(
            "consentName",
            help="the name of the consent")

    @classmethod
    def addConsentArgument(cls, subparser):
        subparser.add_argument(
            "consent",
            help="the JSON of the consent")

    @classmethod
    def addDiagnosisNameArgument(cls, subparser):
        subparser.add_argument(
            "diagnosisName",
            help="the name of the diagnosis")

    @classmethod
    def addDiagnosisArgument(cls, subparser):
        subparser.add_argument(
            "diagnosis",
            help="the JSON of the diagnosis")

    @classmethod
    def addSampleNameArgument(cls, subparser):
        subparser.add_argument(
            "sampleName",
            help="the name of the sample")

    @classmethod
    def addSampleArgument(cls, subparser):
        subparser.add_argument(
            "sample",
            help="the JSON of the sample")

    @classmethod
    def addTreatmentNameArgument(cls, subparser):
        subparser.add_argument(
            "treatmentName",
            help="the name of the treatment")

    @classmethod
    def addTreatmentArgument(cls, subparser):
        subparser.add_argument(
            "treatment",
            help="the JSON of the treatment")

    @classmethod
    def addOutcomeNameArgument(cls, subparser):
        subparser.add_argument(
            "outcomeName",
            help="the name of the outcome")

    @classmethod
    def addOutcomeArgument(cls, subparser):
        subparser.add_argument(
            "outcome",
            help="the JSON of the outcome")

    @classmethod
    def addComplicationNameArgument(cls, subparser):
        subparser.add_argument(
            "complicationName",
            help="the name of the complication")

    @classmethod
    def addComplicationArgument(cls, subparser):
        subparser.add_argument(
            "complication",
            help="the JSON of the complication")

    @classmethod
    def addTumourboardNameArgument(cls, subparser):
        subparser.add_argument(
            "tumourboardName",
            help="the name of the tumourboard")

    @classmethod
    def addTumourboardArgument(cls, subparser):
        subparser.add_argument(
            "tumourboard",
            help="the JSON of the tumourboard")
### ======================================================================= ###
### METADATA END
### ======================================================================= ###

    @classmethod
    def addBiosampleNameArgument(cls, subparser):
        subparser.add_argument(
            "biosampleName",
            help="the name of the biosample")

    @classmethod
    def addBiosampleArgument(cls, subparser):
        subparser.add_argument(
            "biosample",
            help="the JSON of the biosample")

    @classmethod
    def addExperimentNameArgument(cls, subparser):
        subparser.add_argument(
            "experimentName",
            help="the name of the experiment")

    @classmethod
    def addExperimentArgument(cls, subparser):
        subparser.add_argument(
            "experiment",
            help="the JSON of the experiment")

    @classmethod
    def addAnalysisNameArgument(cls, subparser):
        subparser.add_argument(
            "analysisName",
            help="the name of the analysis")

    @classmethod
    def addAnalysisArgument(cls, subparser):
        subparser.add_argument(
            "analysis",
            help="the JSON of the analysis")

    @classmethod
    def addIndividualArgument(cls, subparser):
        subparser.add_argument(
            "individual",
            help="the JSON of the individual")

    @classmethod
    def addFilePathArgument(cls, subparser, helpText):
        subparser.add_argument("filePath", help=helpText)

    @classmethod
    def addDirPathArgument(cls, subparser, helpText):
        subparser.add_argument("dirPath", help=helpText)

    @classmethod
    def addNameOption(cls, parser, objectType):
        parser.add_argument(
            "-n", "--name", default=None,
            help="The name of the {}".format(objectType))

    @classmethod
    def addNameArgument(cls, parser, objectType):
        parser.add_argument(
            "name", help="The name of the {}".format(objectType))

    @classmethod
    def addRnaQuantificationNameArgument(cls, subparser):
        subparser.add_argument(
            "rnaQuantificationName",
            help="the name of the RNA Quantification")

    @classmethod
    def addClassNameOption(cls, subparser, objectType):
        helpText = (
            "the name of the class used to "
            "fetch features in this {}"
        ).format(objectType)
        subparser.add_argument(
            "-C", "--className",
            default="ga4gh.datamodel.sequence_annotations.Gff3DbFeatureSet",
            help=helpText)

    @classmethod
    def addRnaQuantificationSetNameArgument(cls, subparser):
        subparser.add_argument(
            "rnaQuantificationSetName",
            help="the name of the RNA Quantification Set")

    @classmethod
    def addQuantificationFilePathArgument(cls, subparser, helpText):
        subparser.add_argument("quantificationFilePath", help=helpText)

    @classmethod
    def addRnaFormatArgument(cls, subparser):
        subparser.add_argument(
            "format", help="format of the quantification input data")

    @classmethod
    def addRnaFeatureTypeOption(cls, subparser):
        subparser.add_argument(
            "-t", "--transcript", action="store_true", default=False,
            help="sets the quantification type to transcript")

    @classmethod
    def getParser(cls):
        parser = common_cli.createArgumentParser(
            "GA4GH data repository management tool")
        subparsers = parser.add_subparsers(title='subcommands',)
        cli.addVersionArgument(parser)

        initParser = common_cli.addSubparser(
            subparsers, "init", "Initialize a data repository")
        initParser.set_defaults(runner="init")
        cls.addRepoArgument(initParser)
        cls.addForceOption(initParser)

        verifyParser = common_cli.addSubparser(
            subparsers, "verify",
            "Verifies the repository by examing all data files")
        verifyParser.set_defaults(runner="verify")
        cls.addRepoArgument(verifyParser)

        listParser = common_cli.addSubparser(
            subparsers, "list", "List the contents of the repo")
        listParser.set_defaults(runner="list")
        cls.addRepoArgument(listParser)

        listAnnouncementsParser = common_cli.addSubparser(
            subparsers, "list-announcements", "List the announcements in"
                                              "the repo.")
        listAnnouncementsParser.set_defaults(runner="listAnnouncements")
        cls.addRepoArgument(listAnnouncementsParser)

        clearAnnouncementsParser = common_cli.addSubparser(
            subparsers, "clear-announcements", "List the announcements in"
                                               "the repo.")
        clearAnnouncementsParser.set_defaults(runner="clearAnnouncements")
        cls.addRepoArgument(clearAnnouncementsParser)

        addPeerParser = common_cli.addSubparser(
            subparsers, "add-peer", "Add a peer to the registry by URL.")
        addPeerParser.set_defaults(runner="addPeer")
        cls.addRepoArgument(addPeerParser)
        cls.addUrlArgument(addPeerParser)
        cls.addAttributesArgument(addPeerParser)

        removePeerParser = common_cli.addSubparser(
            subparsers, "remove-peer", "Remove a peer from "
                                       "the registry by URL.")
        removePeerParser.set_defaults(runner="removePeer")
        cls.addRepoArgument(removePeerParser)
        cls.addUrlArgument(removePeerParser)
        cls.addForceOption(removePeerParser)

        addDatasetParser = common_cli.addSubparser(
            subparsers, "add-dataset", "Add a dataset to the data repo")
        addDatasetParser.set_defaults(runner="addDataset")
        cls.addRepoArgument(addDatasetParser)
        cls.addDatasetNameArgument(addDatasetParser)
        cls.addAttributesArgument(addDatasetParser)
        cls.addDescriptionOption(addDatasetParser, "dataset")

        removeDatasetParser = common_cli.addSubparser(
            subparsers, "remove-dataset",
            "Remove a dataset from the data repo")
        removeDatasetParser.set_defaults(runner="removeDataset")
        cls.addRepoArgument(removeDatasetParser)
        cls.addDatasetNameArgument(removeDatasetParser)
        cls.addForceOption(removeDatasetParser)

        addExperimentParser = common_cli.addSubparser(
            subparsers, "add-experiment", "Add an experiment to the data repo")
        addExperimentParser.set_defaults(runner="addExperiment")
        cls.addRepoArgument(addExperimentParser)
        cls.addExperimentNameArgument(addExperimentParser)
        cls.addDescriptionOption(addExperimentParser, "Experiment description")
        cls.addExperimentArgument(addExperimentParser)

        removeExperimentParser = common_cli.addSubparser(
            subparsers, "remove-experiment",
            "Remove an experiment from the data repo")
        removeExperimentParser.set_defaults(runner="removeExperiment")
        cls.addRepoArgument(removeExperimentParser)
        cls.addExperimentNameArgument(removeExperimentParser)
        cls.addForceOption(removeExperimentParser)

        addAnalysisParser = common_cli.addSubparser(
            subparsers, "add-analysis", "Add an analysis to the data repo")
        addAnalysisParser.set_defaults(runner="addAnalysis")
        cls.addRepoArgument(addAnalysisParser)
        cls.addAnalysisNameArgument(addAnalysisParser)
        cls.addDescriptionOption(addAnalysisParser, "Analysis description")
        cls.addAnalysisArgument(addAnalysisParser)

        removeAnalysisParser = common_cli.addSubparser(
            subparsers, "remove-analysis",
            "Remove an analysis from the data repo")
        removeAnalysisParser.set_defaults(runner="removeAnalysis")
        cls.addRepoArgument(removeAnalysisParser)
        cls.addAnalysisNameArgument(removeAnalysisParser)
        cls.addForceOption(removeAnalysisParser)

        objectType = "reference set"
        addReferenceSetParser = common_cli.addSubparser(
            subparsers, "add-referenceset",
            "Add a reference set to the data repo")
        addReferenceSetParser.set_defaults(runner="addReferenceSet")
        cls.addRepoArgument(addReferenceSetParser)
        cls.addFilePathArgument(
            addReferenceSetParser,
            "The path of the FASTA file to use as a reference set. This "
            "file must be bgzipped and indexed.")
        cls.addAttributesArgument(addReferenceSetParser)
        cls.addRelativePathOption(addReferenceSetParser)
        cls.addNameOption(addReferenceSetParser, objectType)
        cls.addDescriptionOption(addReferenceSetParser, objectType)
        addReferenceSetParser.add_argument(
            "--species", default=None,
            help="The species ontology term as a JSON string")
        addReferenceSetParser.add_argument(
            "--isDerived", default=False, type=bool,
            help="Indicates if this reference set is derived from another")
        addReferenceSetParser.add_argument(
            "--assemblyId", default=None,
            help="The assembly id")
        addReferenceSetParser.add_argument(
            "--sourceAccessions", default=None,
            help="The source accessions (pass as comma-separated list)")
        addReferenceSetParser.add_argument(
            "--sourceUri", default=None,
            help="The source URI")

        removeReferenceSetParser = common_cli.addSubparser(
            subparsers, "remove-referenceset",
            "Remove a reference set from the repo")
        removeReferenceSetParser.set_defaults(runner="removeReferenceSet")
        cls.addRepoArgument(removeReferenceSetParser)
        removeReferenceSetParser.add_argument(
            "referenceSetName",
            help="the name of the reference set")
        cls.addForceOption(removeReferenceSetParser)

        objectType = "ReadGroupSet"
        addReadGroupSetParser = common_cli.addSubparser(
            subparsers, "add-readgroupset",
            "Add a read group set to the data repo")
        addReadGroupSetParser.set_defaults(runner="addReadGroupSet")
        cls.addRepoArgument(addReadGroupSetParser)
        cls.addDatasetNameArgument(addReadGroupSetParser)
        cls.addNameOption(addReadGroupSetParser, objectType)
        cls.addReferenceSetNameOption(addReadGroupSetParser, "ReadGroupSet")
        cls.addAttributesArgument(addReadGroupSetParser)
        cls.addRelativePathOption(addReadGroupSetParser)
        addReadGroupSetParser.add_argument(
            "dataFile",
            help="The file path or URL of the BAM file for this ReadGroupSet")
        addReadGroupSetParser.add_argument(
            "-I", "--indexFile", default=None,
            help=(
                "The file path of the BAM index for this ReadGroupSet. "
                "If the dataFile argument is a local file, this will "
                "be automatically inferred by appending '.bai' to the "
                "file name. If the dataFile is a remote URL the path to "
                "a local file containing the BAM index must be provided"))

        addOntologyParser = common_cli.addSubparser(
            subparsers, "add-ontology",
            "Adds an ontology in OBO format to the repo. Currently, "
            "a sequence ontology (SO) instance is required to translate "
            "ontology term names held in annotations to ontology IDs. "
            "Sequence ontology files can be found at "
            "https://github.com/The-Sequence-Ontology/SO-Ontologies")
        addOntologyParser.set_defaults(runner="addOntology")
        cls.addRepoArgument(addOntologyParser)
        cls.addFilePathArgument(
            addOntologyParser,
            "The path of the OBO file defining this ontology.")
        cls.addRelativePathOption(addOntologyParser)
        cls.addNameOption(addOntologyParser, "ontology")

        removeOntologyParser = common_cli.addSubparser(
            subparsers, "remove-ontology",
            "Remove an ontology from the repo")
        removeOntologyParser.set_defaults(runner="removeOntology")
        cls.addRepoArgument(removeOntologyParser)
        cls.addOntologyNameArgument(removeOntologyParser)
        cls.addForceOption(removeOntologyParser)

        removeReadGroupSetParser = common_cli.addSubparser(
            subparsers, "remove-readgroupset",
            "Remove a read group set from the repo")
        removeReadGroupSetParser.set_defaults(runner="removeReadGroupSet")
        cls.addRepoArgument(removeReadGroupSetParser)
        cls.addDatasetNameArgument(removeReadGroupSetParser)
        cls.addReadGroupSetNameArgument(removeReadGroupSetParser)
        cls.addForceOption(removeReadGroupSetParser)

        objectType = "VariantSet"
        addVariantSetParser = common_cli.addSubparser(
            subparsers, "add-variantset",
            "Add a variant set to the data repo based on one or "
            "more VCF files. ")
        addVariantSetParser.set_defaults(runner="addVariantSet")
        cls.addRepoArgument(addVariantSetParser)
        cls.addDatasetNameArgument(addVariantSetParser)
        cls.addRelativePathOption(addVariantSetParser)
        addVariantSetParser.add_argument(
            "dataFiles", nargs="+",
            help=(
                "The VCF/BCF files representing the new VariantSet. "
                "These may be specified either one or more paths "
                "to local files or remote URLS, or as a path to "
                "a local directory containing VCF files. Either "
                "a single directory argument may be passed or a "
                "list of file paths/URLS, but not a mixture of "
                "directories and paths.")
            )
        addVariantSetParser.add_argument(
            "-I", "--indexFiles", nargs="+", metavar="indexFiles",
            help=(
                "The index files for the VCF/BCF files provided in "
                "the dataFiles argument. These must be provided in the "
                "same order as the data files."))
        cls.addNameOption(addVariantSetParser, objectType)
        cls.addReferenceSetNameOption(addVariantSetParser, objectType)
        cls.addSequenceOntologyNameOption(addVariantSetParser, objectType)
        cls.addAttributesArgument(addVariantSetParser)
        addVariantSetParser.add_argument(
            "-a", "--addAnnotationSets", action="store_true",
            help=(
                "If the supplied VCF file contains annotations, create the "
                "corresponding VariantAnnotationSet."))

        removeVariantSetParser = common_cli.addSubparser(
            subparsers, "remove-variantset",
            "Remove a variant set from the repo")
        removeVariantSetParser.set_defaults(runner="removeVariantSet")
        cls.addRepoArgument(removeVariantSetParser)
        cls.addDatasetNameArgument(removeVariantSetParser)
        cls.addVariantSetNameArgument(removeVariantSetParser)
        cls.addForceOption(removeVariantSetParser)

        addFeatureSetParser = common_cli.addSubparser(
            subparsers, "add-featureset", "Add a feature set to the data repo")
        addFeatureSetParser.set_defaults(runner="addFeatureSet")
        cls.addRepoArgument(addFeatureSetParser)
        cls.addDatasetNameArgument(addFeatureSetParser)
        cls.addAttributesArgument(addFeatureSetParser)
        cls.addRelativePathOption(addFeatureSetParser)
        cls.addFilePathArgument(
            addFeatureSetParser,
            "The path to the converted SQLite database containing Feature "
            "data")
        cls.addReferenceSetNameOption(addFeatureSetParser, "feature set")
        cls.addSequenceOntologyNameOption(addFeatureSetParser, "feature set")
        cls.addClassNameOption(addFeatureSetParser, "feature set")

        removeFeatureSetParser = common_cli.addSubparser(
            subparsers, "remove-featureset",
            "Remove a feature set from the repo")
        removeFeatureSetParser.set_defaults(runner="removeFeatureSet")
        cls.addRepoArgument(removeFeatureSetParser)
        cls.addDatasetNameArgument(removeFeatureSetParser)
        cls.addFeatureSetNameArgument(removeFeatureSetParser)
        cls.addForceOption(removeFeatureSetParser)

        # addContinuousSetParser = common_cli.addSubparser(
        #     subparsers, "add-continuousset",
        #     "Add a continuous set to the data repo")
        # addContinuousSetParser.set_defaults(runner="addContinuousSet")
        # cls.addRepoArgument(addContinuousSetParser)
        # cls.addDatasetNameArgument(addContinuousSetParser)
        # cls.addRelativePathOption(addContinuousSetParser)
        # cls.addFilePathArgument(
        #     addContinuousSetParser,
        #     "The path to the file contianing the continuous data ")
        # cls.addReferenceSetNameOption(
        #   addContinuousSetParser,
        #   "continuous set")
        # cls.addClassNameOption(addContinuousSetParser, "continuous set")

        # removeContinuousSetParser = common_cli.addSubparser(
        #     subparsers, "remove-continuousset",
        #     "Remove a continuous set from the repo")
        # removeContinuousSetParser.set_defaults(runner="removeContinuousSet")
        # cls.addRepoArgument(removeContinuousSetParser)
        # cls.addDatasetNameArgument(removeContinuousSetParser)
        # cls.addContinuousSetNameArgument(removeContinuousSetParser)
        # cls.addForceOption(removeContinuousSetParser)

        addBiosampleParser = common_cli.addSubparser(
            subparsers, "add-biosample", "Add a Biosample to the dataset")
        addBiosampleParser.set_defaults(runner="addBiosample")
        cls.addRepoArgument(addBiosampleParser)
        cls.addDatasetNameArgument(addBiosampleParser)
        cls.addBiosampleNameArgument(addBiosampleParser)
        cls.addBiosampleArgument(addBiosampleParser)

        removeBiosampleParser = common_cli.addSubparser(
            subparsers, "remove-biosample",
            "Remove a Biosample from the repo")
        removeBiosampleParser.set_defaults(runner="removeBiosample")
        cls.addRepoArgument(removeBiosampleParser)
        cls.addDatasetNameArgument(removeBiosampleParser)
        cls.addBiosampleNameArgument(removeBiosampleParser)
        cls.addForceOption(removeBiosampleParser)

        addIndividualParser = common_cli.addSubparser(
            subparsers, "add-individual", "Add an Individual to the dataset")
        addIndividualParser.set_defaults(runner="addIndividual")
        cls.addRepoArgument(addIndividualParser)
        cls.addDatasetNameArgument(addIndividualParser)
        cls.addIndividualNameArgument(addIndividualParser)
        cls.addIndividualArgument(addIndividualParser)

        removeIndividualParser = common_cli.addSubparser(
            subparsers, "remove-individual",
            "Remove an Individual from the repo")
        removeIndividualParser.set_defaults(runner="removeIndividual")
        cls.addRepoArgument(removeIndividualParser)
        cls.addDatasetNameArgument(removeIndividualParser)
        cls.addIndividualNameArgument(removeIndividualParser)
        cls.addForceOption(removeIndividualParser)

<<<<<<< HEAD
### ======================================================================= ###
### METADATA
### ======================================================================= ###
        addPatientParser = common_cli.addSubparser(
            subparsers, "add-patient", "Add an Patient to the dataset")
        addPatientParser.set_defaults(runner="addPatient")
        cls.addRepoArgument(addPatientParser)
        cls.addDatasetNameArgument(addPatientParser)
        cls.addPatientNameArgument(addPatientParser)
        cls.addPatientArgument(addPatientParser)

        removePatientParser = common_cli.addSubparser(
            subparsers, "remove-patient",
            "Remove an Patient from the repo")
        removePatientParser.set_defaults(runner="removePatient")
        cls.addRepoArgument(removePatientParser)
        cls.addDatasetNameArgument(removePatientParser)
        cls.addPatientNameArgument(removePatientParser)
        cls.addForceOption(removePatientParser)

        addEnrollmentParser = common_cli.addSubparser(
            subparsers, "add-enrollment", "Add an Enrollment to the dataset")
        addEnrollmentParser.set_defaults(runner="addEnrollment")
        cls.addRepoArgument(addEnrollmentParser)
        cls.addDatasetNameArgument(addEnrollmentParser)
        cls.addEnrollmentNameArgument(addEnrollmentParser)
        cls.addEnrollmentArgument(addEnrollmentParser)

        removeEnrollmentParser = common_cli.addSubparser(
            subparsers, "remove-enrollment",
            "Remove an Enrollment from the repo")
        removeEnrollmentParser.set_defaults(runner="removeEnrollment")
        cls.addRepoArgument(removeEnrollmentParser)
        cls.addDatasetNameArgument(removeEnrollmentParser)
        cls.addEnrollmentNameArgument(removeEnrollmentParser)
        cls.addForceOption(removeEnrollmentParser)

        addConsentParser = common_cli.addSubparser(
            subparsers, "add-consent", "Add an Consent to the dataset")
        addConsentParser.set_defaults(runner="addConsent")
        cls.addRepoArgument(addConsentParser)
        cls.addDatasetNameArgument(addConsentParser)
        cls.addConsentNameArgument(addConsentParser)
        cls.addConsentArgument(addConsentParser)

        removeConsentParser = common_cli.addSubparser(
            subparsers, "remove-consent",
            "Remove an Consent from the repo")
        removeConsentParser.set_defaults(runner="removeConsent")
        cls.addRepoArgument(removeConsentParser)
        cls.addDatasetNameArgument(removeConsentParser)
        cls.addConsentNameArgument(removeConsentParser)
        cls.addForceOption(removeConsentParser)

        addDiagnosisParser = common_cli.addSubparser(
            subparsers, "add-diagnosis", "Add an Diagnosis to the dataset")
        addDiagnosisParser.set_defaults(runner="addDiagnosis")
        cls.addRepoArgument(addDiagnosisParser)
        cls.addDatasetNameArgument(addDiagnosisParser)
        cls.addDiagnosisNameArgument(addDiagnosisParser)
        cls.addDiagnosisArgument(addDiagnosisParser)

        removeDiagnosisParser = common_cli.addSubparser(
            subparsers, "remove-diagnosis",
            "Remove an Diagnosis from the repo")
        removeDiagnosisParser.set_defaults(runner="removeDiagnosis")
        cls.addRepoArgument(removeDiagnosisParser)
        cls.addDatasetNameArgument(removeDiagnosisParser)
        cls.addDiagnosisNameArgument(removeDiagnosisParser)
        cls.addForceOption(removeDiagnosisParser)

        addSampleParser = common_cli.addSubparser(
            subparsers, "add-sample", "Add an Sample to the dataset")
        addSampleParser.set_defaults(runner="addSample")
        cls.addRepoArgument(addSampleParser)
        cls.addDatasetNameArgument(addSampleParser)
        cls.addSampleNameArgument(addSampleParser)
        cls.addSampleArgument(addSampleParser)

        removeSampleParser = common_cli.addSubparser(
            subparsers, "remove-sample",
            "Remove an Sample from the repo")
        removeSampleParser.set_defaults(runner="removeSample")
        cls.addRepoArgument(removeSampleParser)
        cls.addDatasetNameArgument(removeSampleParser)
        cls.addSampleNameArgument(removeSampleParser)
        cls.addForceOption(removeSampleParser)

        addTreatmentParser = common_cli.addSubparser(
            subparsers, "add-treatment", "Add an Treatment to the dataset")
        addTreatmentParser.set_defaults(runner="addTreatment")
        cls.addRepoArgument(addTreatmentParser)
        cls.addDatasetNameArgument(addTreatmentParser)
        cls.addTreatmentNameArgument(addTreatmentParser)
        cls.addTreatmentArgument(addTreatmentParser)

        removeTreatmentParser = common_cli.addSubparser(
            subparsers, "remove-treatment",
            "Remove an Treatment from the repo")
        removeTreatmentParser.set_defaults(runner="removeTreatment")
        cls.addRepoArgument(removeTreatmentParser)
        cls.addDatasetNameArgument(removeTreatmentParser)
        cls.addTreatmentNameArgument(removeTreatmentParser)
        cls.addForceOption(removeTreatmentParser)

        addOutcomeParser = common_cli.addSubparser(
            subparsers, "add-outcome", "Add an Outcome to the dataset")
        addOutcomeParser.set_defaults(runner="addOutcome")
        cls.addRepoArgument(addOutcomeParser)
        cls.addDatasetNameArgument(addOutcomeParser)
        cls.addOutcomeNameArgument(addOutcomeParser)
        cls.addOutcomeArgument(addOutcomeParser)

        removeOutcomeParser = common_cli.addSubparser(
            subparsers, "remove-outcome",
            "Remove an Outcome from the repo")
        removeOutcomeParser.set_defaults(runner="removeOutcome")
        cls.addRepoArgument(removeOutcomeParser)
        cls.addDatasetNameArgument(removeOutcomeParser)
        cls.addOutcomeNameArgument(removeOutcomeParser)
        cls.addForceOption(removeOutcomeParser)

        addComplicationParser = common_cli.addSubparser(
            subparsers, "add-complication", "Add an Complication to the dataset")
        addComplicationParser.set_defaults(runner="addComplication")
        cls.addRepoArgument(addComplicationParser)
        cls.addDatasetNameArgument(addComplicationParser)
        cls.addComplicationNameArgument(addComplicationParser)
        cls.addComplicationArgument(addComplicationParser)

        removeComplicationParser = common_cli.addSubparser(
            subparsers, "remove-complication",
            "Remove an Complication from the repo")
        removeComplicationParser.set_defaults(runner="removeComplication")
        cls.addRepoArgument(removeComplicationParser)
        cls.addDatasetNameArgument(removeComplicationParser)
        cls.addComplicationNameArgument(removeComplicationParser)
        cls.addForceOption(removeComplicationParser)

        addTumourboardParser = common_cli.addSubparser(
            subparsers, "add-tumourboard", "Add an Tumourboard to the dataset")
        addTumourboardParser.set_defaults(runner="addTumourboard")
        cls.addRepoArgument(addTumourboardParser)
        cls.addDatasetNameArgument(addTumourboardParser)
        cls.addTumourboardNameArgument(addTumourboardParser)
        cls.addTumourboardArgument(addTumourboardParser)

        removeTumourboardParser = common_cli.addSubparser(
            subparsers, "remove-tumourboard",
            "Remove an Tumourboard from the repo")
        removeTumourboardParser.set_defaults(runner="removeTumourboard")
        cls.addRepoArgument(removeTumourboardParser)
        cls.addDatasetNameArgument(removeTumourboardParser)
        cls.addTumourboardNameArgument(removeTumourboardParser)
        cls.addForceOption(removeTumourboardParser)
### ======================================================================= ###
### METADATA END
### ======================================================================= ###

        objectType = "RnaQuantification"
        addRnaQuantificationParser = common_cli.addSubparser(
            subparsers, "add-rnaquantification",
            "Add an RNA quantification to the data repo")
        addRnaQuantificationParser.set_defaults(
            runner="addRnaQuantification")
        cls.addFilePathArgument(
            addRnaQuantificationParser,
            "The path to the RNA SQLite database to create or modify")
        cls.addQuantificationFilePathArgument(
            addRnaQuantificationParser, "The path to the expression file.")
        cls.addRnaFormatArgument(addRnaQuantificationParser)
        cls.addRepoArgument(addRnaQuantificationParser)
        cls.addDatasetNameArgument(addRnaQuantificationParser)
        addRnaQuantificationParser.add_argument(
            "--biosampleName", default=None, help="Biosample Name")
        addRnaQuantificationParser.add_argument(
            "--readGroupSetName", default=None, help="Read Group Set Name")
        addRnaQuantificationParser.add_argument(
            "--featureSetNames", default=None, help="Comma separated list")
        cls.addNameOption(addRnaQuantificationParser, "rna quantification")
        cls.addDescriptionOption(addRnaQuantificationParser, objectType)
        cls.addRnaFeatureTypeOption(addRnaQuantificationParser)
        cls.addAttributesArgument(addRnaQuantificationParser)

        objectType = "RnaQuantificationSet"
        initRnaQuantificationSetParser = common_cli.addSubparser(
            subparsers, "init-rnaquantificationset",
            "Initializes an RNA quantification set")
        initRnaQuantificationSetParser.set_defaults(
            runner="initRnaQuantificationSet")
        cls.addRepoArgument(initRnaQuantificationSetParser)
        cls.addFilePathArgument(
            initRnaQuantificationSetParser,
            "The path to the resulting Quantification Set")

        addRnaQuantificationSetParser = common_cli.addSubparser(
            subparsers, "add-rnaquantificationset",
            "Add an RNA quantification set to the data repo")
        addRnaQuantificationSetParser.set_defaults(
            runner="addRnaQuantificationSet")
        cls.addRepoArgument(addRnaQuantificationSetParser)
        cls.addDatasetNameArgument(addRnaQuantificationSetParser)
        cls.addFilePathArgument(
            addRnaQuantificationSetParser,
            "The path to the converted SQLite database containing RNA data")
        cls.addReferenceSetNameOption(
            addRnaQuantificationSetParser, objectType)
        cls.addNameOption(addRnaQuantificationSetParser, objectType)
        cls.addAttributesArgument(addRnaQuantificationSetParser)

        removeRnaQuantificationSetParser = common_cli.addSubparser(
            subparsers, "remove-rnaquantificationset",
            "Remove an RNA quantification set from the repo")
        removeRnaQuantificationSetParser.set_defaults(
            runner="removeRnaQuantificationSet")
        cls.addRepoArgument(removeRnaQuantificationSetParser)
        cls.addDatasetNameArgument(removeRnaQuantificationSetParser)
        cls.addRnaQuantificationSetNameArgument(
            removeRnaQuantificationSetParser)
        cls.addForceOption(removeRnaQuantificationSetParser)
=======
        # objectType = "RnaQuantification"
        # addRnaQuantificationParser = common_cli.addSubparser(
        #     subparsers, "add-rnaquantification",
        #     "Add an RNA quantification to the data repo")
        # addRnaQuantificationParser.set_defaults(
        #     runner="addRnaQuantification")
        # cls.addFilePathArgument(
        #     addRnaQuantificationParser,
        #     "The path to the RNA SQLite database to create or modify")
        # cls.addQuantificationFilePathArgument(
        #     addRnaQuantificationParser, "The path to the expression file.")
        # cls.addRnaFormatArgument(addRnaQuantificationParser)
        # cls.addRepoArgument(addRnaQuantificationParser)
        # cls.addDatasetNameArgument(addRnaQuantificationParser)
        # addRnaQuantificationParser.add_argument(
        #     "--biosampleName", default=None, help="Biosample Name")
        # addRnaQuantificationParser.add_argument(
        #     "--readGroupSetName", default=None, help="Read Group Set Name")
        # addRnaQuantificationParser.add_argument(
        #     "--featureSetNames", default=None, help="Comma separated list")
        # cls.addNameOption(addRnaQuantificationParser, "rna quantification")
        # cls.addDescriptionOption(addRnaQuantificationParser, objectType)
        # cls.addRnaFeatureTypeOption(addRnaQuantificationParser)
        # cls.addAttributesArgument(addRnaQuantificationParser)

        # objectType = "RnaQuantificationSet"
        # initRnaQuantificationSetParser = common_cli.addSubparser(
        #     subparsers, "init-rnaquantificationset",
        #     "Initializes an RNA quantification set")
        # initRnaQuantificationSetParser.set_defaults(
        #     runner="initRnaQuantificationSet")
        # cls.addRepoArgument(initRnaQuantificationSetParser)
        # cls.addFilePathArgument(
        #     initRnaQuantificationSetParser,
        #     "The path to the resulting Quantification Set")

        # addRnaQuantificationSetParser = common_cli.addSubparser(
        #     subparsers, "add-rnaquantificationset",
        #     "Add an RNA quantification set to the data repo")
        # addRnaQuantificationSetParser.set_defaults(
        #     runner="addRnaQuantificationSet")
        # cls.addRepoArgument(addRnaQuantificationSetParser)
        # cls.addDatasetNameArgument(addRnaQuantificationSetParser)
        # cls.addFilePathArgument(
        #     addRnaQuantificationSetParser,
        #     "The path to the converted SQLite database containing RNA data")
        # cls.addReferenceSetNameOption(
        #     addRnaQuantificationSetParser, objectType)
        # cls.addNameOption(addRnaQuantificationSetParser, objectType)
        # cls.addAttributesArgument(addRnaQuantificationSetParser)

        # removeRnaQuantificationSetParser = common_cli.addSubparser(
        #     subparsers, "remove-rnaquantificationset",
        #     "Remove an RNA quantification set from the repo")
        # removeRnaQuantificationSetParser.set_defaults(
        #     runner="removeRnaQuantificationSet")
        # cls.addRepoArgument(removeRnaQuantificationSetParser)
        # cls.addDatasetNameArgument(removeRnaQuantificationSetParser)
        # cls.addRnaQuantificationSetNameArgument(
        #     removeRnaQuantificationSetParser)
        # cls.addForceOption(removeRnaQuantificationSetParser)
>>>>>>> 4392ecfa

        addPhenotypeAssociationSetParser = common_cli.addSubparser(
            subparsers, "add-phenotypeassociationset",
            "Adds phenotypes in ttl format to the repo.")
        addPhenotypeAssociationSetParser.set_defaults(
            runner="addPhenotypeAssociationSet")
        cls.addRepoArgument(addPhenotypeAssociationSetParser)
        cls.addDatasetNameArgument(addPhenotypeAssociationSetParser)
        cls.addDirPathArgument(
            addPhenotypeAssociationSetParser,
            "The path of the directory containing ttl files.")
        cls.addNameOption(
            addPhenotypeAssociationSetParser,
            "PhenotypeAssociationSet")
        cls.addAttributesArgument(addPhenotypeAssociationSetParser)

        removePhenotypeAssociationSetParser = common_cli.addSubparser(
            subparsers, "remove-phenotypeassociationset",
            "Remove an phenotypes from the repo")
        removePhenotypeAssociationSetParser.set_defaults(
            runner="removePhenotypeAssociationSet")
        cls.addRepoArgument(removePhenotypeAssociationSetParser)
        cls.addDatasetNameArgument(removePhenotypeAssociationSetParser)
        cls.addNameArgument(
            removePhenotypeAssociationSetParser,
            "phenotype association set")
        cls.addForceOption(removePhenotypeAssociationSetParser)

        return parser

    @classmethod
    def runCommand(cls, args):
        parser = cls.getParser()
        parsedArgs = parser.parse_args(args)
        if "runner" not in parsedArgs:
            parser.print_help()
        manager = RepoManager(parsedArgs)
        runMethod = getattr(manager, parsedArgs.runner)
        runMethod()


def getRepoManagerParser():
    """
    Used by sphinx.argparse.
    """
    return RepoManager.getParser()


def repoExitError(message):
    """
    Exits the repo manager with error status.
    """
    wrapper = textwrap.TextWrapper(
        break_on_hyphens=False, break_long_words=False)
    formatted = wrapper.fill("{}: error: {}".format(sys.argv[0], message))
    sys.exit(formatted)


def repo_main(args=None):
    try:
        RepoManager.runCommand(args)
    except exceptions.RepoManagerException as exception:
        # These are exceptions that happen throughout the CLI, and are
        # used to communicate back to the user
        repoExitError(str(exception))
    except exceptions.NotFoundException as exception:
        # We expect NotFoundExceptions to occur when we're looking for
        # datasets, readGroupsets, etc.
        repoExitError(str(exception))
    except exceptions.DataException as exception:
        # We expect DataExceptions to occur when a file open fails,
        # a URL cannot be reached, etc.
        repoExitError(str(exception))
    except Exception as exception:
        # Uncaught exception: this is a bug
        message = """
An internal error has occurred.  Please file a bug report at
https://github.com/ga4gh/ga4gh-server/issues
with all the relevant details, and the following stack trace.
"""
        print("{}: error:".format(sys.argv[0]), file=sys.stderr)
        print(message, file=sys.stderr)
        traceback.print_exception(*sys.exc_info())
        sys.exit(1)<|MERGE_RESOLUTION|>--- conflicted
+++ resolved
@@ -528,7 +528,6 @@
             self._updateRepo(self._repo.removeIndividual, individual)
         self._confirmDelete("Individual", individual.getLocalId(), func)
 
-<<<<<<< HEAD
 ### ======================================================================= ###
 ### METADATA
 ### ======================================================================= ###
@@ -741,50 +740,6 @@
 ### ======================================================================= ###
 ### METADATA END
 ### ======================================================================= ###
-=======
-    def addExperiment(self):
-        """
-        Adds a new experiment into this repo
-        """
-        self._openRepo()
-        experiment = bio_metadata.Experiment(self._args.experimentName)
-        experiment.populateFromJson(self._args.experiment)
-        experiment.setDescription(self._args.description)
-        self._updateRepo(self._repo.insertExperiment, experiment)
-
-    def removeExperiment(self):
-        """
-        Removes an experiment from this repo
-        """
-        self._openRepo()
-        experiment = self._repo.getExperimentByName(self._args.experimentName)
-
-        def func():
-            self._updateRepo(self._repo.removeExperiment, experiment)
-        self._confirmDelete("Experiment", experiment.getLocalId(), func)
-
-    def addAnalysis(self):
-        """
-        Adds a new analysis into this repo
-        """
-        self._openRepo()
-        analysis = bio_metadata.Analysis(self._args.analysisName)
-        analysis.populateFromJson(self._args.analysis)
-        analysis.setName(self._args.analysisName)
-        analysis.setDescription(self._args.description)
-        self._updateRepo(self._repo.insertAnalysis, analysis)
-
-    def removeAnalysis(self):
-        """
-        Removes an analysis from this repo
-        """
-        self._openRepo()
-        analysis = self._repo.getAnalysisByName(self._args.analysisName)
-
-        def func():
-            self._updateRepo(self._repo.removeAnalysis, analysis)
-        self._confirmDelete("Analysis", analysis.getLocalId(), func)
->>>>>>> 4392ecfa
 
     def addPeer(self):
         """
@@ -1576,7 +1531,6 @@
         cls.addIndividualNameArgument(removeIndividualParser)
         cls.addForceOption(removeIndividualParser)
 
-<<<<<<< HEAD
 ### ======================================================================= ###
 ### METADATA
 ### ======================================================================= ###
@@ -1797,69 +1751,6 @@
         cls.addRnaQuantificationSetNameArgument(
             removeRnaQuantificationSetParser)
         cls.addForceOption(removeRnaQuantificationSetParser)
-=======
-        # objectType = "RnaQuantification"
-        # addRnaQuantificationParser = common_cli.addSubparser(
-        #     subparsers, "add-rnaquantification",
-        #     "Add an RNA quantification to the data repo")
-        # addRnaQuantificationParser.set_defaults(
-        #     runner="addRnaQuantification")
-        # cls.addFilePathArgument(
-        #     addRnaQuantificationParser,
-        #     "The path to the RNA SQLite database to create or modify")
-        # cls.addQuantificationFilePathArgument(
-        #     addRnaQuantificationParser, "The path to the expression file.")
-        # cls.addRnaFormatArgument(addRnaQuantificationParser)
-        # cls.addRepoArgument(addRnaQuantificationParser)
-        # cls.addDatasetNameArgument(addRnaQuantificationParser)
-        # addRnaQuantificationParser.add_argument(
-        #     "--biosampleName", default=None, help="Biosample Name")
-        # addRnaQuantificationParser.add_argument(
-        #     "--readGroupSetName", default=None, help="Read Group Set Name")
-        # addRnaQuantificationParser.add_argument(
-        #     "--featureSetNames", default=None, help="Comma separated list")
-        # cls.addNameOption(addRnaQuantificationParser, "rna quantification")
-        # cls.addDescriptionOption(addRnaQuantificationParser, objectType)
-        # cls.addRnaFeatureTypeOption(addRnaQuantificationParser)
-        # cls.addAttributesArgument(addRnaQuantificationParser)
-
-        # objectType = "RnaQuantificationSet"
-        # initRnaQuantificationSetParser = common_cli.addSubparser(
-        #     subparsers, "init-rnaquantificationset",
-        #     "Initializes an RNA quantification set")
-        # initRnaQuantificationSetParser.set_defaults(
-        #     runner="initRnaQuantificationSet")
-        # cls.addRepoArgument(initRnaQuantificationSetParser)
-        # cls.addFilePathArgument(
-        #     initRnaQuantificationSetParser,
-        #     "The path to the resulting Quantification Set")
-
-        # addRnaQuantificationSetParser = common_cli.addSubparser(
-        #     subparsers, "add-rnaquantificationset",
-        #     "Add an RNA quantification set to the data repo")
-        # addRnaQuantificationSetParser.set_defaults(
-        #     runner="addRnaQuantificationSet")
-        # cls.addRepoArgument(addRnaQuantificationSetParser)
-        # cls.addDatasetNameArgument(addRnaQuantificationSetParser)
-        # cls.addFilePathArgument(
-        #     addRnaQuantificationSetParser,
-        #     "The path to the converted SQLite database containing RNA data")
-        # cls.addReferenceSetNameOption(
-        #     addRnaQuantificationSetParser, objectType)
-        # cls.addNameOption(addRnaQuantificationSetParser, objectType)
-        # cls.addAttributesArgument(addRnaQuantificationSetParser)
-
-        # removeRnaQuantificationSetParser = common_cli.addSubparser(
-        #     subparsers, "remove-rnaquantificationset",
-        #     "Remove an RNA quantification set from the repo")
-        # removeRnaQuantificationSetParser.set_defaults(
-        #     runner="removeRnaQuantificationSet")
-        # cls.addRepoArgument(removeRnaQuantificationSetParser)
-        # cls.addDatasetNameArgument(removeRnaQuantificationSetParser)
-        # cls.addRnaQuantificationSetNameArgument(
-        #     removeRnaQuantificationSetParser)
-        # cls.addForceOption(removeRnaQuantificationSetParser)
->>>>>>> 4392ecfa
 
         addPhenotypeAssociationSetParser = common_cli.addSubparser(
             subparsers, "add-phenotypeassociationset",
