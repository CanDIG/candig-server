--- conflicted
+++ resolved
@@ -97,9 +97,7 @@
         self._tumourboardIds = []
         self._tumourboardIdMap = {}
         self._tumourboardNameMap = {}
-<<<<<<< HEAD
-=======
-
+        
         # Extraction
         self._extractionIds = []
         self._extractionIdMap = {}
@@ -129,10 +127,6 @@
         self._expressionAnalysisIds = []
         self._expressionAnalysisIdMap = {}
         self._expressionAnalysisNameMap = {}
-### ======================================================================= ###
-### METADATA END
-### ======================================================================= ###
->>>>>>> 50340b7c
 
     def populateFromRow(self, dataset):
         """
@@ -255,9 +249,7 @@
         self._tumourboardIdMap[id_] = tumourboard
         self._tumourboardIds.append(id_)
         self._tumourboardNameMap[tumourboard.getName()] = tumourboard
-<<<<<<< HEAD
-=======
-
+        
     def addExtraction(self, extraction):
         """
         Adds the specified extraction to this dataset.
@@ -311,11 +303,6 @@
         self._extractionIdMap[id_] = expressionAnalysis
         self._extractionIds.append(id_)
         self._extractionNameMap[expressionAnalysis.getName()] = expressionAnalysis
-
-### ======================================================================= ###
-### METADATA END
-### ======================================================================= ###
->>>>>>> 50340b7c
 
     def addFeatureSet(self, featureSet):
         """
@@ -768,8 +755,6 @@
         if id_ not in self._tumourboardIdMap:
             raise exceptions.TumourboardNotFoundException(id_)
         return self._tumourboardIdMap[id_]
-<<<<<<< HEAD
-=======
 
     def getExtractions(self):
         """
@@ -914,10 +899,6 @@
         if id_ not in self._expressionAnalysisIdMap:
             raise exceptions.ObjectNotFoundException(id_)
         return self._expressionAnalysisIdMap[id_]
-### ======================================================================= ###
-### METADATA END
-### ======================================================================= ###
->>>>>>> 50340b7c
 
     def getNumReadGroupSets(self):
         """
