"""
The GA4GH data model. Defines all the methods required to translate
data in existing formats into GA4GH protocol types.
"""
from __future__ import division
from __future__ import print_function
from __future__ import unicode_literals

import base64
import collections
import glob
import json
import os

import ga4gh.server.exceptions as exceptions

import ga4gh.schemas.protocol as protocol


class PysamFileHandleCache(object):
    """
    Cache for opened file handles. We use a deque which has the
    advantage to have push/pop operations in O(1) We always add
    elements on the left of the deque and pop elements from the right.
    When a file is accessed via getFileHandle, its priority gets
    updated, it is put at the "top" of the deque.
    """

    def __init__(self):
        self._cache = collections.deque()
        self._memoTable = dict()
        # Initialize the value even if it will be set up by the config
        self._maxCacheSize = 50

    def setMaxCacheSize(self, size):
        """
        Sets the maximum size of the cache
        """
        if size <= 0:
            raise ValueError(
                "The size of the cache must be a strictly positive value")
        self._maxCacheSize = size

    def _add(self, dataFile, handle):
        """
        Add a file handle to the left of the deque
        """
        self._cache.appendleft((dataFile, handle))

    def _update(self, dataFile, handle):
        """
        Update the priority of the file handle. The element is first
        removed and then added to the left of the deque.
        """
        self._cache.remove((dataFile, handle))
        self._add(dataFile, handle)

    def _removeLru(self):
        """
        Remove the least recently used file handle from the cache.
        The pop method removes an element from the right of the deque.
        Returns the name of the file that has been removed.
        """
        (dataFile, handle) = self._cache.pop()
        handle.close()
        return dataFile

    def getFileHandle(self, dataFile, openMethod):
        """
        Returns handle associated to the filename. If the file is
        already opened, update its priority in the cache and return
        its handle. Otherwise, open the file using openMethod, store
        it in the cache and return the corresponding handle.
        """
        if dataFile in self._memoTable:
            handle = self._memoTable[dataFile]
            self._update(dataFile, handle)
            return handle
        else:
            try:
                handle = openMethod(dataFile)
            except ValueError:
                raise exceptions.FileOpenFailedException(dataFile)

            self._memoTable[dataFile] = handle
            self._add(dataFile, handle)
            if len(self._memoTable) > self._maxCacheSize:
                dataFile = self._removeLru()
                del self._memoTable[dataFile]
            return handle


# LRU cache of open file handles
fileHandleCache = PysamFileHandleCache()


class CompoundId(object):
    """
    Base class for an id composed of several different parts.  Each
    compound ID consists of a set of fields, each of which corresponds to a
    local ID in the data hierarchy. For example, we might have fields like
    ["dataset", "variantSet"] for a variantSet.  These are available as
    cid.dataset, and cid.variantSet.  The actual IDs of the containing
    objects can be obtained using the corresponding attributes, e.g.
    cid.datasetId and cid.variantSetId.
    """
    fields = []
    """
    The fields that the compound ID is composed of. These are parsed and
    made available as attributes on the object.
    """
    containerIds = []
    """
    The fields of the ID form a breadcrumb trail through the data
    hierarchy, and successive prefixes provide the IDs for objects
    further up the tree. This list is a set of tuples giving the
    name and length of a given prefix forming an identifier.
    """
    differentiator = None
    """
    A string used to guarantee unique ids for objects.  A value of None
    indicates no string is used.  Otherwise, this string will be spliced
    into the object's id.
    """
    differentiatorFieldName = 'differentiator'
    """
    The name of the differentiator field in the fields array for CompoundId
    subclasses.
    """

    def __init__(self, parentCompoundId, *localIds):
        """
        Allocates a new CompoundId for the specified parentCompoundId and
        local identifiers. This compoundId inherits all of the fields and
        values from the parent compound ID, and must have localIds
        corresponding to its fields. If no parent id is present,
        parentCompoundId should be set to None.
        """
        index = 0
        if parentCompoundId is not None:
            for field in parentCompoundId.fields:
                setattr(self, field, getattr(parentCompoundId, field))
                index += 1
        if (self.differentiator is not None and
                self.differentiatorFieldName in self.fields[index:]):
            # insert a differentiator into the localIds if appropriate
            # for this class and we haven't advanced beyond it already
            differentiatorIndex = self.fields[index:].index(
                self.differentiatorFieldName)
            localIds = localIds[:differentiatorIndex] + tuple([
                self.differentiator]) + localIds[differentiatorIndex:]
        for field, localId in zip(self.fields[index:], localIds):
            if not isinstance(localId, basestring):
                raise exceptions.BadIdentifierNotStringException(localId)
            encodedLocalId = self.encode(localId)
            setattr(self, field, encodedLocalId)
        if len(localIds) != len(self.fields) - index:
            raise ValueError(
                "Incorrect number of fields provided to instantiate ID")
        for idFieldName, prefix in self.containerIds:
            values = [getattr(self, f) for f in self.fields[:prefix + 1]]
            containerId = self.join(values)
            obfuscated = self.obfuscate(containerId)
            setattr(self, idFieldName, obfuscated)

    def __str__(self):
        values = [getattr(self, f) for f in self.fields]
        compoundIdStr = self.join(values)
        return self.obfuscate(compoundIdStr)

    @classmethod
    def join(cls, splits):
        """
        Join an array of ids into a compound id string
        """
        segments = []
        for split in splits:
            segments.append('"{}",'.format(split))
        if len(segments) > 0:
            segments[-1] = segments[-1][:-1]
        jsonString = '[{}]'.format(''.join(segments))
        return jsonString

    @classmethod
    def split(cls, jsonString):
        """
        Split a compound id string into an array of ids
        """
        splits = json.loads(jsonString)
        return splits

    @classmethod
    def encode(cls, idString):
        """
        Encode a string by escaping problematic characters
        """
        return idString.replace('"', '\\"')

    @classmethod
    def decode(cls, encodedString):
        """
        Decode an encoded string
        """
        return encodedString.replace('\\"', '"')

    @classmethod
    def parse(cls, compoundIdStr):
        """
        Parses the specified compoundId string and returns an instance
        of this CompoundId class.

        :raises: An ObjectWithIdNotFoundException if parsing fails. This is
        because this method is a client-facing method, and if a malformed
        identifier (under our internal rules) is provided, the response should
        be that the identifier does not exist.
        """
        if not isinstance(compoundIdStr, basestring):
            raise exceptions.BadIdentifierException(compoundIdStr)
        try:
            deobfuscated = cls.deobfuscate(compoundIdStr)
        except TypeError:
            # When a string that cannot be converted to base64 is passed
            # as an argument, b64decode raises a TypeError. We must treat
            # this as an ID not found error.
            raise exceptions.ObjectWithIdNotFoundException(compoundIdStr)
        try:
            encodedSplits = cls.split(deobfuscated)
            splits = [cls.decode(split) for split in encodedSplits]
        except (UnicodeDecodeError, ValueError):
            # Sometimes base64 decoding succeeds but we're left with
            # unicode gibberish. This is also and IdNotFound.
            raise exceptions.ObjectWithIdNotFoundException(compoundIdStr)
        # pull the differentiator out of the splits before instantiating
        # the class, if the differentiator exists
        fieldsLength = len(cls.fields)
        if cls.differentiator is not None:
            differentiatorIndex = cls.fields.index(
                cls.differentiatorFieldName)
            if differentiatorIndex < len(splits):
                del splits[differentiatorIndex]
            else:
                raise exceptions.ObjectWithIdNotFoundException(
                    compoundIdStr)
            fieldsLength -= 1
        if len(splits) != fieldsLength:
            raise exceptions.ObjectWithIdNotFoundException(compoundIdStr)
        return cls(None, *splits)

    @classmethod
    def obfuscate(cls, idStr):
        """
        Mildly obfuscates the specified ID string in an easily reversible
        fashion. This is not intended for security purposes, but rather to
        dissuade users from depending on our internal ID structures.
        """
        return unicode(base64.urlsafe_b64encode(
            idStr.encode('utf-8')).replace(b'=', b''))

    @classmethod
    def deobfuscate(cls, data):
        """
        Reverses the obfuscation done by the :meth:`obfuscate` method.
        If an identifier arrives without correct base64 padding this
        function will append it to the end.
        """
        # the str() call is necessary to convert the unicode string
        # to an ascii string since the urlsafe_b64decode method
        # sometimes chokes on unicode strings
        return base64.urlsafe_b64decode(str((
            data + b'A=='[(len(data) - 1) % 4:])))

    @classmethod
    def getInvalidIdString(cls):
        """
        Return an id string that is well-formed but probably does not
        correspond to any existing object; used mostly in testing
        """
        return cls.join(['notValid'] * len(cls.fields))


class ReferenceSetCompoundId(CompoundId):
    """
    The compound ID for reference sets.
    """
    fields = ['reference_set']
    containerIds = [('reference_set_id', 0)]


class ReferenceCompoundId(ReferenceSetCompoundId):
    """
    The compound id for a reference
    """
    fields = ReferenceSetCompoundId.fields + ['reference']


class DatasetCompoundId(CompoundId):
    """
    The compound id for a data set
    """
    fields = ['dataset']
    containerIds = [('dataset_id', 0)]


class PhenotypeAssociationSetCompoundId(CompoundId):
    """
    The compound id for a data set
    """
    fields = DatasetCompoundId.fields + ['phenotypeAssociationSet']
    containerIds = DatasetCompoundId.containerIds + [
        ('phenotypeAssociationSetId', 1)]


class VariantSetCompoundId(DatasetCompoundId):
    """
    The compound id for a variant set
    """
    fields = DatasetCompoundId.fields + [
        CompoundId.differentiatorFieldName, 'variant_set']
    containerIds = DatasetCompoundId.containerIds + [('variant_set_id', 2)]
    differentiator = 'vs'


class IndividualCompoundId(DatasetCompoundId):
    """
    The compound id for an individual
    """
    fields = DatasetCompoundId.fields + [
        CompoundId.differentiatorFieldName, 'individual']
    containerIds = DatasetCompoundId.containerIds + [('individual_id', 2)]
    differentiator = 'i'


class PatientCompoundId(DatasetCompoundId):
    """
    The compound id for an patient
    """
    fields = DatasetCompoundId.fields + [
        CompoundId.differentiatorFieldName, 'patient']
    containerIds = DatasetCompoundId.containerIds + [('patient_id', 3)]
    differentiator = 'pat'


class EnrollmentCompoundId(DatasetCompoundId):
    """
    The compound id for an enrollment
    """
    fields = DatasetCompoundId.fields + [
        CompoundId.differentiatorFieldName, 'enrollment']
    containerIds = DatasetCompoundId.containerIds + [('enrollment_id', 3)]
    differentiator = 'enr'


class ConsentCompoundId(DatasetCompoundId):
    """
    The compound id for an consent
    """
    fields = DatasetCompoundId.fields + [
        CompoundId.differentiatorFieldName, 'consent']
    containerIds = DatasetCompoundId.containerIds + [('consent_id', 3)]
    differentiator = 'con'


class DiagnosisCompoundId(DatasetCompoundId):
    """
    The compound id for an diagnosis
    """
    fields = DatasetCompoundId.fields + [
        CompoundId.differentiatorFieldName, 'diagnosis']
    containerIds = DatasetCompoundId.containerIds + [('diagnosis_id', 3)]
    differentiator = 'dia'


class SampleCompoundId(DatasetCompoundId):
    """
    The compound id for an sample
    """
    fields = DatasetCompoundId.fields + [
        CompoundId.differentiatorFieldName, 'sample']
    containerIds = DatasetCompoundId.containerIds + [('sample_id', 3)]
    differentiator = 'sam'


class TreatmentCompoundId(DatasetCompoundId):
    """
    The compound id for an treatment
    """
    fields = DatasetCompoundId.fields + [
        CompoundId.differentiatorFieldName, 'treatment']
    containerIds = DatasetCompoundId.containerIds + [('treatment_id', 3)]
    differentiator = 'tre'


class OutcomeCompoundId(DatasetCompoundId):
    """
    The compound id for an outcome
    """
    fields = DatasetCompoundId.fields + [
        CompoundId.differentiatorFieldName, 'outcome']
    containerIds = DatasetCompoundId.containerIds + [('outcome_id', 3)]
    differentiator = 'out'


class ComplicationCompoundId(DatasetCompoundId):
    """
    The compound id for an complication
    """
    fields = DatasetCompoundId.fields + [
        CompoundId.differentiatorFieldName, 'complication']
    containerIds = DatasetCompoundId.containerIds + [('complication_id', 3)]
    differentiator = 'com'


class TumourboardCompoundId(DatasetCompoundId):
    """
    The compound id for an tumourboard
    """
    fields = DatasetCompoundId.fields + [
        CompoundId.differentiatorFieldName, 'tumourboard']
    containerIds = DatasetCompoundId.containerIds + [('tumourboard_id', 3)]
    differentiator = 'tum'

<<<<<<< HEAD
=======
class ExtractionCompoundId(DatasetCompoundId):
    """
    The compound id for extraction metadata
    """
    fields = DatasetCompoundId.fields + [
        CompoundId.differentiatorFieldName, 'extraction']
    containerIds = DatasetCompoundId.containerIds + [('extraction_id', 3)]
    differentiator = 'ext'

class SequencingCompoundId(DatasetCompoundId):
    """
    The compound id for sequencing metadata
    """
    fields = DatasetCompoundId.fields + [
        CompoundId.differentiatorFieldName, 'sequencing']
    containerIds = DatasetCompoundId.containerIds + [('sequencing_id', 3)]
    differentiator = 'seq'

class AlignmentCompoundId(DatasetCompoundId):
    """
    The compound id for alignment tool metadata
    """
    fields = DatasetCompoundId.fields + [
        CompoundId.differentiatorFieldName, 'alignment']
    containerIds = DatasetCompoundId.containerIds + [('alignment_id', 3)]
    differentiator = 'aln'

class VariantCallingCompoundId(DatasetCompoundId):
    """
    The compound id for variant calling metadata
    """
    fields = DatasetCompoundId.fields + [
        CompoundId.differentiatorFieldName, 'variant_calling']
    containerIds = DatasetCompoundId.containerIds + [('variant_calling_id', 3)]
    differentiator = 'vac'

class FusionDetectionCompoundId(DatasetCompoundId):
    """
    The compound id for fusion detection metadata
    """
    fields = DatasetCompoundId.fields + [
        CompoundId.differentiatorFieldName, 'fusion_detection']
    containerIds = DatasetCompoundId.containerIds + [('fusion_detection_id', 3)]
    differentiator = 'fdn'

class ExpressionAnalysisCompoundId(DatasetCompoundId):
    """
    The compound id for expression analysis metadata
    """
    fields = DatasetCompoundId.fields + [
        CompoundId.differentiatorFieldName, 'expression_analysis']
    containerIds = DatasetCompoundId.containerIds + [('expression_analysis_id', 3)]
    differentiator = 'exa'
### ======================================================================= ###
### METADATA END
### ======================================================================= ### 
>>>>>>> 50340b7c

class BiosampleCompoundId(DatasetCompoundId):
    """
    The compound id for a biosample
    """
    fields = DatasetCompoundId.fields + [
        CompoundId.differentiatorFieldName, 'biosample']
    containerIds = DatasetCompoundId.containerIds + [('biosample_id', 2)]
    differentiator = 'b'


class ExperimentCompoundId(CompoundId):
    """
    The compound id for an experiment
    """
#    fields = DatasetCompoundId.fields + [
#        CompoundId.differentiatorFieldName, 'experiment']
#    containerIds = DatasetCompoundId.containerIds + [('experiment_id', 2)]
#    differentiator = 'ex'
    fields = ['experiment']
    containerIds = [('experiment_id', 0)]


class AnalysisCompoundId(CompoundId):
    """
    The compound id for an analysis
    """
#    fields = DatasetCompoundId.fields + [
#        CompoundId.differentiatorFieldName, 'analysis']
#    containerIds = DatasetCompoundId.containerIds + [('analysis_id', 2)]
#    differentiator = 'an'
    fields = ['analysis']
    containerIds = [('analysis_id', 0)]


class VariantAnnotationSetCompoundId(VariantSetCompoundId):
    """
    The compound id for a variant annotation set
    """
    fields = VariantSetCompoundId.fields + ['variant_annotation_set']
    containerIds = VariantSetCompoundId.containerIds + [
        ('variant_annotation_set_id', 3)]


class VariantSetMetadataCompoundId(VariantSetCompoundId):
    """
    The compound id for a variant set
    """
    fields = VariantSetCompoundId.fields + ['key']
    containerIds = VariantSetCompoundId.containerIds + [
        ('variant_set_metadata_id', 2)]


class VariantCompoundId(VariantSetCompoundId):
    """
    The compound id for a variant
    """
    fields = VariantSetCompoundId.fields + ['reference_name', 'start', 'md5']


class VariantAnnotationCompoundId(VariantAnnotationSetCompoundId):
    """
    The compound id for a variant annotaiton
    """
    fields = VariantAnnotationSetCompoundId.fields + [
        'reference_name', 'start', 'md5']


class VariantAnnotationSetAnalysisCompoundId(VariantAnnotationSetCompoundId):
    """
    The compound id for a variant annotaiton set's Analysis
    """
    fields = VariantAnnotationSetCompoundId.fields + ['analysis']


class CallSetCompoundId(VariantSetCompoundId):
    """
    The compound id for a callset
    """
    fields = VariantSetCompoundId.fields + ['name']


class FeatureSetCompoundId(DatasetCompoundId):
    """
    The compound id for a feature set
    """
    fields = DatasetCompoundId.fields + ['feature_set']
    containerIds = DatasetCompoundId.containerIds + [('feature_set_id', 1)]


class FeatureCompoundId(FeatureSetCompoundId):
    """
    The compound id class for a feature
    """
    fields = FeatureSetCompoundId.fields + ['featureId']


class ContinuousSetCompoundId(DatasetCompoundId):
    """
    The compound id for a continuous set
    """
    fields = DatasetCompoundId.fields + ['continuous_set']
    containerIds = DatasetCompoundId.containerIds + [('continuous_set_id', 1)]


class ReadGroupSetCompoundId(DatasetCompoundId):
    """
    The compound id for a read group set
    """
    fields = DatasetCompoundId.fields + [
        CompoundId.differentiatorFieldName, 'read_group_set']
    containerIds = DatasetCompoundId.containerIds + [('read_group_set_id', 2)]
    differentiator = 'rgs'


class ReadGroupCompoundId(ReadGroupSetCompoundId):
    """
    The compound id for a read group
    """
    fields = ReadGroupSetCompoundId.fields + ['read_group']
    containerIds = ReadGroupSetCompoundId.containerIds + [('read_group_id', 3)]


class ReadAlignmentCompoundId(ReadGroupSetCompoundId):
    """
    The compound id for a read alignment
    """
    fields = ReadGroupSetCompoundId.fields + ['read_alignment']
    containerIds = ReadGroupSetCompoundId.containerIds + \
        [('read_alignment_id', 2)]


class RnaQuantificationSetCompoundId(DatasetCompoundId):
    """
    The compound id for a rna quantification
    """
    fields = DatasetCompoundId.fields + ['rna_quantification_set']
    container = [('rna_quantification_set_id', 1)]
    containerIds = DatasetCompoundId.containerIds + container


class RnaQuantificationCompoundId(RnaQuantificationSetCompoundId):
    """
    The compound id for a rna quantification
    """
    fields = RnaQuantificationSetCompoundId.fields + ['rna_quantification']
    container = [('rna_quantification_id', 2)]
    containerIds = RnaQuantificationSetCompoundId.containerIds + container


class ExpressionLevelCompoundId(RnaQuantificationCompoundId):
    """
    The compound id for a expression level
    """
    fields = RnaQuantificationCompoundId.fields + ['expression_level_id']


class DatamodelObject(object):
    """
    Superclass of all datamodel types. A datamodel object is a concrete
    representation of some data, either a single observation (such as a
    read) or an aggregated set of related observations (such as a dataset).
    Every datamodel object has an ID and a localId. The ID is an identifier
    which uniquely idenfifies the object within a server instance. The
    localId is a name that identifies the object with a given its
    parent container.
    """

    compoundIdClass = None
    """ The class for compoundIds. Must be set in concrete subclasses.  """

    def __init__(self, parentContainer, localId):
        self._parentContainer = parentContainer
        self._localId = localId
        parentId = None
        if parentContainer is not None:
            parentId = parentContainer.getCompoundId()
        self._compoundId = self.compoundIdClass(parentId, localId)
        self._attributes = {}

    def getId(self):
        """
        Returns the string identifying this DatamodelObject within the
        server.
        """
        return str(self._compoundId)

    def getCompoundId(self):
        """
        Returns the CompoundId instance that identifies this object
        within the server.
        """
        return self._compoundId

    def getLocalId(self):
        """
        Returns the localId of this DatamodelObject. The localId of a
        DatamodelObject is a name that identifies it within its parent
        container.
        """
        return self._localId

    def getParentContainer(self):
        """
        Returns the parent container for this DatamodelObject. This the
        object that is one-level above this object in the data hierarchy.
        For example, for a Variant this is the VariantSet that it belongs
        to.
        """
        return self._parentContainer

    def setAttributes(self, attributes):
        """
        Sets the attributes message to the provided value.
        """
        self._attributes = attributes

    def setAttributesJson(self, attributesJson):
        """
        Sets the attributes dictionary from a JSON string.
        """
        if attributesJson is not None:
            self._attributes = json.loads(attributesJson)
        else:
            self._attributes = {}

    def serializeAttributes(self, msg):
        """
        Sets the attrbutes of a message during serialization.
        """
        attributes = self.getAttributes()
        for key in attributes:
            protocol.setAttribute(
                msg.attributes.attr[key].values, attributes[key])
        return msg

    def getAttributes(self):
        """
        Returns the attributes for the DatamodelObject.
        """
        return self._attributes

    def _scanDataFiles(self, dataDir, patterns):
        """
        Scans the specified directory for files with the specified globbing
        pattern and calls self._addDataFile for each. Raises an
        EmptyDirException if no data files are found.
        """
        numDataFiles = 0
        for pattern in patterns:
            scanPath = os.path.join(dataDir, pattern)
            for filename in glob.glob(scanPath):
                self._addDataFile(filename)
                numDataFiles += 1
        if numDataFiles == 0:
            raise exceptions.EmptyDirException(dataDir, patterns)


class PysamDatamodelMixin(object):
    """
    A mixin class to simplify working with DatamodelObjects based on
    directories of files interpreted using pysam. This mixin is designed
    to work within the DatamodelObject hierarchy.
    """
    samMin = 0
    samMaxStart = 2**30 - 1
    samMaxEnd = 2**30

    vcfMin = -2**31
    vcfMax = 2**31 - 1

    maxStringLength = 2**10  # arbitrary

    @classmethod
    def sanitizeVariantFileFetch(cls, contig=None, start=None, stop=None):
        if contig is not None:
            contig = cls.sanitizeString(contig, 'contig')
        if start is not None:
            start = cls.sanitizeInt(start, cls.vcfMin, cls.vcfMax, 'start')
        if stop is not None:
            stop = cls.sanitizeInt(stop, cls.vcfMin, cls.vcfMax, 'stop')
        if start is not None and stop is not None:
            cls.assertValidRange(start, stop, 'start', 'stop')
        return contig, start, stop

    @classmethod
    def sanitizeAlignmentFileFetch(cls, start=None, end=None):
        if start is not None:
            start = cls.sanitizeInt(
                start, cls.samMin, cls.samMaxStart, 'start')
        if end is not None:
            end = cls.sanitizeInt(end, cls.samMin, cls.samMaxEnd, 'end')
        if start is not None and end is not None:
            cls.assertValidRange(start, end, 'start', 'end')
        return start, end

    @classmethod
    def assertValidRange(cls, start, end, startName, endName):
        if start > end:
            message = "invalid coordinates: {} ({}) " \
                "greater than {} ({})".format(startName, start, endName, end)
            raise exceptions.DatamodelValidationException(message)

    @classmethod
    def assertInRange(cls, attr, minVal, maxVal, attrName):
        message = "invalid {} '{}' outside of range [{}, {}]"
        if attr < minVal:
            raise exceptions.DatamodelValidationException(message.format(
                attrName, attr, minVal, maxVal))
        if attr > maxVal:
            raise exceptions.DatamodelValidationException(message.format(
                attrName, attr, minVal, maxVal))

    @classmethod
    def assertInt(cls, attr, attrName):
        if not isinstance(attr, (int, long)):
            message = "invalid {} '{}' not an int".format(attrName, attr)
            raise exceptions.DatamodelValidationException(message)

    @classmethod
    def sanitizeInt(cls, attr, minVal, maxVal, attrName):
        cls.assertInt(attr, attrName)
        if attr < minVal:
            attr = minVal
        if attr > maxVal:
            attr = maxVal
        return attr

    @classmethod
    def sanitizeString(cls, attr, attrName):
        if not isinstance(attr, basestring):
            message = "invalid {} '{}' not a string".format(
                attrName, attr)
            raise exceptions.DatamodelValidationException(message)
        if isinstance(attr, unicode):
            attr = attr.encode('utf8')
        if len(attr) > cls.maxStringLength:
            attr = attr[:cls.maxStringLength]
        return attr

    def getFileHandle(self, dataFile):
        return fileHandleCache.getFileHandle(dataFile, self.openFile)<|MERGE_RESOLUTION|>--- conflicted
+++ resolved
@@ -419,8 +419,6 @@
     containerIds = DatasetCompoundId.containerIds + [('tumourboard_id', 3)]
     differentiator = 'tum'
 
-<<<<<<< HEAD
-=======
 class ExtractionCompoundId(DatasetCompoundId):
     """
     The compound id for extraction metadata
@@ -474,10 +472,6 @@
         CompoundId.differentiatorFieldName, 'expression_analysis']
     containerIds = DatasetCompoundId.containerIds + [('expression_analysis_id', 3)]
     differentiator = 'exa'
-### ======================================================================= ###
-### METADATA END
-### ======================================================================= ### 
->>>>>>> 50340b7c
 
 class BiosampleCompoundId(DatasetCompoundId):
     """
