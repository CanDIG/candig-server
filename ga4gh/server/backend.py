"""
Module responsible for handling protocol requests and returning
responses.
"""
from __future__ import division
from __future__ import print_function
from __future__ import unicode_literals

import ga4gh.server.datamodel as datamodel
import ga4gh.server.exceptions as exceptions
import ga4gh.server.paging as paging
import ga4gh.server.response_builder as response_builder

import ga4gh.schemas.protocol as protocol

### ======================================================================= ###
### FRONT END
### ======================================================================= ###
import json
### ======================================================================= ###
### FRONT END END
### ======================================================================= ###


class Backend(object):
    """
    Backend for handling the server requests.
    This class provides methods for all of the GA4GH protocol end points.
    """
    def __init__(self, dataRepository):
        self._requestValidation = False
        self._defaultPageSize = 300
        self._maxResponseLength = 2**20  # 1 MiB
        self._dataRepository = dataRepository

    def getDataRepository(self):
        """
        Get the data repository used by this backend
        """
        return self._dataRepository

    def setRequestValidation(self, requestValidation):
        """
        Set enabling request validation
        """
        self._requestValidation = requestValidation

    def setDefaultPageSize(self, defaultPageSize):
        """
        Sets the default page size for request to the specified value.
        """
        self._defaultPageSize = defaultPageSize

    def setMaxResponseLength(self, maxResponseLength):
        """
        Sets the approximate maximum response length to the specified
        value.
        """
        self._maxResponseLength = maxResponseLength

    def startProfile(self):
        """
        Profiling hook. Called at the start of the runSearchRequest method
        and allows for detailed profiling of search performance.
        """
        pass

    def endProfile(self):
        """
        Profiling hook. Called at the end of the runSearchRequest method.
        """
        pass

    ###########################################################
    #
    # Iterators over the data hierarchy. These methods help to
    # implement the search endpoints by providing iterators
    # over the objects to be returned to the client.
    #
    ###########################################################

    def _topLevelObjectGenerator(self, request, numObjects, getByIndexMethod):
        """
        Returns a generator over the results for the specified request, which
        is over a set of objects of the specified size. The objects are
        returned by call to the specified method, which must take a single
        integer as an argument. The returned generator yields a sequence of
        (object, nextPageToken) pairs, which allows this iteration to be picked
        up at any point.
        """
        currentIndex = 0
        if request.page_token:
            currentIndex, = paging._parsePageToken(
                request.page_token, 1)
        while currentIndex < numObjects:
            object_ = getByIndexMethod(currentIndex)
            currentIndex += 1
            nextPageToken = None
            if currentIndex < numObjects:
                nextPageToken = str(currentIndex)
            yield object_.toProtocolElement(), nextPageToken

    def _protocolObjectGenerator(self, request, numObjects, getByIndexMethod):
        """
        Returns a generator over the results for the specified request, from
        a set of protocol objects of the specified size. The objects are
        returned by call to the specified method, which must take a single
        integer as an argument. The returned generator yields a sequence of
        (object, nextPageToken) pairs, which allows this iteration to be picked
        up at any point.
        """
        currentIndex = 0
        if request.page_token:
            currentIndex, = paging._parsePageToken(
                request.page_token, 1)
        while currentIndex < numObjects:
            object_ = getByIndexMethod(currentIndex)
            currentIndex += 1
            nextPageToken = None
            if currentIndex < numObjects:
                nextPageToken = str(currentIndex)
            yield object_, nextPageToken

    def _protocolListGenerator(self, request, objectList):
        """
        Returns a generator over the objects in the specified list using
        _protocolObjectGenerator to generate page tokens.
        """
        return self._protocolObjectGenerator(
            request, len(objectList), lambda index: objectList[index])

    def _objectListGenerator(self, request, objectList):
        """
        Returns a generator over the objects in the specified list using
        _topLevelObjectGenerator to generate page tokens.
        """
        return self._topLevelObjectGenerator(
            request, len(objectList), lambda index: objectList[index])

    def datasetsGenerator(self, request):
        """
        Returns a generator over the (dataset, nextPageToken) pairs
        defined by the specified request
        """
        return self._topLevelObjectGenerator(
            request, self.getDataRepository().getNumDatasets(),
            self.getDataRepository().getDatasetByIndex)

    def experimentsGenerator(self, request):
        """
        Returns a generator over the (experiment, nextPageToken) pairs
        defined by the specified request
        TODO: This should really be under the appropriate biosamples, but
        for now..
        """
        return self._topLevelObjectGenerator(
            request, self.getDataRepository().getNumExperiments(),
            self.getDataRepository().getExperimentByIndex)

    def analysesGenerator(self, request):
        """
        Returns a generator over the (analysis, nextPageToken) pairs
        defined by the specified request
        TODO: This should really be under the appropriate biosamples, but
        for now..
        """
        return self._topLevelObjectGenerator(
            request, self.getDataRepository().getNumAnalyses(),
            self.getDataRepository().getAnalysisByIndex)

    def biosamplesGenerator(self, request):
        dataset = self.getDataRepository().getDataset(request.dataset_id)
        results = []
        for obj in dataset.getBiosamples():
            include = True
            if request.name:
                if request.name != obj.getLocalId():
                    include = False
            if request.individual_id:
                if request.individual_id != obj.getIndividualId():
                    include = False
            if include:
                results.append(obj)
        return self._objectListGenerator(request, results)

    def individualsGenerator(self, request):
        dataset = self.getDataRepository().getDataset(request.dataset_id)
        results = []
        for obj in dataset.getIndividuals():
            include = True
            if request.name:
                if request.name != obj.getLocalId():
                    include = False
            if include:
                results.append(obj)
        return self._objectListGenerator(request, results)

### ======================================================================= ###
### METADATA
### ======================================================================= ###
    def patientsGenerator(self, request):
        """
        """
        dataset = self.getDataRepository().getDataset(request.dataset_id)
        results = []
        for obj in dataset.getPatients():
            include = True
            if request.name:
<<<<<<< HEAD
                if obj.getLocalId() not in request.name.split(','):
#                if request.name != obj.getLocalId():
=======
                if request.name != obj.getLocalId():
>>>>>>> 4392ecfa
                    include = False

            if include:
                results.append(obj)
        return self._objectListGenerator(request, results)

    def enrollmentsGenerator(self, request):
        """
        """
        dataset = self.getDataRepository().getDataset(request.dataset_id)
        results = []
        for obj in dataset.getEnrollments():
            include = True
            if request.name:
                if request.name != obj.getLocalId():
                    include = False
            # Search table by patient id
            if request.patient_id:
<<<<<<< HEAD
                if obj.getPatientId() not in request.patient_id.split(','):
#                if request.patient_id != obj.getPatientId():
=======
                if request.patient_id != obj.getPatientId():
>>>>>>> 4392ecfa
                    include = False
            if include:
                results.append(obj)
        return self._objectListGenerator(request, results)

    def consentsGenerator(self, request):
        """
        """
        dataset = self.getDataRepository().getDataset(request.dataset_id)
        results = []
        for obj in dataset.getConsents():
            include = True
            if request.name:
                if request.name != obj.getLocalId():
                    include = False
            # Search table by patient id
            if request.patient_id:
<<<<<<< HEAD
                if obj.getPatientId() not in request.patient_id.split(','):
#                if request.patient_id != obj.getPatientId():
=======
                if request.patient_id != obj.getPatientId():
>>>>>>> 4392ecfa
                    include = False
            if include:
                results.append(obj)
        return self._objectListGenerator(request, results)

    def diagnosesGenerator(self, request):
        """
        """
        dataset = self.getDataRepository().getDataset(request.dataset_id)
        results = []
        for obj in dataset.getDiagnoses():
            include = True
            if request.name:
                if request.name != obj.getLocalId():
                    include = False
            # Search table by patient id
            if request.patient_id:
<<<<<<< HEAD
                if obj.getPatientId() not in request.patient_id.split(','):
#                if request.patient_id != obj.getPatientId():
=======
                if request.patient_id != obj.getPatientId():
>>>>>>> 4392ecfa
                    include = False
            if include:
                results.append(obj)
        return self._objectListGenerator(request, results)

    def samplesGenerator(self, request):
        """
        """
        dataset = self.getDataRepository().getDataset(request.dataset_id)
        results = []
        for obj in dataset.getSamples():
            include = True
            if request.name:
                if request.name != obj.getLocalId():
                    include = False
            # Search table by patient id
            if request.patient_id:
<<<<<<< HEAD
                if obj.getPatientId() not in request.patient_id.split(','):
#                if request.patient_id != obj.getPatientId():
=======
                if request.patient_id != obj.getPatientId():
>>>>>>> 4392ecfa
                    include = False
            if include:
                results.append(obj)
        return self._objectListGenerator(request, results)

    def treatmentsGenerator(self, request):
        """
        """
        dataset = self.getDataRepository().getDataset(request.dataset_id)
        results = []
        for obj in dataset.getTreatments():
            include = True
            if request.name:
                if request.name != obj.getLocalId():
                    include = False
            # Search table by patient id
            if request.patient_id:
<<<<<<< HEAD
                if obj.getPatientId() not in request.patient_id.split(','):
#                if request.patient_id != obj.getPatientId():
=======
                if request.patient_id != obj.getPatientId():
>>>>>>> 4392ecfa
                    include = False
            if include:
                results.append(obj)
        return self._objectListGenerator(request, results)

    def outcomesGenerator(self, request):
        """
        """
        dataset = self.getDataRepository().getDataset(request.dataset_id)
        results = []
        for obj in dataset.getOutcomes():
            include = True
            if request.name:
                if request.name != obj.getLocalId():
                    include = False
            # Search table by patient id
            if request.patient_id:
<<<<<<< HEAD
                if obj.getPatientId() not in request.patient_id.split(','):
#                if request.patient_id != obj.getPatientId():
=======
                if request.patient_id != obj.getPatientId():
>>>>>>> 4392ecfa
                    include = False
            if include:
                results.append(obj)
        return self._objectListGenerator(request, results)

    def complicationsGenerator(self, request):
        """
        """
        dataset = self.getDataRepository().getDataset(request.dataset_id)
        results = []
        for obj in dataset.getComplications():
            include = True
            if request.name:
                if request.name != obj.getLocalId():
                    include = False
            # Search table by patient id
            if request.patient_id:
<<<<<<< HEAD
                if obj.getPatientId() not in request.patient_id.split(','):
#                if request.patient_id != obj.getPatientId():
=======
                if request.patient_id != obj.getPatientId():
>>>>>>> 4392ecfa
                    include = False
            if include:
                results.append(obj)
        return self._objectListGenerator(request, results)

    def tumourboardsGenerator(self, request):
        """
        """
        dataset = self.getDataRepository().getDataset(request.dataset_id)
        results = []
        for obj in dataset.getTumourboards():
            include = True
            if request.name:
                if request.name != obj.getLocalId():
                    include = False
            # Search table by patient id
            if request.patient_id:
<<<<<<< HEAD
                if obj.getPatientId() not in request.patient_id.split(','):
#                if request.patient_id != obj.getPatientId():
=======
                if request.patient_id != obj.getPatientId():
>>>>>>> 4392ecfa
                    include = False
            if include:
                results.append(obj)
        return self._objectListGenerator(request, results)
### ======================================================================= ###
### METADATA END
### ======================================================================= ###

<<<<<<< HEAD
=======

>>>>>>> 4392ecfa
    def phenotypeAssociationSetsGenerator(self, request):
        """
        Returns a generator over the (phenotypeAssociationSet, nextPageToken)
        pairs defined by the specified request
        """
        dataset = self.getDataRepository().getDataset(request.dataset_id)
        return self._topLevelObjectGenerator(
            request, dataset.getNumPhenotypeAssociationSets(),
            dataset.getPhenotypeAssociationSetByIndex)

    def readGroupSetsGenerator(self, request):
        """
        Returns a generator over the (readGroupSet, nextPageToken) pairs
        defined by the specified request.
        """
        dataset = self.getDataRepository().getDataset(request.dataset_id)
        return self._readGroupSetsGenerator(
            request, dataset.getNumReadGroupSets(),
            dataset.getReadGroupSetByIndex)

    def _readGroupSetsGenerator(self, request, numObjects, getByIndexMethod):
        """
        Returns a generator over the results for the specified request, which
        is over a set of objects of the specified size. The objects are
        returned by call to the specified method, which must take a single
        integer as an argument. The returned generator yields a sequence of
        (object, nextPageToken) pairs, which allows this iteration to be picked
        up at any point.
        """
        currentIndex = 0
        if request.page_token:
            currentIndex, = paging._parsePageToken(
                request.page_token, 1)
        while currentIndex < numObjects:
            obj = getByIndexMethod(currentIndex)
            include = True
            rgsp = obj.toProtocolElement()
            if request.name and request.name != obj.getLocalId():
                include = False
            if request.biosample_id and include:
                rgsp.ClearField(b"read_groups")
                for readGroup in obj.getReadGroups():
                    if request.biosample_id == readGroup.getBiosampleId():
                        rgsp.read_groups.extend(
                            [readGroup.toProtocolElement()])
                # If none of the biosamples match and the readgroupset
                # contains reagroups, don't include in the response
                if len(rgsp.read_groups) == 0 and \
                        len(obj.getReadGroups()) != 0:
                    include = False
            currentIndex += 1
            nextPageToken = None
            if currentIndex < numObjects:
                nextPageToken = str(currentIndex)
            if include:
                yield rgsp, nextPageToken

    def referenceSetsGenerator(self, request):
        """
        Returns a generator over the (referenceSet, nextPageToken) pairs
        defined by the specified request.
        """
        results = []
        for obj in self.getDataRepository().getReferenceSets():
            include = True
            if request.md5checksum:
                if request.md5checksum != obj.getMd5Checksum():
                    include = False
            if request.accession:
                if request.accession not in obj.getSourceAccessions():
                    include = False
            if request.assembly_id:
                if request.assembly_id != obj.getAssemblyId():
                    include = False
            if include:
                results.append(obj)
        return self._objectListGenerator(request, results)

    def referencesGenerator(self, request):
        """
        Returns a generator over the (reference, nextPageToken) pairs
        defined by the specified request.
        """
        referenceSet = self.getDataRepository().getReferenceSet(
            request.reference_set_id)
        results = []
        for obj in referenceSet.getReferences():
            include = True
            if request.md5checksum:
                if request.md5checksum != obj.getMd5Checksum():
                    include = False
            if request.accession:
                if request.accession not in obj.getSourceAccessions():
                    include = False
            if include:
                results.append(obj)
        return self._objectListGenerator(request, results)

    def variantSetsGenerator(self, request):
        """
        Returns a generator over the (variantSet, nextPageToken) pairs defined
        by the specified request.
        """
        dataset = self.getDataRepository().getDataset(request.dataset_id)
        return self._topLevelObjectGenerator(
            request, dataset.getNumVariantSets(),
            dataset.getVariantSetByIndex)

    def variantAnnotationSetsGenerator(self, request):
        """
        Returns a generator over the (variantAnnotationSet, nextPageToken)
        pairs defined by the specified request.
        """
        compoundId = datamodel.VariantSetCompoundId.parse(
            request.variant_set_id)
        dataset = self.getDataRepository().getDataset(compoundId.dataset_id)
        variantSet = dataset.getVariantSet(request.variant_set_id)
        return self._topLevelObjectGenerator(
            request, variantSet.getNumVariantAnnotationSets(),
            variantSet.getVariantAnnotationSetByIndex)

    def readsGenerator(self, request):
        """
        Returns a generator over the (read, nextPageToken) pairs defined
        by the specified request
        """
        if not request.reference_id:
            raise exceptions.UnmappedReadsNotSupported()
        if len(request.read_group_ids) < 1:
            raise exceptions.BadRequestException(
                "At least one readGroupId must be specified")
        elif len(request.read_group_ids) == 1:
            return self._readsGeneratorSingle(request)
        else:
            return self._readsGeneratorMultiple(request)

    def _readsGeneratorSingle(self, request):
        compoundId = datamodel.ReadGroupCompoundId.parse(
            request.read_group_ids[0])
        dataset = self.getDataRepository().getDataset(compoundId.dataset_id)
        readGroupSet = dataset.getReadGroupSet(compoundId.read_group_set_id)
        referenceSet = readGroupSet.getReferenceSet()
        if referenceSet is None:
            raise exceptions.ReadGroupSetNotMappedToReferenceSetException(
                    readGroupSet.getId())
        reference = referenceSet.getReference(request.reference_id)
        readGroup = readGroupSet.getReadGroup(compoundId.read_group_id)
        intervalIterator = paging.ReadsIntervalIterator(
            request, readGroup, reference)
        return intervalIterator

    def _readsGeneratorMultiple(self, request):
        compoundId = datamodel.ReadGroupCompoundId.parse(
            request.read_group_ids[0])
        dataset = self.getDataRepository().getDataset(compoundId.dataset_id)
        readGroupSet = dataset.getReadGroupSet(compoundId.read_group_set_id)
        referenceSet = readGroupSet.getReferenceSet()
        if referenceSet is None:
            raise exceptions.ReadGroupSetNotMappedToReferenceSetException(
                    readGroupSet.getId())
        reference = referenceSet.getReference(request.reference_id)
        readGroupIds = readGroupSet.getReadGroupIds()
        if set(readGroupIds) != set(request.read_group_ids):
            raise exceptions.BadRequestException(
                "If multiple readGroupIds are specified, "
                "they must be all of the readGroupIds in a ReadGroupSet")
        intervalIterator = paging.ReadsIntervalIterator(
            request, readGroupSet, reference)
        return intervalIterator

    def variantsGenerator(self, request):
        """
        Returns a generator over the (variant, nextPageToken) pairs defined
        by the specified request.
        """
        compoundId = datamodel.VariantSetCompoundId \
            .parse(request.variant_set_id)
        dataset = self.getDataRepository().getDataset(compoundId.dataset_id)
        variantSet = dataset.getVariantSet(compoundId.variant_set_id)
        intervalIterator = paging.VariantsIntervalIterator(
            request, variantSet)
        return intervalIterator

    def genotypeMatrixGenerator(self, request):
        """
        Returns a generator over the (genotypematrix, nextPageToken) pairs
        defined by the specified request.
        """
        compoundId = datamodel.VariantSetCompoundId \
            .parse(request.variant_set_id)
        dataset = self.getDataRepository().getDataset(compoundId.dataset_id)
        variantSet = dataset.getVariantSet(compoundId.variant_set_id)
        intervalIterator = paging.GenotypesIntervalIterator(
            request, variantSet)
        return intervalIterator

    def variantAnnotationsGenerator(self, request):
        """
        Returns a generator over the (variantAnnotaitons, nextPageToken) pairs
        defined by the specified request.
        """
        compoundId = datamodel.VariantAnnotationSetCompoundId.parse(
            request.variant_annotation_set_id)
        dataset = self.getDataRepository().getDataset(compoundId.dataset_id)
        variantSet = dataset.getVariantSet(compoundId.variant_set_id)
        variantAnnotationSet = variantSet.getVariantAnnotationSet(
            request.variant_annotation_set_id)
        iterator = paging.VariantAnnotationsIntervalIterator(
            request, variantAnnotationSet)
        return iterator

    def featuresGenerator(self, request):
        """
        Returns a generator over the (features, nextPageToken) pairs
        defined by the (JSON string) request.
        """
        compoundId = None
        parentId = None
        if request.feature_set_id != "":
            compoundId = datamodel.FeatureSetCompoundId.parse(
                request.feature_set_id)
        if request.parent_id != "":
            compoundParentId = datamodel.FeatureCompoundId.parse(
                request.parent_id)
            parentId = compoundParentId.featureId
            # A client can optionally specify JUST the (compound) parentID,
            # and the server needs to derive the dataset & featureSet
            # from this (compound) parentID.
            if compoundId is None:
                compoundId = compoundParentId
            else:
                # check that the dataset and featureSet of the parent
                # compound ID is the same as that of the featureSetId
                mismatchCheck = (
                    compoundParentId.dataset_id != compoundId.dataset_id or
                    compoundParentId.feature_set_id !=
                    compoundId.feature_set_id)
                if mismatchCheck:
                    raise exceptions.ParentIncompatibleWithFeatureSet()

        if compoundId is None:
            raise exceptions.FeatureSetNotSpecifiedException()

        dataset = self.getDataRepository().getDataset(
            compoundId.dataset_id)
        featureSet = dataset.getFeatureSet(compoundId.feature_set_id)
        iterator = paging.FeaturesIterator(
            request, featureSet, parentId)
        return iterator

    def continuousGenerator(self, request):
        """
        Returns a generator over the (continuous, nextPageToken) pairs
        defined by the (JSON string) request.
        """
        compoundId = None
        if request.continuous_set_id != "":
            compoundId = datamodel.ContinuousSetCompoundId.parse(
                request.continuous_set_id)
        if compoundId is None:
            raise exceptions.ContinuousSetNotSpecifiedException()

        dataset = self.getDataRepository().getDataset(
            compoundId.dataset_id)
        continuousSet = dataset.getContinuousSet(request.continuous_set_id)
        iterator = paging.ContinuousIterator(request, continuousSet)
        return iterator

    def phenotypesGenerator(self, request):
        """
        Returns a generator over the (phenotypes, nextPageToken) pairs
        defined by the (JSON string) request
        """
        # TODO make paging work using SPARQL?
        compoundId = datamodel.PhenotypeAssociationSetCompoundId.parse(
            request.phenotype_association_set_id)
        dataset = self.getDataRepository().getDataset(compoundId.dataset_id)
        phenotypeAssociationSet = dataset.getPhenotypeAssociationSet(
            compoundId.phenotypeAssociationSetId)
        associations = phenotypeAssociationSet.getAssociations(request)
        phenotypes = [association.phenotype for association in associations]
        return self._protocolListGenerator(
            request, phenotypes)

    def genotypesPhenotypesGenerator(self, request):
        """
        Returns a generator over the (phenotypes, nextPageToken) pairs
        defined by the (JSON string) request
        """
        # TODO make paging work using SPARQL?
        compoundId = datamodel.PhenotypeAssociationSetCompoundId.parse(
            request.phenotype_association_set_id)
        dataset = self.getDataRepository().getDataset(compoundId.dataset_id)
        phenotypeAssociationSet = dataset.getPhenotypeAssociationSet(
            compoundId.phenotypeAssociationSetId)
        featureSets = dataset.getFeatureSets()
        annotationList = phenotypeAssociationSet.getAssociations(
            request, featureSets)
        return self._protocolListGenerator(request, annotationList)

    def callSetsGenerator(self, request):
        """
        Returns a generator over the (callSet, nextPageToken) pairs defined
        by the specified request.
        """
        compoundId = datamodel.VariantSetCompoundId.parse(
            request.variant_set_id)
        dataset = self.getDataRepository().getDataset(compoundId.dataset_id)
        variantSet = dataset.getVariantSet(compoundId.variant_set_id)
        results = []
        for obj in variantSet.getCallSets():
            include = True
            if request.name:
                if request.name != obj.getLocalId():
                    include = False
            if request.biosample_id:
                if request.biosample_id != obj.getBiosampleId():
                    include = False
            if include:
                results.append(obj)
        return self._objectListGenerator(request, results)

    def featureSetsGenerator(self, request):
        """
        Returns a generator over the (featureSet, nextPageToken) pairs
        defined by the specified request.
        """
        dataset = self.getDataRepository().getDataset(request.dataset_id)
        return self._topLevelObjectGenerator(
            request, dataset.getNumFeatureSets(),
            dataset.getFeatureSetByIndex)

    def continuousSetsGenerator(self, request):
        """
        Returns a generator over the (continuousSet, nextPageToken) pairs
        defined by the specified request.
        """
        dataset = self.getDataRepository().getDataset(request.dataset_id)
        return self._topLevelObjectGenerator(
            request, dataset.getNumContinuousSets(),
            dataset.getContinuousSetByIndex)

    def rnaQuantificationSetsGenerator(self, request):
        """
        Returns a generator over the (rnaQuantificationSet, nextPageToken)
        pairs defined by the specified request.
        """
        dataset = self.getDataRepository().getDataset(request.dataset_id)
        return self._topLevelObjectGenerator(
            request, dataset.getNumRnaQuantificationSets(),
            dataset.getRnaQuantificationSetByIndex)

    def rnaQuantificationsGenerator(self, request):
        """
        Returns a generator over the (rnaQuantification, nextPageToken) pairs
        defined by the specified request.
        """
        if len(request.rna_quantification_set_id) < 1:
            raise exceptions.BadRequestException(
                "Rna Quantification Set Id must be specified")
        else:
            compoundId = datamodel.RnaQuantificationSetCompoundId.parse(
                request.rna_quantification_set_id)
            dataset = self.getDataRepository().getDataset(
                compoundId.dataset_id)
            rnaQuantSet = dataset.getRnaQuantificationSet(
                compoundId.rna_quantification_set_id)
        results = []
        for obj in rnaQuantSet.getRnaQuantifications():
            include = True
            if request.biosample_id:
                if request.biosample_id != obj.getBiosampleId():
                    include = False
            if include:
                results.append(obj)
        return self._objectListGenerator(request, results)

    def expressionLevelsGenerator(self, request):
        """
        Returns a generator over the (expressionLevel, nextPageToken) pairs
        defined by the specified request.

        Currently only supports searching over a specified rnaQuantification
        """
        rnaQuantificationId = request.rna_quantification_id
        compoundId = datamodel.RnaQuantificationCompoundId.parse(
            request.rna_quantification_id)
        dataset = self.getDataRepository().getDataset(compoundId.dataset_id)
        rnaQuantSet = dataset.getRnaQuantificationSet(
            compoundId.rna_quantification_set_id)
        rnaQuant = rnaQuantSet.getRnaQuantification(rnaQuantificationId)
        rnaQuantificationId = rnaQuant.getLocalId()
        iterator = paging.ExpressionLevelsIterator(
            request, rnaQuant)
        return iterator

    def peersGenerator(self, request):
        """
        Returns a generator over the (peer, nextPageToken) pairs
        defined by the specified request.
        """
        return paging.PeerIterator(
            request,
            self.getDataRepository())

    ###########################################################
    #
    # Public API methods. Each of these methods implements the
    # corresponding API end point, and return data ready to be
    # written to the wire.
    #
    ###########################################################

    def runGetRequest(self, obj, return_mimetype="application/json"):
        """
        Runs a get request by converting the specified datamodel
        object into its protocol representation.
        """
        protocolElement = obj.toProtocolElement()
        data = protocol.serialize(protocolElement, return_mimetype)
        return data

    def runSearchRequest(
<<<<<<< HEAD
            self, requestStr, requestClass, responseClass, objectGenerator,
=======
        self, requestStr, requestClass, responseClass, objectGenerator,
>>>>>>> 4392ecfa
            return_mimetype="application/json"):
        """
        Runs the specified request. The request is a string containing
        a JSON representation of an instance of the specified requestClass.
        We return a string representation of an instance of the
        specified responseClass in return_mimetype format. Objects
        are filled into the page list using the specified object
        generator, which must return (object, nextPageToken) pairs,
        and be able to resume iteration from any point using the
        nextPageToken attribute of the request object.
        """
        self.startProfile()
        try:
            request = protocol.fromJson(requestStr, requestClass)
        except protocol.json_format.ParseError:
            raise exceptions.InvalidJsonException(requestStr)
        # TODO How do we detect when the page size is not set?
        if not request.page_size:
            request.page_size = self._defaultPageSize
        if request.page_size < 0:
            raise exceptions.BadPageSizeException(request.page_size)
        responseBuilder = response_builder.SearchResponseBuilder(
            responseClass, request.page_size, self._maxResponseLength,
            return_mimetype)
        nextPageToken = None
        for obj, nextPageToken in objectGenerator(request):
            responseBuilder.addValue(obj)
            if responseBuilder.isFull():
                break
        responseBuilder.setNextPageToken(nextPageToken)
        responseString = responseBuilder.getSerializedResponse()
        self.endProfile()
        return responseString

<<<<<<< HEAD
    def runListReferenceBases(self, requestJson,
                              return_mimetype="application/json"):
=======
    def runListReferenceBases(
            self,
            requestJson,
            return_mimetype="application/json"):
>>>>>>> 4392ecfa
        """
        Runs a listReferenceBases request for the specified ID and
        request arguments.
        """
        # In the case when an empty post request is made to the endpoint
        # we instantiate an empty ListReferenceBasesRequest.
        if not requestJson:
            request = protocol.ListReferenceBasesRequest()
        else:
            try:
                request = protocol.fromJson(
                    requestJson,
                    protocol.ListReferenceBasesRequest)
            except protocol.json_format.ParseError:
                raise exceptions.InvalidJsonException(requestJson)
        compoundId = datamodel.ReferenceCompoundId.parse(request.reference_id)
        referenceSet = self.getDataRepository().getReferenceSet(
            compoundId.reference_set_id)
        reference = referenceSet.getReference(request.reference_id)
        start = request.start
        end = request.end
        if end == 0:  # assume meant "get all"
            end = reference.getLength()
        if request.page_token:
            pageTokenStr = request.page_token
            start = paging._parsePageToken(pageTokenStr, 1)[0]

        chunkSize = self._maxResponseLength
        nextPageToken = None
        if start + chunkSize < end:
            end = start + chunkSize
            nextPageToken = str(start + chunkSize)
        sequence = reference.getBases(start, end)

        # build response
        response = protocol.ListReferenceBasesResponse()
        response.offset = start
        response.sequence = sequence
        if nextPageToken:
            response.next_page_token = nextPageToken
        return protocol.serialize(response, return_mimetype)

    def runSearchGenotypesRequest(self, requestStr,
                                  return_mimetype="application/json"):
        """
        Runs a searchGenotypes request for the specified
        request arguments.
<<<<<<< HEAD

=======
>>>>>>> 4392ecfa
        Can't just use runSearchRequest because we're appending
        multiple things - the variants and the genotype matrix
        """
        self.startProfile()
        requestClass = protocol.SearchGenotypesRequest
        responseClass = protocol.SearchGenotypesResponse
        objectGenerator = self.genotypeMatrixGenerator

        try:
            request = protocol.fromJson(requestStr, requestClass)
        except protocol.json_format.ParseError:
            raise exceptions.InvalidJsonException(requestStr)

        response = responseClass()
        response.genotypes.nvariants = 0
        response.genotypes.nindividuals = 0

        # to heck with paging for now
        # and to heck with call set ids too

        genotyperows = []
        variants = []
        callsetIds = None
        for gt_variant, nextPageToken in objectGenerator(request):
            genotypemtx, variant, callsetids = gt_variant
            genotyperows.append(genotypemtx)
            variant.ClearField(b"calls")
            variants.append(variant)
            if callsetIds is None:
                callsetIds = callsetids

        for genotyperow in genotyperows:
            response.genotypes.genotypes.extend(genotyperow.genotypes)
        response.genotypes.nindividuals = len(genotyperows[0].genotypes)
        response.genotypes.nvariants = len(variants)

        response.variants.extend(variants)
        response.call_set_ids.extend(callsetIds)

        return protocol.serialize(response, return_mimetype)

    # Get requests.

    def runGetCallSet(self, id_, return_mimetype="application/json"):
        """
        Returns a callset with the given id
        """
        compoundId = datamodel.CallSetCompoundId.parse(id_)
        dataset = self.getDataRepository().getDataset(compoundId.dataset_id)
        variantSet = dataset.getVariantSet(compoundId.variant_set_id)
        callSet = variantSet.getCallSet(id_)
        return self.runGetRequest(callSet, return_mimetype)

    def runGetInfo(self, request, return_mimetype="application/json"):
        """
        Returns information about the service including protocol version.
        """
        return protocol.serialize(protocol.GetInfoResponse(
            protocol_version=protocol.version), return_mimetype)

    def runAddAnnouncement(self, flaskrequest, return_mimetype="application/json"):
        """
        Takes a flask request from the frontend and attempts to parse
        into an AnnouncePeerRequest. If successful, it will log the
        announcement to the `announcement` table with some other metadata
        gathered from the request.
        """
        announcement = {}
        # We want to parse the request ourselves to collect a little more
        # data about it.
        try:
            requestData = protocol.fromJson(
                flaskrequest.get_data(), protocol.AnnouncePeerRequest)
            announcement['hostname'] = flaskrequest.host_url
            announcement['remote_addr'] = flaskrequest.remote_addr
            announcement['user_agent'] = flaskrequest.headers.get('User-Agent')
        except AttributeError:
            # Sometimes in testing we will send protocol requests instead
            # of flask requests and so the hostname and user agent won't
            # be present.
            try:
                requestData = protocol.fromJson(
                    flaskrequest, protocol.AnnouncePeerRequest)
            except Exception as e:
                raise exceptions.InvalidJsonException(e)
        except Exception as e:
            raise exceptions.InvalidJsonException(e)

        # Validate the url before accepting the announcement
        peer = datamodel.peers.Peer(requestData.peer.url)
        peer.setAttributesJson(protocol.toJson(
                requestData.peer.attributes))
        announcement['url'] = peer.getUrl()
        announcement['attributes'] = peer.getAttributes()
        try:
            self.getDataRepository().insertAnnouncement(announcement)
        except:
            raise exceptions.BadRequestException(announcement['url'])
        return protocol.toJson(
            protocol.AnnouncePeerResponse(success=True))

    def runListPeers(self, request, return_mimetype="application/json"):
        """
        Takes a ListPeersRequest and returns a ListPeersResponse using
        a page_token and page_size if provided.
        """
        return self.runSearchRequest(
            request,
            protocol.ListPeersRequest,
            protocol.ListPeersResponse,
            self.peersGenerator,
            return_mimetype)

    def runGetTest(self, request, return_mimetype="application/json"):
        """
        Returns information about the service including protocol version.
        """
        repo = self.getDataRepository()
        repo.verify()

    def runGetVariant(self, id_, return_mimetype="application/json"):
        """
        Returns a variant with the given id
        """
        compoundId = datamodel.VariantCompoundId.parse(id_)
        dataset = self.getDataRepository().getDataset(compoundId.dataset_id)
        variantSet = dataset.getVariantSet(compoundId.variant_set_id)
        gaVariant = variantSet.getVariant(compoundId)
        # TODO variant is a special case here, as it's returning a
        # protocol element rather than a datamodel object. We should
        # fix this for consistency.
        data = protocol.serialize(gaVariant, return_mimetype)
        return data

    def runGetBiosample(self, id_, return_mimetype="application/json"):
        """
        Runs a getBiosample request for the specified ID.
        """
        compoundId = datamodel.BiosampleCompoundId.parse(id_)
        dataset = self.getDataRepository().getDataset(compoundId.dataset_id)
        biosample = dataset.getBiosample(id_)
        return self.runGetRequest(biosample, return_mimetype)

    def runGetIndividual(self, id_, return_mimetype="application/json"):
        """
        Runs a getIndividual request for the specified ID.
        """
        compoundId = datamodel.BiosampleCompoundId.parse(id_)
        dataset = self.getDataRepository().getDataset(compoundId.dataset_id)
        individual = dataset.getIndividual(id_)
        return self.runGetRequest(individual, return_mimetype)

### ======================================================================= ###
### METADATA
### ======================================================================= ###
    def runGetPatient(self, id_, return_mimetype="application/json"):
        """
        Runs a getPatient request for the specified ID.
        """
        compoundId = datamodel.PatientCompoundId.parse(id_)
        dataset = self.getDataRepository().getDataset(compoundId.dataset_id)
        patient = dataset.getPatient(id_)
        return self.runGetRequest(patient, return_mimetype)

    def runGetEnrollment(self, id_, return_mimetype="application/json"):
        """
        Runs a getEnrollment request for the specified ID.
        """
        compoundId = datamodel.EnrollmentCompoundId.parse(id_)
        dataset = self.getDataRepository().getDataset(compoundId.dataset_id)
        enrollment = dataset.getEnrollment(id_)
        return self.runGetRequest(enrollment, return_mimetype)

    def runGetConsent(self, id_, return_mimetype="application/json"):
        """
        Runs a getConsent request for the specified ID.
        """
        compoundId = datamodel.ConsentCompoundId.parse(id_)
        dataset = self.getDataRepository().getDataset(compoundId.dataset_id)
        consent = dataset.getConsent(id_)
        return self.runGetRequest(consent, return_mimetype)

    def runGetDiagnosis(self, id_, return_mimetype="application/json"):
        """
        Runs a getDiagnosis request for the specified ID.
        """
        compoundId = datamodel.DiagnosisCompoundId.parse(id_)
        dataset = self.getDataRepository().getDataset(compoundId.dataset_id)
        diagnosis = dataset.getDiagnosis(id_)
        return self.runGetRequest(diagnosis, return_mimetype)

    def runGetSample(self, id_, return_mimetype="application/json"):
        """
        Runs a getSample request for the specified ID.
        """
        compoundId = datamodel.SampleCompoundId.parse(id_)
        dataset = self.getDataRepository().getDataset(compoundId.dataset_id)
        sample = dataset.getSample(id_)
        return self.runGetRequest(sample, return_mimetype)

    def runGetTreatment(self, id_, return_mimetype="application/json"):
        """
        Runs a getTreatment request for the specified ID.
        """
        compoundId = datamodel.TreatmentCompoundId.parse(id_)
        dataset = self.getDataRepository().getDataset(compoundId.dataset_id)
        treatment = dataset.getTreatment(id_)
        return self.runGetRequest(treatment, return_mimetype)

    def runGetOutcome(self, id_, return_mimetype="application/json"):
        """
        Runs a getOutcome request for the specified ID.
        """
        compoundId = datamodel.OutcomeCompoundId.parse(id_)
        dataset = self.getDataRepository().getDataset(compoundId.dataset_id)
        outcome = dataset.getOutcome(id_)
        return self.runGetRequest(outcome, return_mimetype)
<<<<<<< HEAD

    def runGetComplication(self, id_, return_mimetype="application/json"):
        """
        Runs a getComplication request for the specified ID.
        """
        compoundId = datamodel.ComplicationCompoundId.parse(id_)
        dataset = self.getDataRepository().getDataset(compoundId.dataset_id)
        complication = dataset.getComplication(id_)
        return self.runGetRequest(complication, return_mimetype)

    def runGetTumourboard(self, id_, return_mimetype="application/json"):
        """
        Runs a getTumourboard request for the specified ID.
        """
        compoundId = datamodel.TumourboardCompoundId.parse(id_)
        dataset = self.getDataRepository().getDataset(compoundId.dataset_id)
        tumourboard = dataset.getTumourboard(id_)
        return self.runGetRequest(tumourboard, return_mimetype)
### ======================================================================= ###
### METADATA END
### ======================================================================= ###

=======

    def runGetComplication(self, id_, return_mimetype="application/json"):
        """
        Runs a getComplication request for the specified ID.
        """
        compoundId = datamodel.ComplicationCompoundId.parse(id_)
        dataset = self.getDataRepository().getDataset(compoundId.dataset_id)
        complication = dataset.getComplication(id_)
        return self.runGetRequest(complication, return_mimetype)

    def runGetTumourboard(self, id_, return_mimetype="application/json"):
        """
        Runs a getTumourboard request for the specified ID.
        """
        compoundId = datamodel.TumourboardCompoundId.parse(id_)
        dataset = self.getDataRepository().getDataset(compoundId.dataset_id)
        tumourboard = dataset.getTumourboard(id_)
        return self.runGetRequest(tumourboard, return_mimetype)
### ======================================================================= ###
### METADATA END
### ======================================================================= ###

>>>>>>> 4392ecfa
    def runGetFeature(self, id_, return_mimetype="application/json"):
        """
        Returns JSON string of the feature object corresponding to
        the feature compoundID passed in.
        """
        compoundId = datamodel.FeatureCompoundId.parse(id_)
        dataset = self.getDataRepository().getDataset(compoundId.dataset_id)
        featureSet = dataset.getFeatureSet(compoundId.feature_set_id)
        gaFeature = featureSet.getFeature(compoundId)
        data = protocol.serialize(gaFeature, return_mimetype)
        return data

    def runGetReadGroupSet(self, id_, return_mimetype="application/json"):
        """
        Returns a readGroupSet with the given id_
        """
        compoundId = datamodel.ReadGroupSetCompoundId.parse(id_)
        dataset = self.getDataRepository().getDataset(compoundId.dataset_id)
        readGroupSet = dataset.getReadGroupSet(id_)
        return self.runGetRequest(readGroupSet, return_mimetype)

    def runGetReadGroup(self, id_, return_mimetype="application/json"):
        """
        Returns a read group with the given id_
        """
        compoundId = datamodel.ReadGroupCompoundId.parse(id_)
        dataset = self.getDataRepository().getDataset(compoundId.dataset_id)
        readGroupSet = dataset.getReadGroupSet(compoundId.read_group_set_id)
        readGroup = readGroupSet.getReadGroup(id_)
        return self.runGetRequest(readGroup, return_mimetype)

    def runGetReference(self, id_, return_mimetype="application/json"):
        """
        Runs a getReference request for the specified ID.
        """
        compoundId = datamodel.ReferenceCompoundId.parse(id_)
        referenceSet = self.getDataRepository().getReferenceSet(
            compoundId.reference_set_id)
        reference = referenceSet.getReference(id_)
        return self.runGetRequest(reference, return_mimetype)

    def runGetReferenceSet(self, id_, return_mimetype="application/json"):
        """
        Runs a getReferenceSet request for the specified ID.
        """
        referenceSet = self.getDataRepository().getReferenceSet(id_)
        return self.runGetRequest(referenceSet, return_mimetype)

    def runGetVariantSet(self, id_, return_mimetype="application/json"):
        """
        Runs a getVariantSet request for the specified ID.
        """
        compoundId = datamodel.VariantSetCompoundId.parse(id_)
        dataset = self.getDataRepository().getDataset(compoundId.dataset_id)
        variantSet = dataset.getVariantSet(id_)
        return self.runGetRequest(variantSet, return_mimetype)

    def runGetFeatureSet(self, id_, return_mimetype="application/json"):
        """
        Runs a getFeatureSet request for the specified ID.
        """
        compoundId = datamodel.FeatureSetCompoundId.parse(id_)
        dataset = self.getDataRepository().getDataset(compoundId.dataset_id)
        featureSet = dataset.getFeatureSet(id_)
        return self.runGetRequest(featureSet, return_mimetype)

    def runGetContinuousSet(self, id_, return_mimetype="application/json"):
        """
        Runs a getContinuousSet request for the specified ID.
        """
        compoundId = datamodel.ContinuousSetCompoundId.parse(id_)
        dataset = self.getDataRepository().getDataset(compoundId.dataset_id)
        continuousSet = dataset.getContinuousSet(id_)
        return self.runGetRequest(continuousSet, return_mimetype)

    def runGetDataset(self, id_, return_mimetype="application/json"):
        """
        Runs a getDataset request for the specified ID.
        """
        dataset = self.getDataRepository().getDataset(id_)
        return self.runGetRequest(dataset, return_mimetype)
<<<<<<< HEAD

    def runGetExperiment(self, id_, return_mimetype="application/json"):
        """
        Runs a getExperiment request for the specified ID.
        """
        experiment = self.getDataRepository().getExperiment(id_)
        return self.runGetRequest(experiment, return_mimetype)

    def runGetAnalysis(self, id_, return_mimetype="application/json"):
        """
        Runs a getAnalysis request for the specified ID.
        """
        analysis = self.getDataRepository().getAnalysis(id_)
        return self.runGetRequest(analysis, return_mimetype)

=======

    def runGetExperiment(self, id_, return_mimetype="application/json"):
        """
        Runs a getExperiment request for the specified ID.
        """
        experiment = self.getDataRepository().getExperiment(id_)
        return self.runGetRequest(experiment, return_mimetype)

    def runGetAnalysis(self, id_, return_mimetype="application/json"):
        """
        Runs a getAnalysis request for the specified ID.
        """
        analysis = self.getDataRepository().getAnalysis(id_)
        return self.runGetRequest(analysis, return_mimetype)

>>>>>>> 4392ecfa
    def runGetVariantAnnotationSet(self, id_,
                                   return_mimetype="application/json"):
        """
        Runs a getVariantSet request for the specified ID.
        """
        compoundId = datamodel.VariantAnnotationSetCompoundId.parse(id_)
        dataset = self.getDataRepository().getDataset(compoundId.dataset_id)
        variantSet = dataset.getVariantSet(compoundId.variant_set_id)
        variantAnnotationSet = variantSet.getVariantAnnotationSet(id_)
        return self.runGetRequest(variantAnnotationSet, return_mimetype)

    def runGetRnaQuantification(self, id_, return_mimetype="application/json"):
        """
        Runs a getRnaQuantification request for the specified ID.
        """
        compoundId = datamodel.RnaQuantificationCompoundId.parse(id_)
        dataset = self.getDataRepository().getDataset(compoundId.dataset_id)
        rnaQuantificationSet = dataset.getRnaQuantificationSet(
            compoundId.rna_quantification_set_id)
        rnaQuantification = rnaQuantificationSet.getRnaQuantification(id_)
        return self.runGetRequest(rnaQuantification, return_mimetype)

    def runGetRnaQuantificationSet(self, id_,
                                   return_mimetype="application/json"):
        """
        Runs a getRnaQuantificationSet request for the specified ID.
        """
        compoundId = datamodel.RnaQuantificationSetCompoundId.parse(id_)
        dataset = self.getDataRepository().getDataset(compoundId.dataset_id)
        rnaQuantificationSet = dataset.getRnaQuantificationSet(id_)
        return self.runGetRequest(rnaQuantificationSet, return_mimetype)

    def runGetExpressionLevel(self, id_, return_mimetype="application/json"):
        """
        Runs a getExpressionLevel request for the specified ID.
        """
        compoundId = datamodel.ExpressionLevelCompoundId.parse(id_)
        dataset = self.getDataRepository().getDataset(compoundId.dataset_id)
        rnaQuantificationSet = dataset.getRnaQuantificationSet(
            compoundId.rna_quantification_set_id)
        rnaQuantification = rnaQuantificationSet.getRnaQuantification(
            compoundId.rna_quantification_id)
        expressionLevel = rnaQuantification.getExpressionLevel(compoundId)
        return self.runGetRequest(expressionLevel, return_mimetype)

    # Search requests.

    def runSearchReadGroupSets(self, request, return_mimetype):
        """
        Runs the specified SearchReadGroupSetsRequest.
        """
        return self.runSearchRequest(
            request, protocol.SearchReadGroupSetsRequest,
            protocol.SearchReadGroupSetsResponse,
            self.readGroupSetsGenerator,
            return_mimetype)

    def runSearchIndividuals(self, request, return_mimetype):
        """
        Runs the specified search SearchIndividualsRequest.
        """
        return self.runSearchRequest(
            request, protocol.SearchIndividualsRequest,
            protocol.SearchIndividualsResponse,
            self.individualsGenerator,
            return_mimetype)
<<<<<<< HEAD

### ======================================================================= ###
### METADATA
### ======================================================================= ###
    def runSearchPatients(self, request, return_mimetype):
        """
        Runs the specified search SearchPatientsRequest.
        """
        return self.runSearchRequest(
            request, protocol.SearchPatientsRequest,
            protocol.SearchPatientsResponse,
            self.patientsGenerator,
            return_mimetype)

    def runSearchEnrollments(self, request, return_mimetype):
        """
        Runs the specified search SearchEnrollmentsRequest.
        """
        return self.runSearchRequest(
            request, protocol.SearchEnrollmentsRequest,
            protocol.SearchEnrollmentsResponse,
            self.enrollmentsGenerator,
            return_mimetype)

    def runSearchConsents(self, request, return_mimetype):
        """
        Runs the specified search SearchConsentsRequest.
        """
        return self.runSearchRequest(
            request, protocol.SearchConsentsRequest,
            protocol.SearchConsentsResponse,
            self.consentsGenerator,
            return_mimetype)

    def runSearchDiagnoses(self, request, return_mimetype):
        """
        Runs the specified search SearchDiagnosesRequest.
        """
        return self.runSearchRequest(
            request, protocol.SearchDiagnosesRequest,
            protocol.SearchDiagnosesResponse,
            self.diagnosesGenerator,
            return_mimetype)

    def runSearchSamples(self, request, return_mimetype):
        """
        Runs the specified search SearchSamplesRequest.
        """
        return self.runSearchRequest(
            request, protocol.SearchSamplesRequest,
            protocol.SearchSamplesResponse,
            self.samplesGenerator,
            return_mimetype)

    def runSearchTreatments(self, request, return_mimetype):
        """
        Runs the specified search SearchTreatmentsRequest.
        """
        return self.runSearchRequest(
            request, protocol.SearchTreatmentsRequest,
            protocol.SearchTreatmentsResponse,
            self.treatmentsGenerator,
            return_mimetype)

    def runSearchOutcomes(self, request, return_mimetype):
        """
        Runs the specified search SearchOutcomesRequest.
        """
        return self.runSearchRequest(
            request, protocol.SearchOutcomesRequest,
            protocol.SearchOutcomesResponse,
            self.outcomesGenerator,
            return_mimetype)

    def runSearchComplications(self, request, return_mimetype):
        """
        Runs the specified search SearchComplicationsRequest.
        """
        return self.runSearchRequest(
            request, protocol.SearchComplicationsRequest,
            protocol.SearchComplicationsResponse,
            self.complicationsGenerator,
            return_mimetype)

=======

### ======================================================================= ###
### METADATA
### ======================================================================= ###
    def runSearchPatients(self, request, return_mimetype):
        """
        Runs the specified search SearchPatientsRequest.
        """
        return self.runSearchRequest(
            request, protocol.SearchPatientsRequest,
            protocol.SearchPatientsResponse,
            self.patientsGenerator,
            return_mimetype)

    def runSearchEnrollments(self, request, return_mimetype):
        """
        Runs the specified search SearchEnrollmentsRequest.
        """
        return self.runSearchRequest(
            request, protocol.SearchEnrollmentsRequest,
            protocol.SearchEnrollmentsResponse,
            self.enrollmentsGenerator,
            return_mimetype)

    def runSearchConsents(self, request, return_mimetype):
        """
        Runs the specified search SearchConsentsRequest.
        """
        return self.runSearchRequest(
            request, protocol.SearchConsentsRequest,
            protocol.SearchConsentsResponse,
            self.consentsGenerator,
            return_mimetype)

    def runSearchDiagnoses(self, request, return_mimetype):
        """
        Runs the specified search SearchDiagnosesRequest.
        """
        return self.runSearchRequest(
            request, protocol.SearchDiagnosesRequest,
            protocol.SearchDiagnosesResponse,
            self.diagnosesGenerator,
            return_mimetype)

    def runSearchSamples(self, request, return_mimetype):
        """
        Runs the specified search SearchSamplesRequest.
        """
        return self.runSearchRequest(
            request, protocol.SearchSamplesRequest,
            protocol.SearchSamplesResponse,
            self.samplesGenerator,
            return_mimetype)

    def runSearchTreatments(self, request, return_mimetype):
        """
        Runs the specified search SearchTreatmentsRequest.
        """
        return self.runSearchRequest(
            request, protocol.SearchTreatmentsRequest,
            protocol.SearchTreatmentsResponse,
            self.treatmentsGenerator,
            return_mimetype)

    def runSearchOutcomes(self, request, return_mimetype):
        """
        Runs the specified search SearchOutcomesRequest.
        """
        return self.runSearchRequest(
            request, protocol.SearchOutcomesRequest,
            protocol.SearchOutcomesResponse,
            self.outcomesGenerator,
            return_mimetype)

    def runSearchComplications(self, request, return_mimetype):
        """
        Runs the specified search SearchComplicationsRequest.
        """
        return self.runSearchRequest(
            request, protocol.SearchComplicationsRequest,
            protocol.SearchComplicationsResponse,
            self.complicationsGenerator,
            return_mimetype)

>>>>>>> 4392ecfa
    def runSearchTumourboards(self, request, return_mimetype):
        """
        Runs the specified search SearchTumourboardsRequest.
        """
        return self.runSearchRequest(
            request, protocol.SearchTumourboardsRequest,
            protocol.SearchTumourboardsResponse,
            self.tumourboardsGenerator,
            return_mimetype)
### ======================================================================= ###
### METADATA END
### ======================================================================= ###

    def runSearchBiosamples(self, request, return_mimetype):
        """
        Runs the specified SearchBiosamplesRequest.
        """
        return self.runSearchRequest(
            request, protocol.SearchBiosamplesRequest,
            protocol.SearchBiosamplesResponse,
            self.biosamplesGenerator,
            return_mimetype)

    def runSearchReads(self, request, return_mimetype):
        """
        Runs the specified SearchReadsRequest.
        """
        return self.runSearchRequest(
            request, protocol.SearchReadsRequest,
            protocol.SearchReadsResponse,
            self.readsGenerator,
            return_mimetype)

    def runSearchReferenceSets(self, request, return_mimetype):
        """
        Runs the specified SearchReferenceSetsRequest.
        """
        return self.runSearchRequest(
            request, protocol.SearchReferenceSetsRequest,
            protocol.SearchReferenceSetsResponse,
            self.referenceSetsGenerator,
            return_mimetype)

    def runSearchReferences(self, request, return_mimetype):
        """
        Runs the specified SearchReferenceRequest.
        """
        return self.runSearchRequest(
            request, protocol.SearchReferencesRequest,
            protocol.SearchReferencesResponse,
            self.referencesGenerator,
            return_mimetype)

    def runSearchVariantSets(self, request, return_mimetype):
        """
        Runs the specified SearchVariantSetsRequest.
        """
        return self.runSearchRequest(
            request, protocol.SearchVariantSetsRequest,
            protocol.SearchVariantSetsResponse,
            self.variantSetsGenerator,
            return_mimetype)

    def runSearchVariantAnnotationSets(self, request, return_mimetype):
        """
        Runs the specified SearchVariantAnnotationSetsRequest.
        """
        return self.runSearchRequest(
            request, protocol.SearchVariantAnnotationSetsRequest,
            protocol.SearchVariantAnnotationSetsResponse,
            self.variantAnnotationSetsGenerator,
            return_mimetype)

    def runSearchVariants(self, request, return_mimetype):
        """
        Runs the specified SearchVariantRequest.
        """
        return self.runSearchRequest(
            request, protocol.SearchVariantsRequest,
            protocol.SearchVariantsResponse,
            self.variantsGenerator,
            return_mimetype)

    def runSearchGenotypes(self, request, return_mimetype):
        """
        Runs the specified SearchVariantRequest.
        """
        return self.runSearchGenotypesRequest(request, return_mimetype)

    def runSearchVariantAnnotations(self, request, return_mimetype):
        """
        Runs the specified SearchVariantAnnotationsRequest.
        """
        return self.runSearchRequest(
            request, protocol.SearchVariantAnnotationsRequest,
            protocol.SearchVariantAnnotationsResponse,
            self.variantAnnotationsGenerator,
            return_mimetype)

    def runSearchCallSets(self, request, return_mimetype):
        """
        Runs the specified SearchCallSetsRequest.
        """
        return self.runSearchRequest(
            request, protocol.SearchCallSetsRequest,
            protocol.SearchCallSetsResponse,
            self.callSetsGenerator,
            return_mimetype)

    def runSearchDatasets(self, request, return_mimetype):
        """
        Runs the specified SearchDatasetsRequest.
        """
        return self.runSearchRequest(
            request, protocol.SearchDatasetsRequest,
            protocol.SearchDatasetsResponse,
            self.datasetsGenerator,
            return_mimetype)

    def runSearchExperiments(self, request, return_mimetype):
        """
        Runs the specified SearchExperimentsRequest.
        """
        return self.runSearchRequest(
            request, protocol.SearchExperimentsRequest,
            protocol.SearchExperimentsResponse,
            self.experimentsGenerator,
            return_mimetype)

    def runSearchAnalyses(self, request, return_mimetype):
        """
        Runs the specified SearchAnalysesRequest.
        """
        return self.runSearchRequest(
            request, protocol.SearchAnalysesRequest,
            protocol.SearchAnalysesResponse,
            self.analysesGenerator,
            return_mimetype)

    def runSearchFeatureSets(self, request, return_mimetype):
        """
        Returns a SearchFeatureSetsResponse for the specified
        SearchFeatureSetsRequest object.
        """
        return self.runSearchRequest(
            request, protocol.SearchFeatureSetsRequest,
            protocol.SearchFeatureSetsResponse,
            self.featureSetsGenerator,
            return_mimetype)

    def runSearchFeatures(self, request, return_mimetype):
        """
        Returns a SearchFeaturesResponse for the specified
        SearchFeaturesRequest object.

        :param request: JSON string representing searchFeaturesRequest
        :return: JSON string representing searchFeatureResponse
        """
        return self.runSearchRequest(
            request, protocol.SearchFeaturesRequest,
            protocol.SearchFeaturesResponse,
            self.featuresGenerator,
            return_mimetype)

    def runSearchContinuousSets(self, request, return_mimetype):
        """
        Returns a SearchContinuousSetsResponse for the specified
        SearchContinuousSetsRequest object.
        """
        return self.runSearchRequest(
            request, protocol.SearchContinuousSetsRequest,
            protocol.SearchContinuousSetsResponse,
            self.continuousSetsGenerator,
            return_mimetype)

    def runSearchContinuous(self, request, return_mimetype):
        """
        Returns a SearchContinuousResponse for the specified
        SearchContinuousRequest object.

        :param request: JSON string representing searchContinuousRequest
        :return: JSON string representing searchContinuousResponse
        """
        return self.runSearchRequest(
            request, protocol.SearchContinuousRequest,
            protocol.SearchContinuousResponse,
            self.continuousGenerator,
            return_mimetype)

    def runSearchGenotypePhenotypes(self, request, return_mimetype):
        return self.runSearchRequest(
            request, protocol.SearchGenotypePhenotypeRequest,
            protocol.SearchGenotypePhenotypeResponse,
            self.genotypesPhenotypesGenerator,
            return_mimetype)

    def runSearchPhenotypes(self, request, return_mimetype):
        return self.runSearchRequest(
            request, protocol.SearchPhenotypesRequest,
            protocol.SearchPhenotypesResponse,
            self.phenotypesGenerator,
            return_mimetype)

    def runSearchPhenotypeAssociationSets(self, request, return_mimetype):
        return self.runSearchRequest(
            request, protocol.SearchPhenotypeAssociationSetsRequest,
            protocol.SearchPhenotypeAssociationSetsResponse,
            self.phenotypeAssociationSetsGenerator,
            return_mimetype)

    def runSearchRnaQuantificationSets(self, request, return_mimetype):
        """
        Returns a SearchRnaQuantificationSetsResponse for the specified
        SearchRnaQuantificationSetsRequest object.
        """
        return self.runSearchRequest(
            request, protocol.SearchRnaQuantificationSetsRequest,
            protocol.SearchRnaQuantificationSetsResponse,
            self.rnaQuantificationSetsGenerator,
            return_mimetype)

    def runSearchRnaQuantifications(self, request, return_mimetype):
        """
        Returns a SearchRnaQuantificationResponse for the specified
        SearchRnaQuantificationRequest object.
        """
        return self.runSearchRequest(
            request, protocol.SearchRnaQuantificationsRequest,
            protocol.SearchRnaQuantificationsResponse,
            self.rnaQuantificationsGenerator,
            return_mimetype)

    def runSearchExpressionLevels(self, request, return_mimetype):
        """
        Returns a SearchExpressionLevelResponse for the specified
        SearchExpressionLevelRequest object.
        """
        return self.runSearchRequest(
            request, protocol.SearchExpressionLevelsRequest,
            protocol.SearchExpressionLevelsResponse,
            self.expressionLevelsGenerator,
<<<<<<< HEAD
            return_mimetype)

### ======================================================================= ###
### FRONT END
### ======================================================================= ###
    def runSearchVariantsByGeneName(self, request, return_mimetype):
        """
        """
        #TODO put request object into protocol and make this function a generator
        request = json.loads(request)
        return_object = []
        
        dataset = self.getDataRepository().getDataset(request['datasetId'])
        #
        variantsets = dataset.getVariantSets()
        #
        for featureset in dataset.getFeatureSets():
            for feature in featureset.getFeatures(geneSymbol=request['gene']):
                #
                for variantset in variantsets:
                    for variant in variantset.getVariants(
                            referenceName=feature.reference_name.replace('chr', ''),
                            startPosition=feature.start,
                            endPosition=feature.end,
                            ):
                        return_object.append(protocol.toJson(variant))
        
        return json.dumps(return_object)
### ======================================================================= ###
### FRONT END END
### ======================================================================= ###
=======
            return_mimetype)
>>>>>>> 4392ecfa
<|MERGE_RESOLUTION|>--- conflicted
+++ resolved
@@ -206,12 +206,8 @@
         for obj in dataset.getPatients():
             include = True
             if request.name:
-<<<<<<< HEAD
                 if obj.getLocalId() not in request.name.split(','):
 #                if request.name != obj.getLocalId():
-=======
-                if request.name != obj.getLocalId():
->>>>>>> 4392ecfa
                     include = False
 
             if include:
@@ -230,12 +226,8 @@
                     include = False
             # Search table by patient id
             if request.patient_id:
-<<<<<<< HEAD
                 if obj.getPatientId() not in request.patient_id.split(','):
 #                if request.patient_id != obj.getPatientId():
-=======
-                if request.patient_id != obj.getPatientId():
->>>>>>> 4392ecfa
                     include = False
             if include:
                 results.append(obj)
@@ -253,12 +245,8 @@
                     include = False
             # Search table by patient id
             if request.patient_id:
-<<<<<<< HEAD
                 if obj.getPatientId() not in request.patient_id.split(','):
 #                if request.patient_id != obj.getPatientId():
-=======
-                if request.patient_id != obj.getPatientId():
->>>>>>> 4392ecfa
                     include = False
             if include:
                 results.append(obj)
@@ -276,12 +264,8 @@
                     include = False
             # Search table by patient id
             if request.patient_id:
-<<<<<<< HEAD
                 if obj.getPatientId() not in request.patient_id.split(','):
 #                if request.patient_id != obj.getPatientId():
-=======
-                if request.patient_id != obj.getPatientId():
->>>>>>> 4392ecfa
                     include = False
             if include:
                 results.append(obj)
@@ -299,12 +283,8 @@
                     include = False
             # Search table by patient id
             if request.patient_id:
-<<<<<<< HEAD
                 if obj.getPatientId() not in request.patient_id.split(','):
 #                if request.patient_id != obj.getPatientId():
-=======
-                if request.patient_id != obj.getPatientId():
->>>>>>> 4392ecfa
                     include = False
             if include:
                 results.append(obj)
@@ -322,12 +302,8 @@
                     include = False
             # Search table by patient id
             if request.patient_id:
-<<<<<<< HEAD
                 if obj.getPatientId() not in request.patient_id.split(','):
 #                if request.patient_id != obj.getPatientId():
-=======
-                if request.patient_id != obj.getPatientId():
->>>>>>> 4392ecfa
                     include = False
             if include:
                 results.append(obj)
@@ -345,12 +321,8 @@
                     include = False
             # Search table by patient id
             if request.patient_id:
-<<<<<<< HEAD
                 if obj.getPatientId() not in request.patient_id.split(','):
 #                if request.patient_id != obj.getPatientId():
-=======
-                if request.patient_id != obj.getPatientId():
->>>>>>> 4392ecfa
                     include = False
             if include:
                 results.append(obj)
@@ -368,12 +340,8 @@
                     include = False
             # Search table by patient id
             if request.patient_id:
-<<<<<<< HEAD
                 if obj.getPatientId() not in request.patient_id.split(','):
 #                if request.patient_id != obj.getPatientId():
-=======
-                if request.patient_id != obj.getPatientId():
->>>>>>> 4392ecfa
                     include = False
             if include:
                 results.append(obj)
@@ -391,12 +359,8 @@
                     include = False
             # Search table by patient id
             if request.patient_id:
-<<<<<<< HEAD
                 if obj.getPatientId() not in request.patient_id.split(','):
 #                if request.patient_id != obj.getPatientId():
-=======
-                if request.patient_id != obj.getPatientId():
->>>>>>> 4392ecfa
                     include = False
             if include:
                 results.append(obj)
@@ -405,10 +369,6 @@
 ### METADATA END
 ### ======================================================================= ###
 
-<<<<<<< HEAD
-=======
-
->>>>>>> 4392ecfa
     def phenotypeAssociationSetsGenerator(self, request):
         """
         Returns a generator over the (phenotypeAssociationSet, nextPageToken)
@@ -832,11 +792,7 @@
         return data
 
     def runSearchRequest(
-<<<<<<< HEAD
-            self, requestStr, requestClass, responseClass, objectGenerator,
-=======
         self, requestStr, requestClass, responseClass, objectGenerator,
->>>>>>> 4392ecfa
             return_mimetype="application/json"):
         """
         Runs the specified request. The request is a string containing
@@ -871,15 +827,10 @@
         self.endProfile()
         return responseString
 
-<<<<<<< HEAD
-    def runListReferenceBases(self, requestJson,
-                              return_mimetype="application/json"):
-=======
     def runListReferenceBases(
             self,
             requestJson,
             return_mimetype="application/json"):
->>>>>>> 4392ecfa
         """
         Runs a listReferenceBases request for the specified ID and
         request arguments.
@@ -927,10 +878,7 @@
         """
         Runs a searchGenotypes request for the specified
         request arguments.
-<<<<<<< HEAD
-
-=======
->>>>>>> 4392ecfa
+
         Can't just use runSearchRequest because we're appending
         multiple things - the variants and the genotype matrix
         """
@@ -1148,7 +1096,6 @@
         dataset = self.getDataRepository().getDataset(compoundId.dataset_id)
         outcome = dataset.getOutcome(id_)
         return self.runGetRequest(outcome, return_mimetype)
-<<<<<<< HEAD
 
     def runGetComplication(self, id_, return_mimetype="application/json"):
         """
@@ -1171,30 +1118,6 @@
 ### METADATA END
 ### ======================================================================= ###
 
-=======
-
-    def runGetComplication(self, id_, return_mimetype="application/json"):
-        """
-        Runs a getComplication request for the specified ID.
-        """
-        compoundId = datamodel.ComplicationCompoundId.parse(id_)
-        dataset = self.getDataRepository().getDataset(compoundId.dataset_id)
-        complication = dataset.getComplication(id_)
-        return self.runGetRequest(complication, return_mimetype)
-
-    def runGetTumourboard(self, id_, return_mimetype="application/json"):
-        """
-        Runs a getTumourboard request for the specified ID.
-        """
-        compoundId = datamodel.TumourboardCompoundId.parse(id_)
-        dataset = self.getDataRepository().getDataset(compoundId.dataset_id)
-        tumourboard = dataset.getTumourboard(id_)
-        return self.runGetRequest(tumourboard, return_mimetype)
-### ======================================================================= ###
-### METADATA END
-### ======================================================================= ###
-
->>>>>>> 4392ecfa
     def runGetFeature(self, id_, return_mimetype="application/json"):
         """
         Returns JSON string of the feature object corresponding to
@@ -1276,7 +1199,6 @@
         """
         dataset = self.getDataRepository().getDataset(id_)
         return self.runGetRequest(dataset, return_mimetype)
-<<<<<<< HEAD
 
     def runGetExperiment(self, id_, return_mimetype="application/json"):
         """
@@ -1292,23 +1214,6 @@
         analysis = self.getDataRepository().getAnalysis(id_)
         return self.runGetRequest(analysis, return_mimetype)
 
-=======
-
-    def runGetExperiment(self, id_, return_mimetype="application/json"):
-        """
-        Runs a getExperiment request for the specified ID.
-        """
-        experiment = self.getDataRepository().getExperiment(id_)
-        return self.runGetRequest(experiment, return_mimetype)
-
-    def runGetAnalysis(self, id_, return_mimetype="application/json"):
-        """
-        Runs a getAnalysis request for the specified ID.
-        """
-        analysis = self.getDataRepository().getAnalysis(id_)
-        return self.runGetRequest(analysis, return_mimetype)
-
->>>>>>> 4392ecfa
     def runGetVariantAnnotationSet(self, id_,
                                    return_mimetype="application/json"):
         """
@@ -1375,7 +1280,6 @@
             protocol.SearchIndividualsResponse,
             self.individualsGenerator,
             return_mimetype)
-<<<<<<< HEAD
 
 ### ======================================================================= ###
 ### METADATA
@@ -1460,92 +1364,6 @@
             self.complicationsGenerator,
             return_mimetype)
 
-=======
-
-### ======================================================================= ###
-### METADATA
-### ======================================================================= ###
-    def runSearchPatients(self, request, return_mimetype):
-        """
-        Runs the specified search SearchPatientsRequest.
-        """
-        return self.runSearchRequest(
-            request, protocol.SearchPatientsRequest,
-            protocol.SearchPatientsResponse,
-            self.patientsGenerator,
-            return_mimetype)
-
-    def runSearchEnrollments(self, request, return_mimetype):
-        """
-        Runs the specified search SearchEnrollmentsRequest.
-        """
-        return self.runSearchRequest(
-            request, protocol.SearchEnrollmentsRequest,
-            protocol.SearchEnrollmentsResponse,
-            self.enrollmentsGenerator,
-            return_mimetype)
-
-    def runSearchConsents(self, request, return_mimetype):
-        """
-        Runs the specified search SearchConsentsRequest.
-        """
-        return self.runSearchRequest(
-            request, protocol.SearchConsentsRequest,
-            protocol.SearchConsentsResponse,
-            self.consentsGenerator,
-            return_mimetype)
-
-    def runSearchDiagnoses(self, request, return_mimetype):
-        """
-        Runs the specified search SearchDiagnosesRequest.
-        """
-        return self.runSearchRequest(
-            request, protocol.SearchDiagnosesRequest,
-            protocol.SearchDiagnosesResponse,
-            self.diagnosesGenerator,
-            return_mimetype)
-
-    def runSearchSamples(self, request, return_mimetype):
-        """
-        Runs the specified search SearchSamplesRequest.
-        """
-        return self.runSearchRequest(
-            request, protocol.SearchSamplesRequest,
-            protocol.SearchSamplesResponse,
-            self.samplesGenerator,
-            return_mimetype)
-
-    def runSearchTreatments(self, request, return_mimetype):
-        """
-        Runs the specified search SearchTreatmentsRequest.
-        """
-        return self.runSearchRequest(
-            request, protocol.SearchTreatmentsRequest,
-            protocol.SearchTreatmentsResponse,
-            self.treatmentsGenerator,
-            return_mimetype)
-
-    def runSearchOutcomes(self, request, return_mimetype):
-        """
-        Runs the specified search SearchOutcomesRequest.
-        """
-        return self.runSearchRequest(
-            request, protocol.SearchOutcomesRequest,
-            protocol.SearchOutcomesResponse,
-            self.outcomesGenerator,
-            return_mimetype)
-
-    def runSearchComplications(self, request, return_mimetype):
-        """
-        Runs the specified search SearchComplicationsRequest.
-        """
-        return self.runSearchRequest(
-            request, protocol.SearchComplicationsRequest,
-            protocol.SearchComplicationsResponse,
-            self.complicationsGenerator,
-            return_mimetype)
-
->>>>>>> 4392ecfa
     def runSearchTumourboards(self, request, return_mimetype):
         """
         Runs the specified search SearchTumourboardsRequest.
@@ -1787,7 +1605,6 @@
             request, protocol.SearchExpressionLevelsRequest,
             protocol.SearchExpressionLevelsResponse,
             self.expressionLevelsGenerator,
-<<<<<<< HEAD
             return_mimetype)
 
 ### ======================================================================= ###
@@ -1818,7 +1635,4 @@
         return json.dumps(return_object)
 ### ======================================================================= ###
 ### FRONT END END
-### ======================================================================= ###
-=======
-            return_mimetype)
->>>>>>> 4392ecfa
+### ======================================================================= ###