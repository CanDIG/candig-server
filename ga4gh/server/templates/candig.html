<!DOCTYPE html>
<html>
   <head>
      <title>Candig server</title>
      <link rel=stylesheet type=text/css href="https://stackpath.bootstrapcdn.com/bootstrap/4.1.1/css/bootstrap.min.css">
      <script src="https://code.jquery.com/jquery-2.1.4.min.js"></script>
      <script src="https://stackpath.bootstrapcdn.com/bootstrap/4.1.1/js/bootstrap.min.js"></script>
      <script src="https://code.highcharts.com/highcharts.js"></script>
      <script src="https://code.highcharts.com/modules/drilldown.js"></script>
      <style>
         .single {
         background-color: olive;
         }
         .double {
         background-color: aqua;
         }
         #backButton {
           border-radius: 4px;
           padding: 8px;
           border: none;
           font-size: 12px;
           background-color: #2eacd1;
           color: white;
           position: absolute;
           top: 10px;
           right: 10px;
           cursor: pointer;
         }
         .invisible {
         display: none;
         }
         .card {
         padding-top: 0.5rem !important;
         padding-left: 0.25rem !important;
         }
      </style>
   </head>
   <body>

        <!-- A grey horizontal navbar that becomes vertical on small screens -->
    <nav class="navbar navbar-expand-sm bg-light">

      <!-- Links -->
      <ul class="navbar-nav">
        <li class="nav-item">
          <a class="nav-link" href="candig">Homepage</a>
        </li>
        <li class="nav-item">
          <a class="nav-link" href="gene_search">Gene search</a>
        </li>
        <li class="nav-item">
          <a class="nav-link" href="candig_patients">Patient overview</a>
        </li>
        <li class="nav-item">
<<<<<<< HEAD
          <a class="nav-link" href="logout_oidc">Logout</a>
        </li>
=======
          <a class="nav-link" href="igv">IGV</a>
        </li>        
>>>>>>> d10b20cf
      </ul>
    </nav>
      <div class="container-fluid">
      <h2>Candig Dashboard</h2>
      <div>
      <div class="row" style="margin-top:50px; margin-bottom:50px">
         <div class="col-sm-3">
            <div class="card" style="border:solid; padding: 1rem; height: 15rem">
               <div class="card-body">
                  <div id="queryStatus" style="max-width: 100%; height: 200px; auto;"></div>
               </div>
            </div>
         </div>
         <div class="col-sm-3">
            <div class="card" style="border:solid; padding: 1rem; height: 15rem">
               <div class="card-body">
                  <div id="responseToTreatment" style="max-width: 100%; height: 200px; auto;"></div>
               </div>
            </div>
         </div>
         <div class="col-sm-3">
            <div class="card" style="border:solid; padding: 1rem; height: 15rem">
               <div class="card-body">
                  <div id="hospitals" style="max-width: 100%; height: 200px; auto;"></div>
               </div>
            </div>
         </div>
         <div class="col-sm-3">
            <div class="card" style="border:solid; padding: 1rem; height: 15rem">
               <div class="card-body">
                  <div id="therapeuticToResponses" style="max-width: 100%; height: 200px; auto;"></div>
               </div>
            </div>
         </div>
      </div>
      <div class="row" style="margin-top:50px; margin-bottom:50px">
         <div class="col-sm-6">
            <div class="card" style="border:solid; padding: 1rem; height: 30rem">
               <div class="card-body">
                  <div id="timelineSamples"></div>
               </div>
            </div>
         </div>
         <div class="col-sm-6">
            <div class="card" style="border:solid; padding: 1rem; height: 30rem">
               <div class="card-body">
                  <div id="cancerTypes" style="min-width: 310px; height: 400px; auto;"></div>
               </div>
            </div>
         </div>
      </div>
   </body>
   <script type="text/javascript">
      
      var treatments;
      var objectDrugList = [];
      var drugList = Array(18).join(".").split("."); //Initialize an emptry string array that has 18 empty strings.

      var datasetId = '{{ datasetId }}';      
      
      var xhr = new XMLHttpRequest();
      xhr.open("POST", "treatments/search", true);
      xhr.setRequestHeader('Content-Type', 'application/json');
      xhr.setRequestHeader('Accept', 'application/json');
      xhr.setRequestHeader('Authorization', 'Bearer '+'{{ session_id }}');
      xhr.send(JSON.stringify({
          'datasetId': datasetId
      }));
      xhr.onload = function() {
          var data = JSON.parse(this.responseText);
          var knownPeers = data['status']['Known peers'];
          var queriedPeers = data['status']['Queried peers'];
          var success = data['status']['Successful communications'];
          var queryStatusSeriesArray = highChartSeriesObjectMaker(["Known Peers", "Queried Peers", "Successful Communications"], [knownPeers, queriedPeers, success]);
          singleLayerDrawer("queryStatus", 'bar', 'Server status', queryStatusSeriesArray);


          samplesFetcher();
      
          cancerTypeDruglistFetcher();
          treatments = data['results'][0]['treatments'];
          treatmentsFetcher(treatments);

      }

      function highChartSeriesObjectMaker(nameArray, dataArray){
        var tempObj = {};
        var seriesObjList = [];
        var tempDataArray = [];
            for (var i = 0; i < nameArray.length; i++){
                tempObj = {};
                //tempDataArray = [];
                tempObj['name'] = nameArray[i];
                //tempDataArray.push(dataArray[i]);
                tempObj['y'] = dataArray[i];
                seriesObjList.push(tempObj);
            }
            return seriesObjList;
      }

      function freqCounter(arrayToCount){
          result = {};

          for (var j = 0; j < arrayToCount.length; j++) {
              if (!result[arrayToCount[j]]) {
                  result[arrayToCount[j]] = 0;
              }
              ++result[arrayToCount[j]];
          }

          return result;
      }

      
      function treatmentsFetcher(treatments){

          var responseArray = [];
          var therapeuticArray = [];

          for (var i = 0; i < treatments.length; i++) {
                responseArray.push(treatments[i]['responseToTreatment']);
                therapeuticArray.push(treatments[i]['therapeuticModality']);
          }

          var tempCats = Object.keys(freqCounter(responseArray));
          var tempVals = Object.values(freqCounter(responseArray));

          var theraCats = Object.keys(freqCounter(therapeuticArray));
          var theraVals = Object.values(freqCounter(therapeuticArray));

          var treatmentsSeriesArray = highChartSeriesObjectMaker(tempCats, tempVals);
          singleLayerDrawer("responseToTreatment", 'bar', 'Response to treatments', treatmentsSeriesArray);

          var therapeuticSeriesArray = highChartSeriesObjectMaker(theraCats, theraVals);
          singleLayerDrawer("therapeuticToResponses", 'bar', 'Therapeutic Types', therapeuticSeriesArray);              
        }
       
      function samplesFetcher() {
          var xhr = new XMLHttpRequest();
          xhr.open("POST", "samples/search", true);
          xhr.setRequestHeader('Content-Type', 'application/json');
          xhr.setRequestHeader('Accept', 'application/json');
          xhr.setRequestHeader('Authorization', 'Bearer '+'{{ session_id }}');
          xhr.send(JSON.stringify({
              'datasetId': datasetId
          }));
          xhr.onload = function() {
              var data = JSON.parse(this.responseText);
      
              var sampleDataset = data['results'][0]['samples'];
              var tempArray = [];
              var tempDateArray = [];
              var tempObj;
              var misCount;

              for (var i = 0; i < sampleDataset.length; i++) {
                  tempArray.push(sampleDataset[i]['collectionHospital']);
                  var tempDate = sampleDataset[i]['collectionDate'];

                  try {
                      var newDate = tempDate.substr(tempDate.length - 4);
                      tempDateArray.push(newDate);
                  } catch (err) {
                      misCount++;
                  }

              }

              tempObj = freqCounter(tempArray);
              var listOfHospitals = Object.keys(result);
              var listOfHospitalNumber = Object.values(result);

              var tempIndex = listOfHospitals.indexOf("undefined");
              if (tempIndex !== -1) {listOfHospitals[tempIndex] = 'Other'};


              var hospitalNewArray = highChartSeriesObjectMaker(listOfHospitals, listOfHospitalNumber);
              hospitalNewArray.sort(function (a, b) {return b.y - a.y});
              singleLayerDrawer("hospitals", 'bar', 'Hospital distribution', hospitalNewArray);


              var years = Object.keys(freqCounter(tempDateArray));
              var yearsCount = Object.values(freqCounter(tempDateArray));

              var cumulativeYearCounts = [0];
      
              yearsCount.forEach(function(elementToAdd, index) {
                  var newElement = cumulativeYearCounts[index] + elementToAdd;
                  cumulativeYearCounts.push(newElement);
              });
              cumulativeYearCounts.shift();
      
              timelineDrawer(yearsCount, years, cumulativeYearCounts);
      
          }
      }
      
          // This function calculates the cumulative sum over the years
          function timelineDrawer(yearsCount, years, cumulativeData) {
              Highcharts.chart('timelineSamples', {
                  chart: {
                      type: 'area'
                  },
                  title: {
                      text: 'Samples received by years'
                  },
                  credits: {
                      enabled: false
                  },
                  xAxis: {
                      categories: years,
                      tickmarkPlacement: 'on',
                      title: {
                          enabled: false
                      }
                  },
                  yAxis: {
                      title: {
                          text: ''
                      },
                      labels: {
                          formatter: function() {
                              return this.value;
                          }
                      }
                  },
                  tooltip: {
                      split: true,
                      valueSuffix: ''
                  },
                  plotOptions: {
                      area: {
                          stacking: 'normal',
                          lineColor: '#666666',
                          lineWidth: 1,
                          marker: {
                              lineWidth: 1,
                              lineColor: '#666666'
                          }
                      }
                  },
                  series: [{
                      type: 'column',
                      name: 'new sample',
                      data: yearsCount
                  }, {
                      type: 'line',
                      name: 'Cumulative samples',
                      data: cumulativeData
                  }]
              });
          }
  
      // may be used in future
      // function responseTypeCalc(responseArray, treatment) {
      //     if (treatment['responseToTreatment'] == "Complete Response") {
      //         responseArray[0]++;
      //     } else if (treatment['responseToTreatment'] == "Partial Response") {
      //         responseArray[1]++;
      //     } else if (treatment['responseToTreatment'] == "Progressive Disease") {
      //         responseArray[2]++;
      //     } else if (treatment['responseToTreatment'] == "Stable Disease") {
      //         responseArray[3]++;
      //     } else {
      //         responseArray[4]++;
      //     }
      // }
      
      
      function drillDownDrawer(elementId, titleText, seriesName, seriesList, drillDownList) {
          Highcharts.chart(elementId, {
              chart: {
                  type: 'bar'
              },
              title: {
                  text: titleText
              },
              credits: {
                      enabled: false
              },
              xAxis: {
                  type: 'category'
              },
      
              legend: {
                  enabled: false
              },
      
              plotOptions: {
                  series: {
                      borderWidth: 0,
                      dataLabels: {
                          enabled: true
                      }
                  }
              },
      
              series: [{
                  type: 'pie',
                  name: seriesName,
                  colorByPoint: true,
                  data: seriesList
              }],
              drilldown: {
                  series: drillDownList,
                  drillUpButton: {
                    position: {
                      x: 0,
                      y: -40
                    }
                  }
              }
          });
      }
      
      function cancerTypeDruglistFetcher() {
          var xhr = new XMLHttpRequest();
          xhr.open("POST", "diagnoses/search", true);
          xhr.setRequestHeader('Content-Type', 'application/json');
          xhr.setRequestHeader('Accept', 'application/json');
          xhr.setRequestHeader('Authorization', 'Bearer '+'{{ session_id }}');
          xhr.send(JSON.stringify({
              'datasetId': datasetId
          }));
          xhr.onload = function() {
              var data = JSON.parse(this.responseText);
              var diagnosesDatasets = data['results'][0]['diagnoses'];
              var result = {};
              var seriesList = [];
              var seriesObj = {};
              var drillDownList = [];
              var drillDownObj = {};
              var tempCancerList = [];

              for (var i = 0; i < diagnosesDatasets.length; i++){
                  tempCancerList.push(diagnosesDatasets[i]['cancerType']);
              }

              var tempCancerObj = freqCounter(tempCancerList);
              var cancerTypesList = Object.keys(tempCancerObj);
              var cancerTypeFreq = Object.values(tempCancerObj);
      
              for (var i = 0; i < diagnosesDatasets.length; i++){
                  var currCancer = diagnosesDatasets[i]['cancerType'];
                  drugList[cancerTypesList.indexOf(currCancer)] += treatments[i]['drugListOrAgent']; //assuming profiles are ranked in the same order in treatments/diagnoses
                  //cancerTypeFreq[cancerTypesList.indexOf(currCancer)]++;
              }
      
              for (var i = 0; i < cancerTypesList.length; i++){
                  seriesObj = {};
                  seriesObj['name'] = cancerTypesList[i];
                  seriesObj['y'] = cancerTypeFreq[i];
                  seriesObj['drilldown'] = cancerTypesList[i];
                  seriesList.push(seriesObj);
              }
        
              for (var j = 0; j < drugList.length; j++){
                  drugList[j] = drugList[j].split(", ");
      
                  result = {};
                  for (var k = 0; k < drugList[j].length; k++){   
                      if (!result[drugList[j][k]])
                          result[drugList[j][k]] = 0;
                      ++result[drugList[j][k]];
                  }
                  objectDrugList.push(result);
              }
      
              for (var i = 0; i < objectDrugList.length; i++){
                  drillDownObj = {};
                  var tempData = Object.keys(objectDrugList[i]).map(function(key) {
                      return [String(key), objectDrugList[i][key]];
                  });
      
                  drillDownObj['id'] = cancerTypesList[i];
                  drillDownObj['data'] = tempData;
                  drillDownList.push(drillDownObj);
              }
      
              drillDownDrawer('cancerTypes', "cancer types and corresponding treatment drugs", 'cancer types', seriesList, drillDownList);
      
          }
      }

        function singleLayerDrawer(id, type, title, seriesArray){
              Highcharts.chart(id, {
                  chart: {
                      type: type
                  },
                  credits: {
                      enabled: false
                  },
                  title: {
                      text: title
                  },
                  xAxis: {
                      type: 'category'
                  },
                  legend: {
                      enabled: false
                  },
                  plotOptions: {
                      series: {
                          borderWidth: 0,
                          dataLabels: {
                              enabled: true
                          }
                      }
                  },
                  series: [{
                    name: 'name',
                    colorByPoint: true,
                    data: seriesArray
                  }]
              });
              //Highcharts.setOptions(theme);
          }

          //TODO: Get rid of function therapeuticTypeDrawer
        
        // function therapeuticTypeDrawer(){
        //       Highcharts.chart('therapeuticToResponses', {
        //           chart: {
        //               type: 'bar'
        //           },
        //           credits: {
        //               enabled: false
        //           },
        //           title: {
        //               text: 'Therapeutic types'
        //           },
        //           xAxis: {
        //               type: 'category'
        //           },
        //           legend: {
        //               enabled: false
        //           },
        //           plotOptions: {
        //               series: {
        //                   borderWidth: 0,
        //                   dataLabels: {
        //                       enabled: true
        //                   }
        //               }
        //           },
        //           series: [{
        //               //type: 'column',
        //               name: 'main',
        //               colorByPoint: true,
        //               data: [{
        //                   name: 'radiationTherapy',
        //                   y: radiationTherapy,
        //                   drilldown: 'radiationTherapy'
        //               }, {
        //                   name: 'hormonalTherapy',
        //                   y: hormonalTherapy,
        //                   drilldown: 'hormonalTherapy'
        //               }, {
        //                   name: 'surgery',
        //                   y: surgery,
        //                   drilldown: 'surgery'
        //               }, {
        //                   name: 'immunotherapy',
        //                   y: immunotherapy,
        //                   drilldown: 'immunotherapy'
        //               }, {
        //                   name: 'chemotherapy',
        //                   y: chemotherapy,
        //                   drilldown: 'chemotherapy'
        //               }, {
        //                   name: 'other',
        //                   y: otherTherapy,
        //                   drilldown: 'otherTherapy'
        //               }]
        //           }],
        //           drilldown: {
        //               series: [{
        //                   id: 'radiationTherapy',
        //                   data: [
        //                       ['Complete Response', radiationResponse[0]],
        //                       ['Partial Response', radiationResponse[1]],
        //                       ['Progressive Disease', radiationResponse[2]],
        //                       ['Stable Disease', radiationResponse[3]],
        //                       ['Other', radiationResponse[4]]
        //                   ]
        //               }, {
        //                   id: 'hormonalTherapy',
        //                   data: [
        //                       ['Complete Response', hormonalResponse[0]],
        //                       ['Partial Response', hormonalResponse[1]],
        //                       ['Progressive Disease', hormonalResponse[2]],
        //                       ['Stable Disease', hormonalResponse[3]],
        //                       ['Other', hormonalResponse[4]]
        //                   ]
        //               }, {
        //                   id: 'surgery',
        //                   data: [
        //                       ['Complete Response', surgeryResponse[0]],
        //                       ['Partial Response', surgeryResponse[1]],
        //                       ['Progressive Disease', surgeryResponse[2]],
        //                       ['Stable Disease', surgeryResponse[3]],
        //                       ['Other', surgeryResponse[4]]
        //                   ]
        //               }, {
        //                   id: 'immunotherapy',
        //                   data: [
        //                       ['Complete Response', immunoResponse[0]],
        //                       ['Partial Response', immunoResponse[1]],
        //                       ['Progressive Disease', immunoResponse[2]],
        //                       ['Stable Disease', immunoResponse[3]],
        //                       ['Other', immunoResponse[4]]
        //                   ]
        //               }, {
        //                   id: 'chemotherapy',
        //                   data: [
        //                       ['Complete Response', chemoResponse[0]],
        //                       ['Partial Response', chemoResponse[1]],
        //                       ['Progressive Disease', chemoResponse[2]],
        //                       ['Stable Disease', chemoResponse[3]],
        //                       ['Other', chemoResponse[4]]
        //                   ]
        //               }, {
        //                   id: 'otherTherapy',
        //                   data: [
        //                       ['Complete Response', otherTherapeuticResponse[0]],
        //                       ['Partial Response', otherTherapeuticResponse[1]],
        //                       ['Progressive Disease', otherTherapeuticResponse[2]],
        //                       ['Stable Disease', otherTherapeuticResponse[3]],
        //                       ['Other', otherTherapeuticResponse[4]]
        //                   ]
        //               }],
        //               drillUpButton: {
        //                   position: {
        //                       x: 0,
        //                       y: -40
        //                   }
        //               }

        //           }
        //       });
        //   }

          
   </script>
</html><|MERGE_RESOLUTION|>--- conflicted
+++ resolved
@@ -52,13 +52,11 @@
           <a class="nav-link" href="candig_patients">Patient overview</a>
         </li>
         <li class="nav-item">
-<<<<<<< HEAD
           <a class="nav-link" href="logout_oidc">Logout</a>
         </li>
-=======
+        <li class="nav-item">
           <a class="nav-link" href="igv">IGV</a>
-        </li>        
->>>>>>> d10b20cf
+        </li>
       </ul>
     </nav>
       <div class="container-fluid">
