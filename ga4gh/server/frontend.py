"""
The Flask frontend for the GA4GH API.

TODO Document properly.
"""
from __future__ import division
from __future__ import print_function
from __future__ import unicode_literals

import os
import datetime
import socket
import urlparse
import functools
import json

import flask
import flask.ext.cors as cors
<<<<<<< HEAD
=======
from flask.ext.oidc import OpenIDConnect
>>>>>>> 4392ecfa
from flask import Flask, jsonify, render_template, request
import humanize
import werkzeug
import oic
# from oic.oic import AuthorizationRequest, Client
import oic.oauth2
import oic.oic.message as message
# from oic.utils.http_util import Redirect
from oauth2client.client import OAuth2Credentials
import requests
import logging
from logging import StreamHandler
from werkzeug.contrib.cache import FileSystemCache

import pkg_resources

import ga4gh.server
import ga4gh.server.backend as backend
import ga4gh.server.datamodel as datamodel
import ga4gh.server.exceptions as exceptions
import ga4gh.server.datarepo as datarepo
import ga4gh.server.auth as auth
import ga4gh.server.network as network
<<<<<<< HEAD
import ga4gh.server.DP as DP
import ga4gh.server.NCIT as NCIT

=======
>>>>>>> 4392ecfa
import ga4gh.schemas.protocol as protocol
import ga4gh.server.DP as DP
import ga4gh.server.NCIT as NCIT

from ga4gh.client import client

<<<<<<< HEAD
from ga4gh.client import client

=======
>>>>>>> 4392ecfa
SEARCH_ENDPOINT_METHODS = ['POST', 'OPTIONS']
SECRET_KEY_LENGTH = 24

app = flask.Flask(__name__)

assert not hasattr(app, 'urls')
app.urls = []
requires_auth = auth.auth_decorator(app)

# Edit this for flask-oidc, the endpoints are in the client_secrets.json file
config_path = '/'.join(('.','config','client_secrets.json'))

app.config.update({
    'SECRET_KEY': "key",
    'TESTING': False,
    'DEBUG': False,
    'OIDC_CLIENT_SECRETS': pkg_resources.resource_filename(__name__, config_path),
    'OIDC_ID_TOKEN_COOKIE_SECURE': False,
    'OIDC_REQUIRE_VERIFIED_EMAIL': False,
})

# For configuration of Flask-Oidc
oidc = OpenIDConnect(app)


class NoConverter(werkzeug.routing.BaseConverter):
    """
    A converter that allows the routing matching algorithm to not
    match on certain literal terms

    This is needed because if there are e.g. two routes:

    /callsets/search
    /callsets/<id>

    A request for /callsets/search will get routed to
    the second, which is not what we want.
    """
    def __init__(self, map, *items):
        werkzeug.routing.BaseConverter.__init__(self, map)
        self.items = items

    def to_python(self, value):
        if value in self.items:
            raise werkzeug.routing.ValidationError()
        return value


app.url_map.converters['no'] = NoConverter


class ServerStatus(object):
    """
    Generates information about the status of the server for display
    """
    def __init__(self):
        self.startupTime = datetime.datetime.now()

    def getConfiguration(self):
        """
        Returns a list of configuration (key, value) tuples
        that are useful for users to view on an information page.
        Note that we should be careful here not to leak sensitive
        information. For example, keys and paths of data files should
        not be returned.
        """
        # TODO what other config keys are appropriate to export here?
        keys = [
            'DEBUG', 'REQUEST_VALIDATION',
            'DEFAULT_PAGE_SIZE', 'MAX_RESPONSE_LENGTH', 'LANDING_MESSAGE_HTML'
        ]
        return [(k, app.config[k]) for k in keys]

    def getPreciseUptime(self):
        """
        Returns the server precisely.
        """
        return self.startupTime.strftime("%H:%M:%S %d %b %Y")

    def getLandingMessageHtml(self):
        filePath = app.config.get('LANDING_MESSAGE_HTML')
        try:
            htmlFile = open(filePath, 'r')
            html = htmlFile.read()
            htmlFile.close()
        except:
            html = flask.render_template("landing_message.html")
        return html

    def getNaturalUptime(self):
        """
        Returns the uptime in a human-readable format.
        """
        return humanize.naturaltime(self.startupTime)

    def getProtocolVersion(self):
        """
        Returns the GA4GH protocol version we support.
        """
        return protocol.version

    def getServerVersion(self):
        """
        Returns the software version of this server.
        """
        return ga4gh.server.__version__

    def getUrls(self):
        """
        Returns the list of (httpMethod, URL) tuples that this server
        supports.
        """
        app.urls.sort()
        return app.urls

    def getDatasets(self):
        """
        Returns the list of datasetIds for this backend
        """
        return app.backend.getDataRepository().getDatasets()

    def getExperiments(self):
        """
        Returns the list of experimentIds for this backend
        """
        return app.backend.getDataRepository().getExperiments()

    def getAnalyses(self):
        """
        Returns the list of analysisIds for this backend
        """
        return app.backend.getDataRepository().getAnalyses()

    def getVariantSets(self, datasetId):
        """
        Returns the list of variant sets for the dataset
        """
        return app.backend.getDataRepository().getDataset(
            datasetId).getVariantSets()

    def getFeatureSets(self, datasetId):
        """
        Returns the list of feature sets for the dataset
        """
        return app.backend.getDataRepository().getDataset(
            datasetId).getFeatureSets()

#     def getContinuousSets(self, datasetId):
#         """
#         Returns the list of continuous sets for the dataset
#         """
#         return app.backend.getDataRepository().getDataset(
#             datasetId).getContinuousSets()

    def getReadGroupSets(self, datasetId):
        """
        Returns the list of ReadGroupSets for the dataset
        """
        return app.backend.getDataRepository().getDataset(
            datasetId).getReadGroupSets()

    def getReferenceSets(self):
        """
        Returns the list of ReferenceSets for this server.
        """
        return app.backend.getDataRepository().getReferenceSets()

    def getVariantAnnotationSets(self, datasetId):
        """
        Returns the list of ReferenceSets for this server.
        """
        # TODO this should be displayed per-variant set, not per dataset.
        variantAnnotationSets = []
        dataset = app.backend.getDataRepository().getDataset(datasetId)
        for variantSet in dataset.getVariantSets():
            variantAnnotationSets.extend(
                variantSet.getVariantAnnotationSets())
        return variantAnnotationSets

    def getPhenotypeAssociationSets(self, datasetId):
        return app.backend.getDataRepository().getDataset(
            datasetId).getPhenotypeAssociationSets()

#     def getRnaQuantificationSets(self, datasetId):
#         """
#         Returns the list of RnaQuantificationSets for this server.
#         """
#         return app.backend.getDataRepository().getDataset(
#             datasetId).getRnaQuantificationSets()

    def getPeers(self):
        """
        Returns the list of peers.
        """
        return app.backend.getDataRepository().getPeers()

    def getOntologyByName(self, name):
        """
        Returns the list of ontologies.
        """
        return app.backend.getDataRepository().getOntologyByName(name)

    def getPeers(self):
        """
        Returns the list of peers.
        """
        return app.backend.getDataRepository().getPeers()

    def getOntologyByName(self, name):
        """
        Returns the list of ontologies.
        """
        return app.backend.getDataRepository().getOntologyByName(name)

def reset():
    """
    Resets the flask app; used in testing
    """
    app.config.clear()
    configStr = 'ga4gh.server.serverconfig:FlaskDefaultConfig'
    app.config.from_object(configStr)


def _configure_backend(app):
    """A helper function used just to help modularize the code a bit."""
    # Allocate the backend
    # We use URLs to specify the backend. Currently we have file:// URLs (or
    # URLs with no scheme) for the SqlDataRepository, and special empty:// and
    # simulated:// URLs for empty or simulated data sources.
    dataSource = urlparse.urlparse(app.config["DATA_SOURCE"], "file")

    if dataSource.scheme == "simulated":
        # Ignore the query string
        randomSeed = app.config["SIMULATED_BACKEND_RANDOM_SEED"]
        numCalls = app.config["SIMULATED_BACKEND_NUM_CALLS"]
        variantDensity = app.config["SIMULATED_BACKEND_VARIANT_DENSITY"]
        numVariantSets = app.config["SIMULATED_BACKEND_NUM_VARIANT_SETS"]
        numReferenceSets = app.config[
            "SIMULATED_BACKEND_NUM_REFERENCE_SETS"]
        numReferencesPerReferenceSet = app.config[
            "SIMULATED_BACKEND_NUM_REFERENCES_PER_REFERENCE_SET"]
        numAlignmentsPerReadGroup = app.config[
            "SIMULATED_BACKEND_NUM_ALIGNMENTS_PER_READ_GROUP"]
        numReadGroupsPerReadGroupSet = app.config[
            "SIMULATED_BACKEND_NUM_READ_GROUPS_PER_READ_GROUP_SET"]
        numPhenotypeAssociations = app.config[
            "SIMULATED_BACKEND_NUM_PHENOTYPE_ASSOCIATIONS"]
        numPhenotypeAssociationSets = app.config[
            "SIMULATED_BACKEND_NUM_PHENOTYPE_ASSOCIATION_SETS"]
        numRnaQuantSets = app.config[
            "SIMULATED_BACKEND_NUM_RNA_QUANTIFICATION_SETS"]
        numExpressionLevels = app.config[
            "SIMULATED_BACKEND_NUM_EXPRESSION_LEVELS_PER_RNA_QUANT_SET"]

        dataRepository = datarepo.SimulatedDataRepository(
            randomSeed=randomSeed, numCalls=numCalls,
            variantDensity=variantDensity, numVariantSets=numVariantSets,
            numReferenceSets=numReferenceSets,
            numReferencesPerReferenceSet=numReferencesPerReferenceSet,
            numReadGroupsPerReadGroupSet=numReadGroupsPerReadGroupSet,
            numAlignments=numAlignmentsPerReadGroup,
            numPhenotypeAssociations=numPhenotypeAssociations,
            numPhenotypeAssociationSets=numPhenotypeAssociationSets,
            numRnaQuantSets=numRnaQuantSets,
            numExpressionLevels=numExpressionLevels)
    elif dataSource.scheme == "empty":
        dataRepository = datarepo.EmptyDataRepository()
    elif dataSource.scheme == "file":
        path = os.path.join(dataSource.netloc, dataSource.path)
        dataRepository = datarepo.SqlDataRepository(path)
        dataRepository.open(datarepo.MODE_READ)
    else:
        raise exceptions.ConfigurationException(
            "Unsupported data source scheme: " + dataSource.scheme)
    theBackend = backend.Backend(dataRepository)
    theBackend.setRequestValidation(app.config["REQUEST_VALIDATION"])
    theBackend.setDefaultPageSize(app.config["DEFAULT_PAGE_SIZE"])
    theBackend.setMaxResponseLength(app.config["MAX_RESPONSE_LENGTH"])
    return theBackend


def configure(configFile=None, baseConfig="ProductionConfig",
              port=8000, extraConfig={}):
    """
    TODO Document this critical function! What does it do? What does
    it assume?

    Based on the configuration the server is being hosted with, it initalizes
    all the variables needed, and generates the redirect-url for the Auth and
    OIDC providers (if present).
    """
    file_handler = StreamHandler()
    file_handler.setLevel(logging.WARNING)
    app.logger.addHandler(file_handler)
    configStr = 'ga4gh.server.serverconfig:{0}'.format(baseConfig)
    app.config.from_object(configStr)
    if os.environ.get('GA4GH_CONFIGURATION') is not None:
        app.config.from_envvar('GA4GH_CONFIGURATION')
    if configFile is not None:
        app.config.from_pyfile(configFile)
    app.config.update(extraConfig.items())
    # Setup file handle cache max size
    datamodel.fileHandleCache.setMaxCacheSize(
        app.config["FILE_HANDLE_CACHE_MAX_SIZE"])
    # Setup CORS
    try:
        cors.CORS(app, allow_headers='Content-Type')
    except AssertionError:
        pass
    app.serverStatus = ServerStatus()

    app.backend = _configure_backend(app)

    if app.config.get('SECRET_KEY'):
        app.secret_key = app.config['SECRET_KEY']
    elif app.config.get('OIDC_PROVIDER'):
        raise exceptions.ConfigurationException(
            'OIDC configuration requires a secret key')
    if app.config.get('CACHE_DIRECTORY'):
        app.cache_dir = app.config['CACHE_DIRECTORY']
    else:
        app.cache_dir = '/tmp/ga4gh'
    app.cache = FileSystemCache(
        app.cache_dir, threshold=5000, default_timeout=600, mode=384)
    # Peer service initialization
    network.initialize(
        app.config.get('INITIAL_PEERS'),
        app.backend.getDataRepository(),
        app.logger)
    app.oidcClient = None
    app.myPort = port
    if app.config.get('AUTH0_ENABLED'):
        emails = app.config.get('AUTH0_AUTHORIZED_EMAILS', '').split(',')
        [auth.authorize_email(e, app.cache) for e in emails]
    if "OIDC_PROVIDER" in app.config:
        # The oic client. If we're testing, we don't want to verify
        # SSL certificates
        app.oidcClient = oic.oic.Client(
            verify_ssl=('TESTING' not in app.config))
        try:
            app.oidcClient.provider_config(app.config['OIDC_PROVIDER'])
        except requests.exceptions.ConnectionError:
            configResponse = message.ProviderConfigurationResponse(
                issuer=app.config['OIDC_PROVIDER'],
                authorization_endpoint=app.config['OIDC_AUTHZ_ENDPOINT'],
                token_endpoint=app.config['OIDC_TOKEN_ENDPOINT'],
                revocation_endpoint=app.config['OIDC_TOKEN_REV_ENDPOINT'])
            app.oidcClient.handle_provider_config(configResponse,
                                                  app.config['OIDC_PROVIDER'])

        # The redirect URI comes from the configuration.
        # If we are testing, then we allow the automatic creation of a
        # redirect uri if none is configured
        redirectUri = app.config.get('OIDC_REDIRECT_URI')
        if redirectUri is None and app.config.get('TESTING'):
            redirectUri = 'https://{0}:{1}/oauth2callback'.format(
                socket.gethostname(), app.myPort)
        app.oidcClient.redirect_uris = [redirectUri]
        if redirectUri is []:
            raise exceptions.ConfigurationException(
                'OIDC configuration requires a redirect uri')

        # We only support dynamic registration while testing.
        if ('registration_endpoint' in app.oidcClient.provider_info) and (
          app.config.get('TESTING')):
            app.oidcClient.register(
                app.oidcClient.provider_info["registration_endpoint"],
                redirect_uris=[redirectUri])
        else:
            response = message.RegistrationResponse(
                client_id=app.config['OIDC_CLIENT_ID'],
                client_secret=app.config['OIDC_CLIENT_SECRET'],
                redirect_uris=[redirectUri],
                verify_ssl=False)
            app.oidcClient.store_registration_info(response)
    """
    # This is for the configuration of the Keycloak Server
    # added by Kevin Chan on June 12, 2017
    if "KEYCLOAK" in app.config:
        # Configuration using the requests library. I left this here for your
        # reference to familiarize yourself with the Authorization code flow
        # Makes a request to get the configuration, and stores all the
        # endpoints/id/secrets needed

        app.oidcClient = Client(client_authn_method=CLIENT_AUTHN_METHOD)
        endpoints = requests.get(app.config["WELL_KNOWN_CONFIG"]).json()
        opInfo = message.ProviderConfigurationResponse(
            issuer=endpoints["issuer"],
            authorization_endpoint=endpoints["authorization_endpoint"],
            token_endpoint=endpoints["token_endpoint"],
            introspect_endpoint=endpoints["token_introspection_endpoint"],
            user_endpoint= endpoints["userinfo_endpoint"],
            session_endpoint=endpoints["end_session_endpoint"],
            jwks_uri= endpoints["jwks_uri"])
        app.oidcClient.provider_info = opInfo
        app.oidcClient.client_id = app.config['CLIENT_ID']
        app.oidcClient.client_secret = app.config["CLIENT_SECRET"]

        #For configuration of your server, change the host.
        redirectUri = 'http://{0}:{1}/keycallback'.format(
                socket.gethostbyname(socket.gethostname()), app.myPort)
        app.oidcClient.redirect_uris = [redirectUri]
    """


def chooseReturnMimetype(request):
    mimetype = None
    if hasattr(request, 'accept_mimetypes'):
        mimetype = request.accept_mimetypes.best_match(protocol.MIMETYPES)
    if mimetype is None:
        mimetype = protocol.MIMETYPES[0]
    return mimetype

<<<<<<< HEAD
def chooseReturnMimetype(request):
    mimetype = None
    if hasattr(request, 'accept_mimetypes'):
        mimetype = request.accept_mimetypes.best_match(protocol.MIMETYPES)
    if mimetype is None:
        mimetype = protocol.MIMETYPES[0]
    return mimetype


def getFlaskResponse(responseString, httpStatus=200,
                     mimetype="application/json"):
=======
def getFlaskResponse(responseString, httpStatus=200, mimetype="application/json"):
>>>>>>> 4392ecfa
    """
    Returns a Flask response object for the specified data and HTTP status.
    """
    return flask.Response(responseString, status=httpStatus, mimetype=mimetype)


### ======================================================================= ###
### FEDERATION
### ======================================================================= ###
def federation(endpoint, request, return_mimetype, request_type='POST'):
    """
    Federate the queries by iterating through the peer list and merging the
    result.

    Parameters:
    ===========
    endpoint: method
        Method of a datamodel object that populates the response
    request: string
        Request send along with the query, like: id for GET requests
    return_mimetype: string
        'http/json or application/json'
    request_type: string
        Specify whether the request is a "GET" or a "POST" request

    Returns:
    ========
    responseObject: json string
        Merged responses from the servers. responseObject structure:

    {
    "status": {
        "Successful communications": <number>,
        "Known peers": <number>,
        "Valid response": <true|false>,
        "Queried peers": <number>
        },
    "results": [
            {
            "datasets": [
                    {record1},
                    {record2},
                    ...
                    {recordN},
                ]
            }
        ]
    }

    """
    request_dictionary = flask.request

    # Self query
    responseObject = {}
    responseObject['results'] = []
    responseObject['status'] = list()
    try:
        responseObject['results'] = [json.loads(
            endpoint(request, return_mimetype=return_mimetype)
<<<<<<< HEAD
            )]
=======
        )]
>>>>>>> 4392ecfa

        responseObject['status'].append(200)
    except exceptions.ObjectWithIdNotFoundException as error:
        responseObject['status'].append(404)
    except exceptions.NotFoundException as error:
        responseObject['status'].append(404)
        if request_type == 'POST': responseObject['results'].append({})

    # Peer queries
    # Apply federation by default or if it was specifically requested
    if ('Federation' not in request_dictionary.headers or \
            request_dictionary.headers['Federation'] == 'True'):

        # Iterate through all peers
        for peer in app.serverStatus.getPeers():
            # Generate the same call on the peer
            uri = request_dictionary.url.replace(
                request_dictionary.host_url,
                peer.getUrl(),
<<<<<<< HEAD
                )
=======
            )
>>>>>>> 4392ecfa
            # federation field must be set to False to avoid infinite loop
            header = {
                'Content-Type': return_mimetype,
                'Accept': return_mimetype,
                'Federation': 'False',
<<<<<<< HEAD
                }
=======
            }
>>>>>>> 4392ecfa
            # Make the call
            try:
                if request_type == 'GET':
                    response = requests.Session().get(
                        uri,
                        headers=header,
<<<<<<< HEAD
                        )
=======
                    )
>>>>>>> 4392ecfa
                elif request_type == 'POST':
                    response = requests.Session().post(
                        uri,
                        json=json.loads(request),
                        headers=header,
<<<<<<< HEAD
                        )
                else:
                    #TODO: Raise error
=======
                    )
                else:
                    # TODO: Raise error
>>>>>>> 4392ecfa
                    pass

                print('  >> peer call: {0} - {1}'.format(
                    uri,
                    response.status_code,
<<<<<<< HEAD
                    ))
=======
                ))
>>>>>>> 4392ecfa

            except (requests.exceptions.ConnectionError,
                    requests.exceptions.Timeout,
                    requests.exceptions.HTTPError):
                responseObject['status'].append(503)

                print('  >> peer call: {0} - {1}'.format(
                    uri,
                    'SERVER IS DOWN OR DID NOT RESPONSE!',
<<<<<<< HEAD
                    ))
=======
                ))
>>>>>>> 4392ecfa
            else:
                responseObject['status'].append(response.status_code)
                # If the call was successful append the results
                if response.status_code == 200:

                    if request_type == 'GET':
                        responseObject['results'].append(
                            response.json()['results'][0])

                    elif request_type == 'POST':
                        peer_response = response.json()['results'][0]

                        if not responseObject['results'][0]:
                            responseObject['results'] = [peer_response]
                        else:
                            for key in peer_response:
<<<<<<< HEAD
                                #TODO: handle truncated responses; for now increased default page_size to 300
                                if key=='nextPageToken':
=======
                                # TODO: handle truncated responses; for now increased default page_size to 300
                                if key == 'nextPageToken':
>>>>>>> 4392ecfa
                                    continue
                                for record in peer_response[key]:
                                    responseObject['results'][0][key].append(record)

    # If no result has been found on any of the servers raise an error
    if not responseObject['results'] or not responseObject['results'][0]:
        if request_type == 'GET':
            raise exceptions.ObjectWithIdNotFoundException(request)
        elif request_type == 'POST':
            raise exceptions.ObjectWithIdNotFoundException(json.loads(request))

    # Reformat the status response
    responseObject['status'] = {
        'Known peers': \
            # All the peers plus self
            len(app.serverStatus.getPeers()) + 1,
        'Queried peers': \
            # Queried means http status code 200 and 404
            responseObject['status'].count(200) + \
            responseObject['status'].count(404),
        # Successful means http status code 200
        'Successful communications': \
            # Successful means http status code 200
            responseObject['status'].count(200),
        'Valid response': \
            # Invalid by default
            False
<<<<<<< HEAD
        }
    
=======
    }

>>>>>>> 4392ecfa
    # Decide on valid response
    if responseObject['status']['Known peers'] == \
            responseObject['status']['Queried peers']:
        if request_type == 'GET':
            if responseObject['status']['Successful communications'] >= 1:
                responseObject['status']['Valid response'] = True
        elif request_type == 'POST':
            if responseObject['status']['Successful communications'] == \
                    responseObject['status']['Queried peers']:
                responseObject['status']['Valid response'] = True

    return json.dumps(responseObject)
<<<<<<< HEAD
### ======================================================================= ###
### FEDERATION ENDS
### ======================================================================= ###
=======
>>>>>>> 4392ecfa


### ======================================================================= ###
### FEDERATION ENDS
### ======================================================================= ###

def handleHttpPost(request, endpoint):
    """
    Handles the specified HTTP POST request, which maps to the specified
    protocol handler endpoint and protocol request class.
    """
    if request.mimetype and request.mimetype not in protocol.MIMETYPES:
        raise exceptions.UnsupportedMediaTypeException()
    return_mimetype = chooseReturnMimetype(request)
    request = request.get_data()
    if request == '' or request is None:
        request = '{}'
### ======================================================================= ###
### FEDERATION
### ======================================================================= ###
    responseStr = federation(
        endpoint,
        request,
        return_mimetype=return_mimetype,
        request_type='POST'
        )
### ======================================================================= ###
### FEDERATION ENDS
### ======================================================================= ###
    return getFlaskResponse(responseStr, mimetype=return_mimetype)


def handleList(endpoint, request):
    """
    Handles the specified HTTP GET request, mapping to a list request
    """
    return_mimetype = chooseReturnMimetype(request)
    responseStr = endpoint(request.get_data(), return_mimetype=return_mimetype)
    return getFlaskResponse(responseStr, mimetype=return_mimetype)


def handleHttpGet(id_, endpoint):
    """
    Handles the specified HTTP GET request, which maps to the specified
    protocol handler endpoint and protocol request class
    """
    request = flask.request
    return_mimetype = chooseReturnMimetype(request)
<<<<<<< HEAD
### ======================================================================= ###
### FEDERATION
### ======================================================================= ###
=======
    ### ======================================================================= ###
    ### FEDERATION
    ### ======================================================================= ###
>>>>>>> 4392ecfa
    responseStr = federation(
        endpoint,
        id_,
        return_mimetype=return_mimetype,
        request_type='GET'
<<<<<<< HEAD
        )
### ======================================================================= ###
### FEDERATION ENDS
### ======================================================================= ###
=======
    )
    ### ======================================================================= ###
    ### FEDERATION ENDS
    ### ======================================================================= ###
>>>>>>> 4392ecfa
    return getFlaskResponse(responseStr, mimetype=return_mimetype)


def handleHttpOptions():
    """
    Handles the specified HTTP OPTIONS request.
    """
    response = getFlaskResponse("")
    response.headers.add("Access-Control-Request-Methods", "GET,POST,OPTIONS")
    return response


@app.errorhandler(Exception)
def handleException(exception):
    """
    Handles an exception that occurs somewhere in the process of handling
    a request.
    """
    serverException = exception
    if not isinstance(exception, exceptions.BaseServerException):
        with app.test_request_context():
            app.log_exception(exception)
        serverException = exceptions.getServerError(exception)
    error = serverException.toProtocolElement()
    # If the exception is being viewed by a web browser, we can render a nicer
    # view.
    if flask.request and 'Accept' in flask.request.headers and \
            flask.request.headers['Accept'].find('text/html') != -1:
        message = "<h1>Error {}</h1><pre>{}</pre>".format(
                    serverException.httpStatus,
                    protocol.toJson(error))
        if serverException.httpStatus == 401 \
                or serverException.httpStatus == 403:
            message += "Please try <a href=\"/login\">logging in</a>."
        return message
    else:
        # Errors aren't well defined enough to use protobuf, even if requested
        return_mimetype = 'application/json'
        responseStr = protocol.serialize(error, return_mimetype)
        return getFlaskResponse(responseStr, serverException.httpStatus,
                                mimetype=return_mimetype)


# Added by Kevin Chan
def requires_token(f):
    """
    Decorator function that ensures that the token is valid, if the token is
    invalid or expired, the user will be redirected to the login page. Much of
    the authorization code flow is done solely by the function decorator
    @oidc.require_login
    """
    @functools.wraps(f)
    def decorated(*args, **kargs):
        if app.config.get("KEYCLOAK"):
            redirectUri = 'http://{0}:{1}{2}'.format(
                    socket.gethostbyname(
                        socket.gethostname()),
                    app.myPort,
                    flask.request.path)
            try:
                info = oidc.user_getinfo(['sub'])
                tokenResponse = OAuth2Credentials.from_json(
                    oidc.credentials_store[info.get('sub')]
                    ).token_response
                introspectArgs = {
                    "token": tokenResponse["access_token"],
                    "client_id": oidc.client_secrets["client_id"],
                    "client_secret": oidc.client_secrets["client_secret"],
                    "refresh_token": tokenResponse["refresh_token"],
                }
            except:
                return flask.redirect(redirectUri)
            userInfo = requests.post(url=oidc.client_secrets[
                "token_introspection_uri"
                ],
                data=introspectArgs)

            if userInfo.status_code != 200:
                raise exceptions.NotAuthenticatedException()
        return f(*args, **kargs)
    return decorated


def startLogin():
    """
    Uncommented as this method is used by the "login" method/endpoint

    If user is not logged in, this generates the redirect URL to the OIDC or
    Auth provider (depending on the configuration)
    Returns: the redirect response
    """
    flask.session["state"] = oic.oauth2.rndstr(SECRET_KEY_LENGTH)
    flask.session["nonce"] = oic.oauth2.rndstr(SECRET_KEY_LENGTH)
    args = {
        "client_id": app.oidcClient.client_id,
        "response_type": "code",
        "scope": ["openid", "profile"],
        "nonce": flask.session["nonce"],
        "redirect_uri": app.oidcClient.redirect_uris[0],
        "authorization_endpoint": app.oidcClient.provider_info[
            "authorization_endpoint"
            ],
        "state": flask.session["state"],
    }
    # First condition is the configuration for the Keycloak Server. Redirects
    # the user to the Keycloak sign in page. I left this here for your
    # reference.
    # Added by Kevin Chan
    if "WELL_KNOWN_CONFIG" in app.config:
        # result = app.oidcClient.do_authorization_request(
        # request_args=args,
        # state=flask.session["state"])
        result = app.oidcClient.construct_AuthorizationRequest(
            request_args=args)
        addOn = result.request(app.oidcClient.authorization_endpoint)
        loginUrl = app.oidcClient.provider_info[
            "authorization_endpoint"
            ] + addOn

        if flask.request.path == "/login":
            flask.session["path"] = "/"
        else:
            flask.session["path"] = flask.request.path
        return flask.redirect(loginUrl)

    result = app.oidcClient.do_authorization_request(
        request_args=args,
        state=flask.session["state"])
    return flask.redirect(result.url)


# Commented out by Kevin Chan. If Using the Keycloak Config or no
# authentication this function is no longer needed
"""
@app.before_request
def checkAuthentication():

    The request will have a parameter 'key' if it came from the command line
    client, or have a session key of 'key' if it's the browser.
    If the token is not found, start the login process.

    If there is no oidcClient, we are runnning naked and we don't check.
    If we're being redirected to the oidcCallback we don't check.

    :returns None if all is ok (and the request handler continues as usual).
    Otherwise if the key was in the session (therefore we're in a browser)
    then startLogin() will redirect to the OIDC provider. If the key was in
    the request arguments, we're using the command line and just raise an
    exception.

    if app.oidcClient is None:
        return

    if flask.request.endpoint == 'oidcCallback' or
        flask.request.endpoint == "keycloakCallback":
        return
    key = flask.session.get('key') or flask.request.args.get('key')

    if key is None: # or not app.cache.get(key):
        if 'key' in flask.request.args:
            raise exceptions.NotAuthorizedException()
        else:
            return startLogin()
"""


def handleFlaskGetRequest(id_, flaskRequest, endpoint):
    """
    Handles the specified flask request for one of the GET URLs
    Invokes the specified endpoint to generate a response.
    """
    if flaskRequest.method == "GET":
        return handleHttpGet(id_, endpoint)
    else:
        raise exceptions.MethodNotAllowedException()


def handleFlaskListRequest(id_, flaskRequest, endpoint):
    """
    Handles the specified flask list request for one of the GET URLs.
    Invokes the specified endpoint to generate a response.
    """

    return handleList(endpoint, flaskRequest)


def handleFlaskPostRequest(flaskRequest, endpoint):
    """
    Handles the specified flask request for one of the POST URLS
    Invokes the specified endpoint to generate a response.
    """
    if flaskRequest.method == "POST":
        return handleHttpPost(flaskRequest, endpoint)
    elif flaskRequest.method == "OPTIONS":
        return handleHttpOptions()
    else:
        raise exceptions.MethodNotAllowedException()


class DisplayedRoute(object):
    """
    Registers that a route should be displayed on the html page
    """
    def __init__(
            self, path, postMethod=False, pathDisplay=None):
        self.path = path
        self.methods = None
        if postMethod:
            methodDisplay = 'POST'
            self.methods = SEARCH_ENDPOINT_METHODS
        else:
            methodDisplay = 'GET'
        if pathDisplay is None:
            pathDisplay = path
        app.urls.append((methodDisplay, pathDisplay))

    def __call__(self, func):
        if self.methods is None:
            app.add_url_rule(self.path, func.func_name, func)
        else:
            app.add_url_rule(
                self.path, func.func_name, func, methods=self.methods)

        @functools.wraps(func)
        def wrapper(*args, **kwargs):
            result = func(*args, **kwargs)
            return result
        return wrapper


@app.route('/')
@oidc.require_login
@requires_token
def index():
    response = flask.render_template('index.html',
                                     info=app.serverStatus)
    if app.config.get('AUTH0_ENABLED'):
        key = (flask.request.args.get('key'))
        try:
            print(key)
            profile = app.cache.get(key)
        except:
            raise exceptions.NotAuthorizedException()
        if (profile):
            return response
        else:
            exceptions.NotAuthenticatedException()
    else:
        return response


<<<<<<< HEAD
### ======================================================================= ###
### FRONT END
### ======================================================================= ###
@app.route('/candig')
def candig():
    return flask.render_template('candig.html')

@app.route('/candig_patients')
def candig_patients():
    return flask.render_template('candig_patients.html')

@app.route('/gene_search')
def candig_gene_search():
    return flask.render_template('gene_search.html')

@DisplayedRoute('/variantsbygenesearch', postMethod=True)
def search_variant_by_gene_name():
    return handleFlaskPostRequest(
        flask.request, app.backend.runSearchVariantsByGeneName)

### ======================================================================= ###
### FRONT END END
### ======================================================================= ###

=======
@app.route('/concordance')
def concordance():
    gene = request.args.get('gene', '', type=str)
    if gene == '':
        return jsonify(result = 'Gene symbol is missing')
    concordance, freq, uniq = client.FederatedClient(
        ServerStatus().getPeers()).get_concordance(gene)
    abnormality = NCIT.NCIT().get_genetic_abnormalities(gene)
    disease = NCIT.NCIT().get_diseases(gene)
    return jsonify(result=render_template('concordance.html',
        concordance=concordance,
        freq=freq,
        uniq=uniq,
        abnormality=abnormality,
        disease=disease))


# New configuration added by Kevin Chan
>>>>>>> 4392ecfa
@app.route("/login")
def login():
    if app.config.get('AUTH0_ENABLED'):
        if (flask.request.args.get('code')):
            return auth.render_key(app, key=flask.request.args.get('code'))
        else:
            return auth.render_login(
                app=app,
                scopes=app.config.get('AUTH0_SCOPES'),
                redirect_uri=app.config.get('AUTH0_CALLBACK_URL'),
                domain=app.config.get('AUTH0_HOST'),
                client_id=app.config.get('AUTH0_CLIENT_ID'))

    # Configuration for KeyCloak Server
    elif app.config.get('KEYCLOAK'):
        app.oidClient = None
        flask.session.clear()
        return startLogin()
    else:
        raise exceptions.NotFoundException()


@app.route('/callback')
def callback_handling():
    if app.config.get('AUTH0_ENABLED'):
        return auth.callback_maker(
            cache=app.cache,
            domain=app.config.get('AUTH0_HOST'),
            client_id=app.config.get('AUTH0_CLIENT_ID'),
            client_secret=app.config.get('AUTH0_CLIENT_SECRET'),
            redirect_uri=app.config.get('AUTH0_CALLBACK_URL'))()
    else:
        raise exceptions.NotFoundException()


@app.route("/logout")
@requires_auth
@cors.cross_origin(headers=['Content-Type', 'Authorization'])
def logout():
    if app.config.get('AUTH0_ENABLED'):
        key = flask.session['auth0_key']
        auth.logout(app.cache)
        url = 'https://{}/v2/logout?access_token={}&?client_id={}'.format(
            app.config.get('AUTH0_HOST'),
            key,
            app.config.get('AUTH0_CLIENT_ID'),
            app.config.get('AUTH0_CALLBACK_URL'))
        return flask.redirect(url)
    else:
        # args = {
        #     "token": app.oidcClient.token["access_token"],
        #     "client_id": app.oidcClient.client_id,
        #     "client_secret": app.oidcClient.client_secret,
        #     "refresh_token": app.oidcClient.token["refresh_token"]
        #     }
        # logout = requests.post(
        # url=app.oidcClient.provider_info["session_endpoint"],
        # data=args)
        flask.session.clear()
        return flask.redirect("http://{0}:{1}".format(
            socket.gethostbyname(socket.gethostname()),
            app.myPort))


@app.route('/favicon.ico')
@app.route('/robots.txt')
def robots():
    return flask.send_from_directory(
        app.static_folder, flask.request.path[1:])


if app.config.get("KEYCLOAK"):
    @DisplayedRoute('/info')
    @requires_auth
    @oidc.require_login
    def getInfo():
        return handleFlaskGetRequest(
            None, flask.request, app.backend.runGetInfo)
else:
    @DisplayedRoute('/info')
    @requires_auth
    def getInfo():
        return handleFlaskGetRequest(
            None, flask.request, app.backend.runGetInfo)


if app.config.get("KEYCLOAK"):
    @DisplayedRoute('/references/<id>')
    @requires_auth
    @oidc.require_login
    @requires_token
    def getReference(id):
        return handleFlaskGetRequest(
            id, flask.request, app.backend.runGetReference)
else:
    @DisplayedRoute('/references/<id>')
    @requires_auth
    @requires_token
    def getReference(id):
        return handleFlaskGetRequest(
            id, flask.request, app.backend.runGetReference)


if app.config.get("KEYCLOAK"):
    @DisplayedRoute('/referencesets/<id>')
    @requires_auth
    @oidc.require_login
    @requires_token
    def getReferenceSet(id):
        return handleFlaskGetRequest(
            id, flask.request, app.backend.runGetReferenceSet)
else:
    @DisplayedRoute('/referencesets/<id>')
    @requires_auth
    def getReferenceSet(id):
        return handleFlaskGetRequest(
            id, flask.request, app.backend.runGetReferenceSet)


@DisplayedRoute('/listreferencebases', postMethod=True)
def listReferenceBases():
    return handleFlaskListRequest(
        id, flask.request, app.backend.runListReferenceBases)


@DisplayedRoute('/callsets/search', postMethod=True)
def searchCallSets():
    return handleFlaskPostRequest(
        flask.request, app.backend.runSearchCallSets)


@DisplayedRoute('/readgroupsets/search', postMethod=True)
def searchReadGroupSets():
    return handleFlaskPostRequest(
        flask.request, app.backend.runSearchReadGroupSets)


@DisplayedRoute('/reads/search', postMethod=True)
def searchReads():
    return handleFlaskPostRequest(
        flask.request, app.backend.runSearchReads)


@DisplayedRoute('/referencesets/search', postMethod=True)
def searchReferenceSets():
    return handleFlaskPostRequest(
        flask.request, app.backend.runSearchReferenceSets)


@DisplayedRoute('/references/search', postMethod=True)
def searchReferences():
    return handleFlaskPostRequest(
        flask.request, app.backend.runSearchReferences)


@DisplayedRoute('/variantsets/search', postMethod=True)
def searchVariantSets():
    return handleFlaskPostRequest(
        flask.request, app.backend.runSearchVariantSets)


@DisplayedRoute('/variants/search', postMethod=True)
def searchVariants():
    return handleFlaskPostRequest(
        flask.request, app.backend.runSearchVariants)


@DisplayedRoute('/genotypes/search', postMethod=True)
def searchGenotypes():
    return handleFlaskPostRequest(
        flask.request, app.backend.runSearchGenotypes)


@DisplayedRoute('/variantannotationsets/search', postMethod=True)
def searchVariantAnnotationSets():
    return handleFlaskPostRequest(
        flask.request, app.backend.runSearchVariantAnnotationSets)


@DisplayedRoute('/variantannotations/search', postMethod=True)
def searchVariantAnnotations():
    return handleFlaskPostRequest(
        flask.request, app.backend.runSearchVariantAnnotations)


<<<<<<< HEAD
@DisplayedRoute('/datasets/search', postMethod=True)
@requires_auth
def searchDatasets():
    return handleFlaskPostRequest(
        flask.request, app.backend.runSearchDatasets)


@DisplayedRoute('/experiments/search', postMethod=True)
@requires_auth
def searchExperiments():
    return handleFlaskPostRequest(
        flask.request, app.backend.runSearchExperiments)


@DisplayedRoute('/analyses/search', postMethod=True)
@requires_auth
def searchAnalyses():
    return handleFlaskPostRequest(
        flask.request, app.backend.runSearchAnalyses)


@DisplayedRoute('/featuresets/search', postMethod=True)
@requires_auth
def searchFeatureSets():
    return handleFlaskPostRequest(
        flask.request, app.backend.runSearchFeatureSets)


@DisplayedRoute('/features/search', postMethod=True)
@requires_auth
def searchFeatures():
    return handleFlaskPostRequest(
        flask.request, app.backend.runSearchFeatures)


@DisplayedRoute('/continuoussets/search', postMethod=True)
@requires_auth
def searchContinuousSets():
    return handleFlaskPostRequest(
        flask.request, app.backend.runSearchContinuousSets)


@DisplayedRoute('/continuous/search', postMethod=True)
@requires_auth
def searchContinuous():
    return handleFlaskPostRequest(
        flask.request, app.backend.runSearchContinuous)


@DisplayedRoute('/biosamples/search', postMethod=True)
@requires_auth
def searchBiosamples():
    return handleFlaskPostRequest(
        flask.request, app.backend.runSearchBiosamples)


@DisplayedRoute('/individuals/search', postMethod=True)
@requires_auth
def searchIndividuals():
    return handleFlaskPostRequest(
        flask.request, app.backend.runSearchIndividuals)

=======
if app.config.get("KEYCLOAK"):
    @DisplayedRoute('/datasets/search', postMethod=True)
    @requires_auth
    @oidc.require_login
    @requires_token
    def searchDatasets():
        return handleFlaskPostRequest(
            flask.request, app.backend.runSearchDatasets)
else:
    @DisplayedRoute('/datasets/search', postMethod=True)
    @requires_auth
    def searchDatasets():
        return handleFlaskPostRequest(
            flask.request, app.backend.runSearchDatasets)

if app.config.get("KEYCLOAK"):
    @DisplayedRoute('/experiments/search', postMethod=True)
    @requires_auth
    @oidc.require_login
    @requires_token
    def searchExperiments():
        return handleFlaskPostRequest(
            flask.request, app.backend.runSearchExperiments)
else:
    @DisplayedRoute('/experiments/search', postMethod=True)
    @requires_auth
    def searchExperiments():
        return handleFlaskPostRequest(
            flask.request, app.backend.runSearchExperiments)

if app.config.get("KEYCLOAK"):
    @DisplayedRoute('/analyses/search', postMethod=True)
    @requires_auth
    @oidc.require_login
    @requires_token
    def searchAnalyses():
        return handleFlaskPostRequest(
            flask.request, app.backend.runSearchAnalyses)
else:
    @DisplayedRoute('/analyses/search', postMethod=True)
    @requires_auth
    def searchAnalyses():
        return handleFlaskPostRequest(
            flask.request, app.backend.runSearchAnalyses)

if app.config.get("KEYCLOAK"):
    @DisplayedRoute('/featuresets/search', postMethod=True)
    @requires_auth
    @oidc.require_login
    @requires_token
    def searchFeatureSets():
        return handleFlaskPostRequest(
            flask.request, app.backend.runSearchFeatureSets)
else:
    @DisplayedRoute('/featuresets/search', postMethod=True)
    @requires_auth
    def searchFeatureSets():
        return handleFlaskPostRequest(
            flask.request, app.backend.runSearchFeatureSets)


if app.config.get("KEYCLOAK"):
    @DisplayedRoute('/features/search', postMethod=True)
    @requires_auth
    @oidc.require_login
    @requires_token
    def searchFeatures():
        return handleFlaskPostRequest(
            flask.request, app.backend.runSearchFeatures)
else:
    @DisplayedRoute('/features/search', postMethod=True)
    @requires_auth
    def searchFeatures():
        return handleFlaskPostRequest(
            flask.request, app.backend.runSearchFeatures)


if app.config.get("KEYCLOAK"):
    @DisplayedRoute('/continuoussets/search', postMethod=True)
    @requires_auth
    @oidc.require_login
    @requires_token
    def searchContinuousSets():
        return handleFlaskPostRequest(
            flask.request, app.backend.runSearchContinuousSets)
else:
    @DisplayedRoute('/continuoussets/search', postMethod=True)
    @requires_auth
    def searchContinuousSets():
        return handleFlaskPostRequest(
            flask.request, app.backend.runSearchContinuousSets)


if app.config.get("KEYCLOAK"):
    @DisplayedRoute('/continuous/search', postMethod=True)
    @requires_auth
    @oidc.require_login
    @requires_token
    def searchContinuous():
        return handleFlaskPostRequest(
            flask.request, app.backend.runSearchContinuous)
else:
    @DisplayedRoute('/continuous/search', postMethod=True)
    @requires_auth
    def searchContinuous():
        return handleFlaskPostRequest(
            flask.request, app.backend.runSearchContinuous)


if app.config.get("KEYCLOAK"):
    @DisplayedRoute('/biosamples/search', postMethod=True)
    @requires_auth
    @oidc.require_login
    @requires_token
    def searchBiosamples():
        return handleFlaskPostRequest(
            flask.request, app.backend.runSearchBiosamples)
else:
    @DisplayedRoute('/biosamples/search', postMethod=True)
    @requires_auth
    def searchBiosamples():
        return handleFlaskPostRequest(
            flask.request, app.backend.runSearchBiosamples)


if app.config.get("KEYCLOAK"):
    @DisplayedRoute('/individuals/search', postMethod=True)
    @requires_auth
    @oidc.require_login
    @requires_token
    def searchIndividuals():
        return handleFlaskPostRequest(
            flask.request, app.backend.runSearchIndividuals)
else:
    @DisplayedRoute('/individuals/search', postMethod=True)
    @requires_auth
    def searchIndividuals():
        return handleFlaskPostRequest(
            flask.request, app.backend.runSearchIndividuals)
>>>>>>> 4392ecfa

### ======================================================================= ###
### METADATA
### ======================================================================= ###
<<<<<<< HEAD
@DisplayedRoute('/patients/search', postMethod=True)
@requires_auth
def searchPatients():
    return handleFlaskPostRequest(
        flask.request, app.backend.runSearchPatients)

@DisplayedRoute('/enrollments/search', postMethod=True)
@requires_auth
def searchEnrollments():
    return handleFlaskPostRequest(
        flask.request, app.backend.runSearchEnrollments)

@DisplayedRoute('/consents/search', postMethod=True)
@requires_auth
def searchConsents():
    return handleFlaskPostRequest(
        flask.request, app.backend.runSearchConsents)

@DisplayedRoute('/diagnoses/search', postMethod=True)
@requires_auth
def searchDiagnoses():
    return handleFlaskPostRequest(
        flask.request, app.backend.runSearchDiagnoses)

@DisplayedRoute('/samples/search', postMethod=True)
@requires_auth
def searchSamples():
    return handleFlaskPostRequest(
        flask.request, app.backend.runSearchSamples)

@DisplayedRoute('/treatments/search', postMethod=True)
@requires_auth
def searchTreatments():
    return handleFlaskPostRequest(
        flask.request, app.backend.runSearchTreatments)

@DisplayedRoute('/outcomes/search', postMethod=True)
@requires_auth
def searchOutcomes():
    return handleFlaskPostRequest(
        flask.request, app.backend.runSearchOutcomes)

@DisplayedRoute('/complications/search', postMethod=True)
@requires_auth
def searchComplications():
    return handleFlaskPostRequest(
        flask.request, app.backend.runSearchComplications)

@DisplayedRoute('/tumourboards/search', postMethod=True)
@requires_auth
def searchTumourboards():
    return handleFlaskPostRequest(
        flask.request, app.backend.runSearchTumourboards)
=======
if app.config.get("KEYCLOAK"):
    @DisplayedRoute('/patients/search', postMethod=True)
    @requires_auth
    @oidc.require_login
    @requires_token
    def searchPatients():
        return handleFlaskPostRequest(
            flask.request, app.backend.runSearchPatients)
else:
    @DisplayedRoute('/patients/search', postMethod=True)
    @requires_auth
    def searchPatients():
        return handleFlaskPostRequest(
            flask.request, app.backend.runSearchPatients)

if app.config.get("KEYCLOAK"):
    @DisplayedRoute('/enrollments/search', postMethod=True)
    @requires_auth
    @oidc.require_login
    @requires_token
    def searchEnrollments():
        return handleFlaskPostRequest(
            flask.request, app.backend.runSearchEnrollments)
else:
    @DisplayedRoute('/enrollments/search', postMethod=True)
    @requires_auth
    def searchEnrollments():
        return handleFlaskPostRequest(
            flask.request, app.backend.runSearchEnrollments)

if app.config.get("KEYCLOAK"):
    @DisplayedRoute('/consents/search', postMethod=True)
    @requires_auth
    @oidc.require_login
    @requires_token
    def searchConsents():
        return handleFlaskPostRequest(
            flask.request, app.backend.runSearchConsents)
else:
    @DisplayedRoute('/consents/search', postMethod=True)
    @requires_auth
    def searchConsents():
        return handleFlaskPostRequest(
            flask.request, app.backend.runSearchConsents)


if app.config.get("KEYCLOAK"):
    @DisplayedRoute('/diagnoses/search', postMethod=True)
    @requires_auth
    @oidc.require_login
    @requires_token
    def searchDiagnoses():
        return handleFlaskPostRequest(
            flask.request, app.backend.runSearchDiagnoses)
else:
    @DisplayedRoute('/diagnoses/search', postMethod=True)
    @requires_auth
    def searchDiagnoses():
        return handleFlaskPostRequest(
            flask.request, app.backend.runSearchDiagnoses)

if app.config.get("KEYCLOAK"):
    @DisplayedRoute('/samples/search', postMethod=True)
    @requires_auth
    @oidc.require_login
    @requires_token
    def searchSamples():
        return handleFlaskPostRequest(
            flask.request, app.backend.runSearchSamples)
else:
    @DisplayedRoute('/samples/search', postMethod=True)
    @requires_auth
    def searchSamples():
        return handleFlaskPostRequest(
            flask.request, app.backend.runSearchSamples)

if app.config.get("KEYCLOAK"):
    @DisplayedRoute('/treatments/search', postMethod=True)
    @requires_auth
    @oidc.require_login
    @requires_token
    def searchTreatments():
        return handleFlaskPostRequest(
            flask.request, app.backend.runSearchTreatments)
else:
    @DisplayedRoute('/treatments/search', postMethod=True)
    @requires_auth
    def searchTreatments():
        return handleFlaskPostRequest(
            flask.request, app.backend.runSearchTreatments)


if app.config.get("KEYCLOAK"):
    @DisplayedRoute('/outcomes/search', postMethod=True)
    @requires_auth
    @oidc.require_login
    @requires_token
    def searchOutcomes():
        return handleFlaskPostRequest(
            flask.request, app.backend.runSearchOutcomes)
else:
    @DisplayedRoute('/outcomes/search', postMethod=True)
    @requires_auth
    def searchOutcomes():
        return handleFlaskPostRequest(
            flask.request, app.backend.runSearchOutcomes)


if app.config.get("KEYCLOAK"):
    @DisplayedRoute('/complications/search', postMethod=True)
    @requires_auth
    @oidc.require_login
    @requires_token
    def searchComplications():
        return handleFlaskPostRequest(
            flask.request, app.backend.runSearchComplications)
else:
    @DisplayedRoute('/complications/search', postMethod=True)
    @requires_auth
    def searchComplications():
        return handleFlaskPostRequest(
            flask.request, app.backend.runSearchComplications)

if app.config.get("KEYCLOAK"):
    @DisplayedRoute('/tumourboards/search', postMethod=True)
    @requires_auth
    @oidc.require_login
    @requires_token
    def searchTumourboards():
        return handleFlaskPostRequest(
            flask.request, app.backend.runSearchTumourboards)
else:
    @DisplayedRoute('/tumourboards/search', postMethod=True)
    @requires_auth
    def searchTumourboards():
        return handleFlaskPostRequest(
            flask.request, app.backend.runSearchTumourboards)

>>>>>>> 4392ecfa
### ======================================================================= ###
### METADATA END
### ======================================================================= ###


<<<<<<< HEAD
@DisplayedRoute('/peers/list', postMethod=True)
@requires_auth
def listPeers():
    return handleFlaskPostRequest(
        flask.request, app.backend.runListPeers)


@DisplayedRoute('/announce', postMethod=True)
@requires_auth
def announce():
    # We can't use the post handler here because we want detailed request
    # data.
    return app.backend.runAddAnnouncement(flask.request)


@DisplayedRoute(
    '/biosamples/<no(search):id>',
    pathDisplay='/biosamples/<id>')
@requires_auth
def getBiosample(id):
    return handleFlaskGetRequest(
        id, flask.request, app.backend.runGetBiosample)


@DisplayedRoute(
    '/individuals/<no(search):id>',
    pathDisplay='/individuals/<id>')
@requires_auth
def getIndividual(id):
    return handleFlaskGetRequest(
        id, flask.request, app.backend.runGetIndividual)
=======
if app.config.get("KEYCLOAK"):
    @DisplayedRoute('/peers/list', postMethod=True)
    @requires_auth
    @oidc.require_login
    @requires_token
    def listPeers():
        return handleFlaskPostRequest(
            flask.request, app.backend.runListPeers)
else:
    @DisplayedRoute('/peers/list', postMethod=True)
    @requires_auth
    def listPeers():
        return handleFlaskPostRequest(
            flask.request, app.backend.runListPeers)


if app.config.get("KEYCLOAK"):
    @DisplayedRoute('/announce', postMethod=True)
    @requires_auth
    @oidc.require_login
    @requires_token
    def announce():
        # We can't use the post handler here because we want detailed request
        # data.
        return app.backend.runAddAnnouncement(flask.request)
else:
    @DisplayedRoute('/announce', postMethod=True)
    @requires_auth
    def announce():
        # We can't use the post handler here because we want detailed request
        # data.
        return app.backend.runAddAnnouncement(flask.request)


if app.config.get("KEYCLOAK"):
    @DisplayedRoute(
        '/biosamples/<no(search):id>',
        pathDisplay='/biosamples/<id>')
    @requires_auth
    @oidc.require_login
    @requires_token
    def getBiosample(id):
        return handleFlaskGetRequest(
            id, flask.request, app.backend.runGetBiosample)
else:
    @DisplayedRoute(
        '/biosamples/<no(search):id>',
        pathDisplay='/biosamples/<id>')
    @requires_auth
    def getBiosample(id):
        return handleFlaskGetRequest(
            id, flask.request, app.backend.runGetBiosample)


if app.config.get("KEYCLOAK"):
    @DisplayedRoute(
        '/individuals/<no(search):id>',
        pathDisplay='/individuals/<id>')
    @requires_auth
    @oidc.require_login
    @requires_token
    def getIndividual(id):
        return handleFlaskGetRequest(
            id, flask.request, app.backend.runGetIndividual)
else:
    @DisplayedRoute(
        '/individuals/<no(search):id>',
        pathDisplay='/individuals/<id>')
    @requires_auth
    def getIndividual(id):
        return handleFlaskGetRequest(
            id, flask.request, app.backend.runGetIndividual)
>>>>>>> 4392ecfa

### ======================================================================= ###
### METADATA
### ======================================================================= ###
<<<<<<< HEAD
@DisplayedRoute(
    '/patients/<no(search):id>',
    pathDisplay='/patients/<id>')
@requires_auth
def getPatient(id):
    return handleFlaskGetRequest(
        id, flask.request, app.backend.runGetPatient)

@DisplayedRoute(
    '/enrollments/<no(search):id>',
    pathDisplay='/enrollments/<id>')
@requires_auth
def getEnrollment(id):
    return handleFlaskGetRequest(
        id, flask.request, app.backend.runGetEnrollment)

@DisplayedRoute(
    '/consents/<no(search):id>',
    pathDisplay='/consents/<id>')
@requires_auth
def getConsent(id):
    return handleFlaskGetRequest(
        id, flask.request, app.backend.runGetConsent)

@DisplayedRoute(
    '/diagnoses/<no(search):id>',
    pathDisplay='/diagnoses/<id>')
@requires_auth
def getDiagnosis(id):
    return handleFlaskGetRequest(
        id, flask.request, app.backend.runGetDiagnosis)

@DisplayedRoute(
    '/samples/<no(search):id>',
    pathDisplay='/samples/<id>')
@requires_auth
def getSample(id):
    return handleFlaskGetRequest(
        id, flask.request, app.backend.runGetSample)

@DisplayedRoute(
    '/treatments/<no(search):id>',
    pathDisplay='/treatments/<id>')
@requires_auth
def getTreatment(id):
    return handleFlaskGetRequest(
        id, flask.request, app.backend.runGetTreatment)

@DisplayedRoute(
    '/outcomes/<no(search):id>',
    pathDisplay='/outcomes/<id>')
@requires_auth
def getOutcome(id):
    return handleFlaskGetRequest(
        id, flask.request, app.backend.runGetOutcome)

@DisplayedRoute(
    '/complications/<no(search):id>',
    pathDisplay='/complications/<id>')
@requires_auth
def getComplication(id):
    return handleFlaskGetRequest(
        id, flask.request, app.backend.runGetComplication)

@DisplayedRoute(
    '/tumourboards/<no(search):id>',
    pathDisplay='/tumourboards/<id>')
@requires_auth
def getTumourboard(id):
    return handleFlaskGetRequest(
        id, flask.request, app.backend.runGetTumourboard)
=======
if app.config.get("KEYCLOAK"):
    @DisplayedRoute(
        '/patients/<no(search):id>',
        pathDisplay='/patients/<id>')
    @requires_auth
    @oidc.require_login
    @requires_token
    def getPatient(id):
        return handleFlaskGetRequest(
            id, flask.request, app.backend.runGetPatient)
else:
    @DisplayedRoute(
        '/patients/<no(search):id>',
        pathDisplay='/patients/<id>')
    @requires_auth
    def getPatient(id):
        return handleFlaskGetRequest(
            id, flask.request, app.backend.runGetPatient)

if app.config.get("KEYCLOAK"):
    @DisplayedRoute(
        '/enrollments/<no(search):id>',
        pathDisplay='/enrollments/<id>')
    @requires_auth
    @oidc.require_login
    @requires_token
    def getEnrollment(id):
        return handleFlaskGetRequest(
            id, flask.request, app.backend.runGetEnrollment)
else:
    @DisplayedRoute(
        '/enrollments/<no(search):id>',
        pathDisplay='/enrollments/<id>')
    @requires_auth
    def getEnrollment(id):
        return handleFlaskGetRequest(
            id, flask.request, app.backend.runGetEnrollment)

if app.config.get("KEYCLOAK"):
    @DisplayedRoute(
        '/consents/<no(search):id>',
        pathDisplay='/consents/<id>')
    @requires_auth
    @oidc.require_login
    @requires_token
    def getConsent(id):
        return handleFlaskGetRequest(
            id, flask.request, app.backend.runGetConsent)
else:
    @DisplayedRoute(
        '/consents/<no(search):id>',
        pathDisplay='/consents/<id>')
    @requires_auth
    def getConsent(id):
        return handleFlaskGetRequest(
            id, flask.request, app.backend.runGetConsent)

if app.config.get("KEYCLOAK"):
    @DisplayedRoute(
        '/diagnoses/<no(search):id>',
        pathDisplay='/diagnoses/<id>')
    @requires_auth
    @oidc.require_login
    @requires_token
    def getDiagnosis(id):
        return handleFlaskGetRequest(
            id, flask.request, app.backend.runGetDiagnosis)
else:
    @DisplayedRoute(
        '/diagnoses/<no(search):id>',
        pathDisplay='/diagnoses/<id>')
    @requires_auth
    def getDiagnosis(id):
        return handleFlaskGetRequest(
            id, flask.request, app.backend.runGetDiagnosis)

if app.config.get("KEYCLOAK"):
    @DisplayedRoute(
        '/samples/<no(search):id>',
        pathDisplay='/samples/<id>')
    @requires_auth
    @oidc.require_login
    @requires_token
    def getSample(id):
        return handleFlaskGetRequest(
            id, flask.request, app.backend.runGetSample)
else:
    @DisplayedRoute(
        '/samples/<no(search):id>',
        pathDisplay='/samples/<id>')
    @requires_auth
    def getSample(id):
        return handleFlaskGetRequest(
            id, flask.request, app.backend.runGetSample)

if app.config.get("KEYCLOAK"):
    @DisplayedRoute(
        '/treatments/<no(search):id>',
        pathDisplay='/treatments/<id>')
    @requires_auth
    @oidc.require_login
    @requires_token
    def getTreatment(id):
        return handleFlaskGetRequest(
            id, flask.request, app.backend.runGetTreatment)
else:
    @DisplayedRoute(
        '/treatments/<no(search):id>',
        pathDisplay='/treatments/<id>')
    @requires_auth
    def getTreatment(id):
        return handleFlaskGetRequest(
            id, flask.request, app.backend.runGetTreatment)

if app.config.get("KEYCLOAK"):
    @DisplayedRoute(
        '/outcomes/<no(search):id>',
        pathDisplay='/outcomes/<id>')
    @requires_auth
    @oidc.require_login
    @requires_token
    def getOutcome(id):
        return handleFlaskGetRequest(
            id, flask.request, app.backend.runGetOutcome)
else:
    @DisplayedRoute(
        '/outcomes/<no(search):id>',
        pathDisplay='/outcomes/<id>')
    @requires_auth
    def getOutcome(id):
        return handleFlaskGetRequest(
            id, flask.request, app.backend.runGetOutcome)

if app.config.get("KEYCLOAK"):
    @DisplayedRoute(
        '/complications/<no(search):id>',
        pathDisplay='/complications/<id>')
    @requires_auth
    @oidc.require_login
    @requires_token
    def getComplication(id):
        return handleFlaskGetRequest(
            id, flask.request, app.backend.runGetComplication)
else:
    @DisplayedRoute(
        '/complications/<no(search):id>',
        pathDisplay='/complications/<id>')
    @requires_auth
    def getComplication(id):
        return handleFlaskGetRequest(
            id, flask.request, app.backend.runGetComplication)

if app.config.get("KEYCLOAK"):
    @DisplayedRoute(
        '/tumourboards/<no(search):id>',
        pathDisplay='/tumourboards/<id>')
    @requires_auth
    @oidc.require_login
    @requires_token
    def getTumourboard(id):
        return handleFlaskGetRequest(
            id, flask.request, app.backend.runGetTumourboard)
else:
    @DisplayedRoute(
        '/tumourboards/<no(search):id>',
        pathDisplay='/tumourboards/<id>')
    @requires_auth
    def getTumourboard(id):
        return handleFlaskGetRequest(
            id, flask.request, app.backend.runGetTumourboard)
>>>>>>> 4392ecfa
### ======================================================================= ###
### METADATA END
### ======================================================================= ###


<<<<<<< HEAD
@DisplayedRoute('/rnaquantificationsets/search', postMethod=True)
@requires_auth
def searchRnaQuantificationSets():
    return handleFlaskPostRequest(
        flask.request, app.backend.runSearchRnaQuantificationSets)


@DisplayedRoute('/rnaquantifications/search', postMethod=True)
@requires_auth
def searchRnaQuantifications():
    return handleFlaskPostRequest(
        flask.request, app.backend.runSearchRnaQuantifications)


@DisplayedRoute('/expressionlevels/search', postMethod=True)
@requires_auth
def searchExpressionLevels():
    return handleFlaskPostRequest(
        flask.request, app.backend.runSearchExpressionLevels)


@DisplayedRoute(
    '/variantsets/<no(search):id>',
    pathDisplay='/variantsets/<id>')
@requires_auth
def getVariantSet(id):
    return handleFlaskGetRequest(
        id, flask.request, app.backend.runGetVariantSet)


@DisplayedRoute(
    '/variants/<no(search):id>',
    pathDisplay='/variants/<id>')
@requires_auth
def getVariant(id):
    return handleFlaskGetRequest(
        id, flask.request, app.backend.runGetVariant)


@DisplayedRoute(
    '/readgroupsets/<no(search):id>',
    pathDisplay='/readgroupsets/<id>')
@requires_auth
def getReadGroupSet(id):
    return handleFlaskGetRequest(
        id, flask.request, app.backend.runGetReadGroupSet)


@DisplayedRoute('/readgroups/<id>')
@requires_auth
def getReadGroup(id):
    return handleFlaskGetRequest(
        id, flask.request, app.backend.runGetReadGroup)


@DisplayedRoute(
    '/callsets/<no(search):id>',
    pathDisplay='/callsets/<id>')
@requires_auth
def getCallSet(id):
    return handleFlaskGetRequest(
        id, flask.request, app.backend.runGetCallSet)


@DisplayedRoute(
    '/featuresets/<no(search):id>',
    pathDisplay='/featuresets/<id>')
@requires_auth
def getFeatureSet(id):
    return handleFlaskGetRequest(
        id, flask.request, app.backend.runGetFeatureSet)


@DisplayedRoute(
    '/features/<no(search):id>',
    pathDisplay='/features/<id>')
@requires_auth
def getFeature(id):
    return handleFlaskGetRequest(
        id, flask.request, app.backend.runGetFeature)


@DisplayedRoute(
    '/continuoussets/<no(search):id>',
    pathDisplay='/continuoussets/<id>')
@requires_auth
def getcontinuousSet(id):
    return handleFlaskGetRequest(
        id, flask.request, app.backend.runGetContinuousSet)


@DisplayedRoute(
    '/rnaquantificationsets/<no(search):id>',
    pathDisplay='/rnaquantificationsets/<id>')
@requires_auth
def getRnaQuantificationSet(id):
    return handleFlaskGetRequest(
        id, flask.request, app.backend.runGetRnaQuantificationSet)


@DisplayedRoute(
    '/rnaquantifications/<no(search):id>',
    pathDisplay='/rnaquantifications/<id>')
@requires_auth
def getRnaQuantification(id):
    return handleFlaskGetRequest(
        id, flask.request, app.backend.runGetRnaQuantification)


@DisplayedRoute(
    '/expressionlevels/<no(search):id>',
    pathDisplay='/expressionlevels/<id>')
@requires_auth
def getExpressionLevel(id):
    return handleFlaskGetRequest(
        id, flask.request, app.backend.runGetExpressionLevel)
=======
if app.config.get("KEYCLOAK"):
    @DisplayedRoute('/rnaquantificationsets/search', postMethod=True)
    @requires_auth
    @oidc.require_login
    @requires_token
    def searchRnaQuantificationSets():
        return handleFlaskPostRequest(
            flask.request, app.backend.runSearchRnaQuantificationSets)
else:
    @DisplayedRoute('/rnaquantificationsets/search', postMethod=True)
    @requires_auth
    def searchRnaQuantificationSets():
        return handleFlaskPostRequest(
            flask.request, app.backend.runSearchRnaQuantificationSets)


if app.config.get("KEYCLOAK"):
    @DisplayedRoute('/rnaquantifications/search', postMethod=True)
    @requires_auth
    @oidc.require_login
    @requires_token
    def searchRnaQuantifications():
        return handleFlaskPostRequest(
            flask.request, app.backend.runSearchRnaQuantifications)
else:
    @DisplayedRoute('/rnaquantifications/search', postMethod=True)
    @requires_auth
    def searchRnaQuantifications():
        return handleFlaskPostRequest(
            flask.request, app.backend.runSearchRnaQuantifications)


if app.config.get("KEYCLOAK"):
    @DisplayedRoute('/expressionlevels/search', postMethod=True)
    @requires_auth
    @oidc.require_login
    @requires_token
    def searchExpressionLevels():
        return handleFlaskPostRequest(
            flask.request, app.backend.runSearchExpressionLevels)
else:
    @DisplayedRoute('/expressionlevels/search', postMethod=True)
    @requires_auth
    def searchExpressionLevels():
        return handleFlaskPostRequest(
            flask.request, app.backend.runSearchExpressionLevels)


if app.config.get("KEYCLOAK"):
    @DisplayedRoute(
        '/variantsets/<no(search):id>',
        pathDisplay='/variantsets/<id>')
    @requires_auth
    @oidc.require_login
    @requires_token
    def getVariantSet(id):
        return handleFlaskGetRequest(
            id, flask.request, app.backend.runGetVariantSet)
else:
    @DisplayedRoute(
        '/variantsets/<no(search):id>',
        pathDisplay='/variantsets/<id>')
    @requires_auth
    def getVariantSet(id):
        return handleFlaskGetRequest(
            id, flask.request, app.backend.runGetVariantSet)


if app.config.get("KEYCLOAK"):
    @DisplayedRoute(
        '/variants/<no(search):id>',
        pathDisplay='/variants/<id>')
    @requires_auth
    @oidc.require_login
    @requires_token
    def getVariant(id):
        return handleFlaskGetRequest(
            id, flask.request, app.backend.runGetVariant)
else:
    @DisplayedRoute(
        '/variants/<no(search):id>',
        pathDisplay='/variants/<id>')
    @requires_auth
    def getVariant(id):
        return handleFlaskGetRequest(
            id, flask.request, app.backend.runGetVariant)


if app.config.get("KEYCLOAK"):
    @DisplayedRoute(
        '/readgroupsets/<no(search):id>',
        pathDisplay='/readgroupsets/<id>')
    @requires_auth
    @oidc.require_login
    @requires_token
    def getReadGroupSet(id):
        return handleFlaskGetRequest(
            id, flask.request, app.backend.runGetReadGroupSet)
else:
    @DisplayedRoute(
        '/readgroupsets/<no(search):id>',
        pathDisplay='/readgroupsets/<id>')
    @requires_auth
    def getReadGroupSet(id):
        return handleFlaskGetRequest(
            id, flask.request, app.backend.runGetReadGroupSet)


if app.config.get("KEYCLOAK"):
    @DisplayedRoute('/readgroups/<id>')
    @requires_auth
    @oidc.require_login
    @requires_token
    def getReadGroup(id):
        return handleFlaskGetRequest(
            id, flask.request, app.backend.runGetReadGroup)
else:
    @DisplayedRoute('/readgroups/<id>')
    @requires_auth
    def getReadGroup(id):
        return handleFlaskGetRequest(
            id, flask.request, app.backend.runGetReadGroup)


if app.config.get("KEYCLOAK"):
    @DisplayedRoute(
        '/callsets/<no(search):id>',
        pathDisplay='/callsets/<id>')
    @requires_auth
    @oidc.require_login
    @requires_token
    def getCallSet(did):
        return handleFlaskGetRequest(
            id, flask.request, app.backend.runGetCallSet)
else:
    @DisplayedRoute(
        '/callsets/<no(search):id>',
        pathDisplay='/callsets/<id>')
    @requires_auth
    def getCallSet(did):
        return handleFlaskGetRequest(
            id, flask.request, app.backend.runGetCallSet)


if app.config.get("KEYCLOAK"):
    @DisplayedRoute(
        '/featuresets/<no(search):id>',
        pathDisplay='/featuresets/<id>')
    @requires_auth
    @oidc.require_login
    @requires_token
    def getFeatureSet(id):
        return handleFlaskGetRequest(
            id, flask.request, app.backend.runGetFeatureSet)
else:
    @DisplayedRoute(
        '/featuresets/<no(search):id>',
        pathDisplay='/featuresets/<id>')
    @requires_auth
    def getFeatureSet(id):
        return handleFlaskGetRequest(
            id, flask.request, app.backend.runGetFeatureSet)


# if app.config.get("KEYCLOAK"):
#    @DisplayedRoute(
#        '/features/<no(search):id>',
#        pathDisplay='/features/<id>')
#    @requires_auth
#    @oidc.require_login
#    @requires_token
#    def getFeature(id):
#        return handleFlaskGetRequest(
#            id, flask.request, app.backend.runGetFeature)
# else:
#    @DisplayedRoute(
#        '/featuresets/<no(search):id>',
#        pathDisplay='/featuresets/<id>')
#    @requires_auth
#    def getFeatureSet(id):
#        return handleFlaskGetRequest(
#            id, flask.request, app.backend.runGetFeatureSet)
#

if app.config.get("KEYCLOAK"):
    @DisplayedRoute(
        '/continuoussets/<no(search):id>',
        pathDisplay='/continuoussets/<id>')
    @requires_auth
    @oidc.require_login
    @requires_token
    def getcontinuousSet(id):
        return handleFlaskGetRequest(
            id, flask.request, app.backend.runGetContinuousSet)
else:
    @DisplayedRoute(
        '/continuoussets/<no(search):id>',
        pathDisplay='/continuoussets/<id>')
    @requires_auth
    def getcontinuousSet(id):
        return handleFlaskGetRequest(
            id, flask.request, app.backend.runGetContinuousSet)

if app.config.get("KEYCLOAK"):
    @DisplayedRoute(
        '/rnaquantificationsets/<no(search):id>',
        pathDisplay='/rnaquantificationsets/<id>')
    @requires_auth
    @oidc.require_login
    @requires_token
    def getRnaQuantificationSet(id):
        return handleFlaskGetRequest(
            id, flask.request, app.backend.runGetRnaQuantificationSet)
else:
    @DisplayedRoute(
        '/rnaquantificationsets/<no(search):id>',
        pathDisplay='/rnaquantificationsets/<id>')
    @requires_auth
    def getRnaQuantificationSet(id):
        return handleFlaskGetRequest(
            id, flask.request, app.backend.runGetRnaQuantificationSet)


if app.config.get("KEYCLOAK"):
    @DisplayedRoute(
        '/rnaquantifications/<no(search):id>',
        pathDisplay='/rnaquantifications/<id>')
    @requires_auth
    @oidc.require_login
    @requires_token
    def getRnaQuantification(id):
        return handleFlaskGetRequest(
            id, flask.request, app.backend.runGetRnaQuantification)
else:
    @DisplayedRoute(
        '/rnaquantifications/<no(search):id>',
        pathDisplay='/rnaquantifications/<id>')
    @requires_auth
    def getRnaQuantification(id):
        return handleFlaskGetRequest(
            id, flask.request, app.backend.runGetRnaQuantification)


if app.config.get("KEYCLOAK"):
    @DisplayedRoute(
        '/expressionlevels/<no(search):id>',
        pathDisplay='/expressionlevels/<id>')
    @requires_auth
    @oidc.require_login
    @requires_token
    def getExpressionLevel(id):
        return handleFlaskGetRequest(
            id, flask.request, app.backend.runGetExpressionLevel)
else:
    @DisplayedRoute(
        '/expressionlevels/<no(search):id>',
        pathDisplay='/expressionlevels/<id>')
    @requires_auth
    def getExpressionLevel(id):
        return handleFlaskGetRequest(
            id, flask.request, app.backend.runGetExpressionLevel)
>>>>>>> 4392ecfa


@app.route('/oauth2callback', methods=['GET'])
def oidcCallback():
    """
    Once the authorization provider has cleared the user, the browser
    is returned here with a code. This function takes that code and
    checks it with the authorization provider to prove that it is valid,
    and get a bit more information about the user (which we don't use).

    A token is generated and given to the user, and the authorization info
    retrieved above is stored against this token. Later, when a client
    connects with this token, it is assumed to be a valid user.

    :return: A display of the authentication token to use in the client. If
    OIDC is not configured, raises a NotImplementedException.
    """
    if app.oidcClient is None:
        raise exceptions.NotImplementedException()

    response = dict(flask.request.args.iteritems(multi=True))
    aresp = app.oidcClient.parse_response(
        message.AuthorizationResponse,
        info=response,
        sformat='dict')
    sessState = flask.session.get('state')
    respState = aresp['state']
    if (not isinstance(aresp, message.AuthorizationResponse) or
            respState != sessState):
        raise exceptions.NotAuthenticatedException()

    args = {
        "code": aresp['code'],
        "redirect_uri": app.oidcClient.redirect_uris[0],
        "client_id": app.oidcClient.client_id,
        "client_secret": app.oidcClient.client_secret
    }

    atr = app.oidcClient.do_access_token_request(
        scope="openid",
        state=respState,
        request_args=args)
    if not isinstance(atr, message.AccessTokenResponse):
        raise exceptions.NotAuthenticatedException()

    atrDict = atr.to_dict()
    if flask.session.get('nonce') != atrDict['id_token']['nonce']:
        raise exceptions.NotAuthenticatedException()
    key = oic.oauth2.rndstr(SECRET_KEY_LENGTH)
    flask.session['key'] = key
    token_data = aresp["code"], respState, atrDict
    app.cache.set(key, token_data)
    # flask.url_for is broken. It relies on SERVER_NAME for both name
    # and port, and defaults to 'localhost' if not found. Therefore
    # we need to fix the returned url
    indexUrl = flask.url_for('index', _external=True)
    indexParts = list(urlparse.urlparse(indexUrl))
    if ':' not in indexParts[1]:
        indexParts[1] = '{}:{}'.format(socket.gethostname(), app.myPort)
        indexUrl = urlparse.urlunparse(indexParts)
    response = flask.redirect(indexUrl)
    return response


<<<<<<< HEAD
@DisplayedRoute(
    '/datasets/<no(search):id>',
    pathDisplay='/datasets/<id>')
@requires_auth
def getDataset(id):
    return handleFlaskGetRequest(
        id, flask.request, app.backend.runGetDataset)


@DisplayedRoute(
    '/experiments/<no(search):id>',
    pathDisplay='/experiments/<id>')
@requires_auth
def getExperiment(id):
    return handleFlaskGetRequest(
        id, flask.request, app.backend.runGetExperiment)


@DisplayedRoute(
    '/analyses/<no(search):id>',
    pathDisplay='/analyses/<id>')
@requires_auth
def getAnalysis(id):
    return handleFlaskGetRequest(
        id, flask.request, app.backend.runGetAnalysis)


@DisplayedRoute(
    '/variantannotationsets/<no(search):id>',
    pathDisplay='/variantannotationsets/<id>')
@requires_auth
def getVariantAnnotationSet(id):
    return handleFlaskGetRequest(
        id, flask.request, app.backend.runGetVariantAnnotationSet)
=======
# Leaving this function here for reference for the Authorization Code flow
# Added by Kevin Chan
@app.route('/keycallback')
def keycloakCallback():
    """
    Similar to the oidcCallback function, once the authorization provider has
    cleared the user, browser is returned here with a code. The code is then
    checked with the authorization provider and if valid a token is returned.
>>>>>>> 4392ecfa

    The token is stored in the session, and the user is assumed to be valid.

    Returns: a token and the redirect url to the new page.
    """
    if app.oidcClient is None:
        raise exceptions.NotImplementedException()

    response = dict(flask.request.args.iteritems(multi=True))
    aresp = app.oidcClient.parse_response(
        message.AuthorizationResponse,
        info=response, sformat="dict")
    respState = aresp["state"]
    sessState = flask.session.get('state')

    if sessState != respState:
        raise exceptions.NotAuthorizedException()

    args = {
        "code": aresp["code"],
        "redirect_uri": app.oidcClient.redirect_uris[0],
        "client_id": app.oidcClient.client_id,
        "client_secret": app.oidcClient.client_secret,
        "token_endpoint": app.oidcClient.provider_info["token_endpoint"],
        "grant_type": "authorization_code",
    }

    tokResp = requests.post(
        url=app.oidcClient.provider_info["token_endpoint"],
        data=args)
    tokContent = json.loads(tokResp.content)
    # token = tokContent["access_token"]

    if tokResp.status_code != 200:
        raise exceptions.NotAuthorizedException()
    app.oidcClient.token = tokContent

    # flask.session["key"] = idGenerator(size=SECRET_KEY_LENGTH)
    # This next line will display the access token on the server front end.
    # If you do not want this uncomment the line above
    flask.session["key"] = app.oidcClient.token["access_token"]
    # change the url depending on where the GA4GH server is hosted
    redirectUri = 'http://{0}:{1}{2}'.format(
        socket.gethostbyname(socket.gethostname()),
        app.myPort,
        flask.session["path"])
    return flask.redirect(redirectUri)


if app.config.get("KEYCLOAK"):
    @DisplayedRoute(
        '/datasets/<no(search):id>',
        pathDisplay='/datasets/<id>')
    @requires_auth
    @oidc.require_login
    @requires_token
    def getDataset(id):
        return handleFlaskGetRequest(
            id, flask.request, app.backend.runGetDataset)
else:
    @DisplayedRoute(
        '/datasets/<no(search):id>',
        pathDisplay='/datasets/<id>')
    @requires_auth
    def getDataset(id):
        return handleFlaskGetRequest(
            id, flask.request, app.backend.runGetDataset)

if app.config.get("KEYCLOAK"):
    @DisplayedRoute(
        '/experiments/<no(search):id>',
        pathDisplay='/experiments/<id>')
    @requires_auth
    @oidc.require_login
    @requires_token
    def getExperiment(id):
        return handleFlaskGetRequest(
            id, flask.request, app.backend.runGetExperiment)
else:
    @DisplayedRoute(
        '/experiments/<no(search):id>',
        pathDisplay='/experiments/<id>')
    @requires_auth
    def getExperiment(id):
        return handleFlaskGetRequest(
            id, flask.request, app.backend.runGetExperiment)

if app.config.get("KEYCLOAK"):
    @DisplayedRoute(
        '/analyses/<no(search):id>',
        pathDisplay='/analyses/<id>')
    @requires_auth
    def getAnalysis(id):
        return handleFlaskGetRequest(
            id, flask.request, app.backend.runGetAnalysis)
else:
    @DisplayedRoute(
        '/analyses/<no(search):id>',
        pathDisplay='/analyses/<id>')
    @requires_auth
    def getAnalysis(id):
        return handleFlaskGetRequest(
            id, flask.request, app.backend.runGetAnalysis)

if app.config.get("KEYCLOAK"):
    @DisplayedRoute(
        '/variantannotationsets/<no(search):id>',
        pathDisplay='/variantannotationsets/<id>')
    @requires_auth
    @oidc.require_login
    @requires_token
    def getVariantAnnotationSet(id):
        return handleFlaskGetRequest(
            id, flask.request, app.backend.runGetVariantAnnotationSet)
else:
    @DisplayedRoute(
        '/variantannotationsets/<no(search):id>',
        pathDisplay='/variantannotationsets/<id>')
    @requires_auth
    def getVariantAnnotationSet(id):
        return handleFlaskGetRequest(
            id, flask.request, app.backend.runGetVariantAnnotationSet)


if app.config.get("KEYCLOAK"):
    @DisplayedRoute('/phenotypes/search', postMethod=True)
    @requires_auth
    @oidc.require_login
    @requires_token
    def searchPhenotypes():
        return handleFlaskPostRequest(
            flask.request, app.backend.runSearchPhenotypes)
else:
    @DisplayedRoute('/phenotypes/search', postMethod=True)
    @requires_auth
    def searchPhenotypes():
        return handleFlaskPostRequest(
            flask.request, app.backend.runSearchPhenotypes)


if app.config.get("KEYCLOAK"):
    @DisplayedRoute('/featurephenotypeassociations/search', postMethod=True)
    @requires_auth
    @oidc.require_login
    @requires_token
    def searchGenotypePhenotypes():
        return handleFlaskPostRequest(
            flask.request,
            app.backend.runSearchGenotypePhenotypes)
else:
    @DisplayedRoute('/featurephenotypeassociations/search', postMethod=True)
    @requires_auth
    def searchGenotypePhenotypes():
        return handleFlaskPostRequest(
            flask.request,
            app.backend.runSearchGenotypePhenotypes)


if app.config.get("KEYCLOAK"):
    @DisplayedRoute('/phenotypeassociationsets/search', postMethod=True)
    @requires_auth
    @oidc.require_login
    @requires_token
    def searchPhenotypeAssociationSets():
        return handleFlaskPostRequest(
            flask.request, app.backend.runSearchPhenotypeAssociationSets)
else:
    @DisplayedRoute('/phenotypeassociationsets/search', postMethod=True)
    @requires_auth
    def searchPhenotypeAssociationSets():
        return handleFlaskPostRequest(
            flask.request, app.backend.runSearchPhenotypeAssociationSets)


# The below methods ensure that JSON is returned for various errors
# instead of the default, html

@app.errorhandler(401)
def unauthorizedHandler(errorString):
    return handleException(exceptions.UnauthorizedException(errorString))


@app.errorhandler(404)
def pathNotFoundHandler(errorString):
    return handleException(exceptions.PathNotFoundException())


@app.errorhandler(405)
def methodNotAllowedHandler(errorString):
    return handleException(exceptions.MethodNotAllowedException())


@app.errorhandler(403)
def notAuthenticatedHandler(errorString):
    return handleException(exceptions.NotAuthenticatedException(errorString))<|MERGE_RESOLUTION|>--- conflicted
+++ resolved
@@ -16,10 +16,7 @@
 
 import flask
 import flask.ext.cors as cors
-<<<<<<< HEAD
-=======
 from flask.ext.oidc import OpenIDConnect
->>>>>>> 4392ecfa
 from flask import Flask, jsonify, render_template, request
 import humanize
 import werkzeug
@@ -43,23 +40,12 @@
 import ga4gh.server.datarepo as datarepo
 import ga4gh.server.auth as auth
 import ga4gh.server.network as network
-<<<<<<< HEAD
-import ga4gh.server.DP as DP
-import ga4gh.server.NCIT as NCIT
-
-=======
->>>>>>> 4392ecfa
 import ga4gh.schemas.protocol as protocol
 import ga4gh.server.DP as DP
 import ga4gh.server.NCIT as NCIT
 
 from ga4gh.client import client
 
-<<<<<<< HEAD
-from ga4gh.client import client
-
-=======
->>>>>>> 4392ecfa
 SEARCH_ENDPOINT_METHODS = ['POST', 'OPTIONS']
 SECRET_KEY_LENGTH = 24
 
@@ -473,21 +459,7 @@
         mimetype = protocol.MIMETYPES[0]
     return mimetype
 
-<<<<<<< HEAD
-def chooseReturnMimetype(request):
-    mimetype = None
-    if hasattr(request, 'accept_mimetypes'):
-        mimetype = request.accept_mimetypes.best_match(protocol.MIMETYPES)
-    if mimetype is None:
-        mimetype = protocol.MIMETYPES[0]
-    return mimetype
-
-
-def getFlaskResponse(responseString, httpStatus=200,
-                     mimetype="application/json"):
-=======
 def getFlaskResponse(responseString, httpStatus=200, mimetype="application/json"):
->>>>>>> 4392ecfa
     """
     Returns a Flask response object for the specified data and HTTP status.
     """
@@ -547,11 +519,7 @@
     try:
         responseObject['results'] = [json.loads(
             endpoint(request, return_mimetype=return_mimetype)
-<<<<<<< HEAD
-            )]
-=======
         )]
->>>>>>> 4392ecfa
 
         responseObject['status'].append(200)
     except exceptions.ObjectWithIdNotFoundException as error:
@@ -571,56 +539,34 @@
             uri = request_dictionary.url.replace(
                 request_dictionary.host_url,
                 peer.getUrl(),
-<<<<<<< HEAD
-                )
-=======
             )
->>>>>>> 4392ecfa
             # federation field must be set to False to avoid infinite loop
             header = {
                 'Content-Type': return_mimetype,
                 'Accept': return_mimetype,
                 'Federation': 'False',
-<<<<<<< HEAD
-                }
-=======
             }
->>>>>>> 4392ecfa
             # Make the call
             try:
                 if request_type == 'GET':
                     response = requests.Session().get(
                         uri,
                         headers=header,
-<<<<<<< HEAD
-                        )
-=======
                     )
->>>>>>> 4392ecfa
                 elif request_type == 'POST':
                     response = requests.Session().post(
                         uri,
                         json=json.loads(request),
                         headers=header,
-<<<<<<< HEAD
-                        )
-                else:
-                    #TODO: Raise error
-=======
                     )
                 else:
                     # TODO: Raise error
->>>>>>> 4392ecfa
                     pass
 
                 print('  >> peer call: {0} - {1}'.format(
                     uri,
                     response.status_code,
-<<<<<<< HEAD
-                    ))
-=======
                 ))
->>>>>>> 4392ecfa
 
             except (requests.exceptions.ConnectionError,
                     requests.exceptions.Timeout,
@@ -630,11 +576,7 @@
                 print('  >> peer call: {0} - {1}'.format(
                     uri,
                     'SERVER IS DOWN OR DID NOT RESPONSE!',
-<<<<<<< HEAD
-                    ))
-=======
                 ))
->>>>>>> 4392ecfa
             else:
                 responseObject['status'].append(response.status_code)
                 # If the call was successful append the results
@@ -651,13 +593,8 @@
                             responseObject['results'] = [peer_response]
                         else:
                             for key in peer_response:
-<<<<<<< HEAD
-                                #TODO: handle truncated responses; for now increased default page_size to 300
-                                if key=='nextPageToken':
-=======
                                 # TODO: handle truncated responses; for now increased default page_size to 300
                                 if key == 'nextPageToken':
->>>>>>> 4392ecfa
                                     continue
                                 for record in peer_response[key]:
                                     responseObject['results'][0][key].append(record)
@@ -685,13 +622,8 @@
         'Valid response': \
             # Invalid by default
             False
-<<<<<<< HEAD
-        }
-    
-=======
     }
 
->>>>>>> 4392ecfa
     # Decide on valid response
     if responseObject['status']['Known peers'] == \
             responseObject['status']['Queried peers']:
@@ -704,12 +636,6 @@
                 responseObject['status']['Valid response'] = True
 
     return json.dumps(responseObject)
-<<<<<<< HEAD
-### ======================================================================= ###
-### FEDERATION ENDS
-### ======================================================================= ###
-=======
->>>>>>> 4392ecfa
 
 
 ### ======================================================================= ###
@@ -758,31 +684,18 @@
     """
     request = flask.request
     return_mimetype = chooseReturnMimetype(request)
-<<<<<<< HEAD
-### ======================================================================= ###
-### FEDERATION
-### ======================================================================= ###
-=======
     ### ======================================================================= ###
     ### FEDERATION
     ### ======================================================================= ###
->>>>>>> 4392ecfa
     responseStr = federation(
         endpoint,
         id_,
         return_mimetype=return_mimetype,
         request_type='GET'
-<<<<<<< HEAD
-        )
-### ======================================================================= ###
-### FEDERATION ENDS
-### ======================================================================= ###
-=======
     )
     ### ======================================================================= ###
     ### FEDERATION ENDS
     ### ======================================================================= ###
->>>>>>> 4392ecfa
     return getFlaskResponse(responseStr, mimetype=return_mimetype)
 
 
@@ -1034,7 +947,6 @@
         return response
 
 
-<<<<<<< HEAD
 ### ======================================================================= ###
 ### FRONT END
 ### ======================================================================= ###
@@ -1059,7 +971,6 @@
 ### FRONT END END
 ### ======================================================================= ###
 
-=======
 @app.route('/concordance')
 def concordance():
     gene = request.args.get('gene', '', type=str)
@@ -1078,7 +989,6 @@
 
 
 # New configuration added by Kevin Chan
->>>>>>> 4392ecfa
 @app.route("/login")
 def login():
     if app.config.get('AUTH0_ENABLED'):
@@ -1264,70 +1174,6 @@
         flask.request, app.backend.runSearchVariantAnnotations)
 
 
-<<<<<<< HEAD
-@DisplayedRoute('/datasets/search', postMethod=True)
-@requires_auth
-def searchDatasets():
-    return handleFlaskPostRequest(
-        flask.request, app.backend.runSearchDatasets)
-
-
-@DisplayedRoute('/experiments/search', postMethod=True)
-@requires_auth
-def searchExperiments():
-    return handleFlaskPostRequest(
-        flask.request, app.backend.runSearchExperiments)
-
-
-@DisplayedRoute('/analyses/search', postMethod=True)
-@requires_auth
-def searchAnalyses():
-    return handleFlaskPostRequest(
-        flask.request, app.backend.runSearchAnalyses)
-
-
-@DisplayedRoute('/featuresets/search', postMethod=True)
-@requires_auth
-def searchFeatureSets():
-    return handleFlaskPostRequest(
-        flask.request, app.backend.runSearchFeatureSets)
-
-
-@DisplayedRoute('/features/search', postMethod=True)
-@requires_auth
-def searchFeatures():
-    return handleFlaskPostRequest(
-        flask.request, app.backend.runSearchFeatures)
-
-
-@DisplayedRoute('/continuoussets/search', postMethod=True)
-@requires_auth
-def searchContinuousSets():
-    return handleFlaskPostRequest(
-        flask.request, app.backend.runSearchContinuousSets)
-
-
-@DisplayedRoute('/continuous/search', postMethod=True)
-@requires_auth
-def searchContinuous():
-    return handleFlaskPostRequest(
-        flask.request, app.backend.runSearchContinuous)
-
-
-@DisplayedRoute('/biosamples/search', postMethod=True)
-@requires_auth
-def searchBiosamples():
-    return handleFlaskPostRequest(
-        flask.request, app.backend.runSearchBiosamples)
-
-
-@DisplayedRoute('/individuals/search', postMethod=True)
-@requires_auth
-def searchIndividuals():
-    return handleFlaskPostRequest(
-        flask.request, app.backend.runSearchIndividuals)
-
-=======
 if app.config.get("KEYCLOAK"):
     @DisplayedRoute('/datasets/search', postMethod=True)
     @requires_auth
@@ -1467,66 +1313,11 @@
     def searchIndividuals():
         return handleFlaskPostRequest(
             flask.request, app.backend.runSearchIndividuals)
->>>>>>> 4392ecfa
 
 ### ======================================================================= ###
 ### METADATA
 ### ======================================================================= ###
-<<<<<<< HEAD
-@DisplayedRoute('/patients/search', postMethod=True)
-@requires_auth
-def searchPatients():
-    return handleFlaskPostRequest(
-        flask.request, app.backend.runSearchPatients)
-
-@DisplayedRoute('/enrollments/search', postMethod=True)
-@requires_auth
-def searchEnrollments():
-    return handleFlaskPostRequest(
-        flask.request, app.backend.runSearchEnrollments)
-
-@DisplayedRoute('/consents/search', postMethod=True)
-@requires_auth
-def searchConsents():
-    return handleFlaskPostRequest(
-        flask.request, app.backend.runSearchConsents)
-
-@DisplayedRoute('/diagnoses/search', postMethod=True)
-@requires_auth
-def searchDiagnoses():
-    return handleFlaskPostRequest(
-        flask.request, app.backend.runSearchDiagnoses)
-
-@DisplayedRoute('/samples/search', postMethod=True)
-@requires_auth
-def searchSamples():
-    return handleFlaskPostRequest(
-        flask.request, app.backend.runSearchSamples)
-
-@DisplayedRoute('/treatments/search', postMethod=True)
-@requires_auth
-def searchTreatments():
-    return handleFlaskPostRequest(
-        flask.request, app.backend.runSearchTreatments)
-
-@DisplayedRoute('/outcomes/search', postMethod=True)
-@requires_auth
-def searchOutcomes():
-    return handleFlaskPostRequest(
-        flask.request, app.backend.runSearchOutcomes)
-
-@DisplayedRoute('/complications/search', postMethod=True)
-@requires_auth
-def searchComplications():
-    return handleFlaskPostRequest(
-        flask.request, app.backend.runSearchComplications)
-
-@DisplayedRoute('/tumourboards/search', postMethod=True)
-@requires_auth
-def searchTumourboards():
-    return handleFlaskPostRequest(
-        flask.request, app.backend.runSearchTumourboards)
-=======
+
 if app.config.get("KEYCLOAK"):
     @DisplayedRoute('/patients/search', postMethod=True)
     @requires_auth
@@ -1664,46 +1455,11 @@
     def searchTumourboards():
         return handleFlaskPostRequest(
             flask.request, app.backend.runSearchTumourboards)
-
->>>>>>> 4392ecfa
 ### ======================================================================= ###
 ### METADATA END
 ### ======================================================================= ###
 
 
-<<<<<<< HEAD
-@DisplayedRoute('/peers/list', postMethod=True)
-@requires_auth
-def listPeers():
-    return handleFlaskPostRequest(
-        flask.request, app.backend.runListPeers)
-
-
-@DisplayedRoute('/announce', postMethod=True)
-@requires_auth
-def announce():
-    # We can't use the post handler here because we want detailed request
-    # data.
-    return app.backend.runAddAnnouncement(flask.request)
-
-
-@DisplayedRoute(
-    '/biosamples/<no(search):id>',
-    pathDisplay='/biosamples/<id>')
-@requires_auth
-def getBiosample(id):
-    return handleFlaskGetRequest(
-        id, flask.request, app.backend.runGetBiosample)
-
-
-@DisplayedRoute(
-    '/individuals/<no(search):id>',
-    pathDisplay='/individuals/<id>')
-@requires_auth
-def getIndividual(id):
-    return handleFlaskGetRequest(
-        id, flask.request, app.backend.runGetIndividual)
-=======
 if app.config.get("KEYCLOAK"):
     @DisplayedRoute('/peers/list', postMethod=True)
     @requires_auth
@@ -1776,84 +1532,10 @@
     def getIndividual(id):
         return handleFlaskGetRequest(
             id, flask.request, app.backend.runGetIndividual)
->>>>>>> 4392ecfa
 
 ### ======================================================================= ###
 ### METADATA
 ### ======================================================================= ###
-<<<<<<< HEAD
-@DisplayedRoute(
-    '/patients/<no(search):id>',
-    pathDisplay='/patients/<id>')
-@requires_auth
-def getPatient(id):
-    return handleFlaskGetRequest(
-        id, flask.request, app.backend.runGetPatient)
-
-@DisplayedRoute(
-    '/enrollments/<no(search):id>',
-    pathDisplay='/enrollments/<id>')
-@requires_auth
-def getEnrollment(id):
-    return handleFlaskGetRequest(
-        id, flask.request, app.backend.runGetEnrollment)
-
-@DisplayedRoute(
-    '/consents/<no(search):id>',
-    pathDisplay='/consents/<id>')
-@requires_auth
-def getConsent(id):
-    return handleFlaskGetRequest(
-        id, flask.request, app.backend.runGetConsent)
-
-@DisplayedRoute(
-    '/diagnoses/<no(search):id>',
-    pathDisplay='/diagnoses/<id>')
-@requires_auth
-def getDiagnosis(id):
-    return handleFlaskGetRequest(
-        id, flask.request, app.backend.runGetDiagnosis)
-
-@DisplayedRoute(
-    '/samples/<no(search):id>',
-    pathDisplay='/samples/<id>')
-@requires_auth
-def getSample(id):
-    return handleFlaskGetRequest(
-        id, flask.request, app.backend.runGetSample)
-
-@DisplayedRoute(
-    '/treatments/<no(search):id>',
-    pathDisplay='/treatments/<id>')
-@requires_auth
-def getTreatment(id):
-    return handleFlaskGetRequest(
-        id, flask.request, app.backend.runGetTreatment)
-
-@DisplayedRoute(
-    '/outcomes/<no(search):id>',
-    pathDisplay='/outcomes/<id>')
-@requires_auth
-def getOutcome(id):
-    return handleFlaskGetRequest(
-        id, flask.request, app.backend.runGetOutcome)
-
-@DisplayedRoute(
-    '/complications/<no(search):id>',
-    pathDisplay='/complications/<id>')
-@requires_auth
-def getComplication(id):
-    return handleFlaskGetRequest(
-        id, flask.request, app.backend.runGetComplication)
-
-@DisplayedRoute(
-    '/tumourboards/<no(search):id>',
-    pathDisplay='/tumourboards/<id>')
-@requires_auth
-def getTumourboard(id):
-    return handleFlaskGetRequest(
-        id, flask.request, app.backend.runGetTumourboard)
-=======
 if app.config.get("KEYCLOAK"):
     @DisplayedRoute(
         '/patients/<no(search):id>',
@@ -2024,130 +1706,10 @@
     def getTumourboard(id):
         return handleFlaskGetRequest(
             id, flask.request, app.backend.runGetTumourboard)
->>>>>>> 4392ecfa
 ### ======================================================================= ###
 ### METADATA END
 ### ======================================================================= ###
 
-
-<<<<<<< HEAD
-@DisplayedRoute('/rnaquantificationsets/search', postMethod=True)
-@requires_auth
-def searchRnaQuantificationSets():
-    return handleFlaskPostRequest(
-        flask.request, app.backend.runSearchRnaQuantificationSets)
-
-
-@DisplayedRoute('/rnaquantifications/search', postMethod=True)
-@requires_auth
-def searchRnaQuantifications():
-    return handleFlaskPostRequest(
-        flask.request, app.backend.runSearchRnaQuantifications)
-
-
-@DisplayedRoute('/expressionlevels/search', postMethod=True)
-@requires_auth
-def searchExpressionLevels():
-    return handleFlaskPostRequest(
-        flask.request, app.backend.runSearchExpressionLevels)
-
-
-@DisplayedRoute(
-    '/variantsets/<no(search):id>',
-    pathDisplay='/variantsets/<id>')
-@requires_auth
-def getVariantSet(id):
-    return handleFlaskGetRequest(
-        id, flask.request, app.backend.runGetVariantSet)
-
-
-@DisplayedRoute(
-    '/variants/<no(search):id>',
-    pathDisplay='/variants/<id>')
-@requires_auth
-def getVariant(id):
-    return handleFlaskGetRequest(
-        id, flask.request, app.backend.runGetVariant)
-
-
-@DisplayedRoute(
-    '/readgroupsets/<no(search):id>',
-    pathDisplay='/readgroupsets/<id>')
-@requires_auth
-def getReadGroupSet(id):
-    return handleFlaskGetRequest(
-        id, flask.request, app.backend.runGetReadGroupSet)
-
-
-@DisplayedRoute('/readgroups/<id>')
-@requires_auth
-def getReadGroup(id):
-    return handleFlaskGetRequest(
-        id, flask.request, app.backend.runGetReadGroup)
-
-
-@DisplayedRoute(
-    '/callsets/<no(search):id>',
-    pathDisplay='/callsets/<id>')
-@requires_auth
-def getCallSet(id):
-    return handleFlaskGetRequest(
-        id, flask.request, app.backend.runGetCallSet)
-
-
-@DisplayedRoute(
-    '/featuresets/<no(search):id>',
-    pathDisplay='/featuresets/<id>')
-@requires_auth
-def getFeatureSet(id):
-    return handleFlaskGetRequest(
-        id, flask.request, app.backend.runGetFeatureSet)
-
-
-@DisplayedRoute(
-    '/features/<no(search):id>',
-    pathDisplay='/features/<id>')
-@requires_auth
-def getFeature(id):
-    return handleFlaskGetRequest(
-        id, flask.request, app.backend.runGetFeature)
-
-
-@DisplayedRoute(
-    '/continuoussets/<no(search):id>',
-    pathDisplay='/continuoussets/<id>')
-@requires_auth
-def getcontinuousSet(id):
-    return handleFlaskGetRequest(
-        id, flask.request, app.backend.runGetContinuousSet)
-
-
-@DisplayedRoute(
-    '/rnaquantificationsets/<no(search):id>',
-    pathDisplay='/rnaquantificationsets/<id>')
-@requires_auth
-def getRnaQuantificationSet(id):
-    return handleFlaskGetRequest(
-        id, flask.request, app.backend.runGetRnaQuantificationSet)
-
-
-@DisplayedRoute(
-    '/rnaquantifications/<no(search):id>',
-    pathDisplay='/rnaquantifications/<id>')
-@requires_auth
-def getRnaQuantification(id):
-    return handleFlaskGetRequest(
-        id, flask.request, app.backend.runGetRnaQuantification)
-
-
-@DisplayedRoute(
-    '/expressionlevels/<no(search):id>',
-    pathDisplay='/expressionlevels/<id>')
-@requires_auth
-def getExpressionLevel(id):
-    return handleFlaskGetRequest(
-        id, flask.request, app.backend.runGetExpressionLevel)
-=======
 if app.config.get("KEYCLOAK"):
     @DisplayedRoute('/rnaquantificationsets/search', postMethod=True)
     @requires_auth
@@ -2409,7 +1971,6 @@
     def getExpressionLevel(id):
         return handleFlaskGetRequest(
             id, flask.request, app.backend.runGetExpressionLevel)
->>>>>>> 4392ecfa
 
 
 @app.route('/oauth2callback', methods=['GET'])
@@ -2474,42 +2035,6 @@
     return response
 
 
-<<<<<<< HEAD
-@DisplayedRoute(
-    '/datasets/<no(search):id>',
-    pathDisplay='/datasets/<id>')
-@requires_auth
-def getDataset(id):
-    return handleFlaskGetRequest(
-        id, flask.request, app.backend.runGetDataset)
-
-
-@DisplayedRoute(
-    '/experiments/<no(search):id>',
-    pathDisplay='/experiments/<id>')
-@requires_auth
-def getExperiment(id):
-    return handleFlaskGetRequest(
-        id, flask.request, app.backend.runGetExperiment)
-
-
-@DisplayedRoute(
-    '/analyses/<no(search):id>',
-    pathDisplay='/analyses/<id>')
-@requires_auth
-def getAnalysis(id):
-    return handleFlaskGetRequest(
-        id, flask.request, app.backend.runGetAnalysis)
-
-
-@DisplayedRoute(
-    '/variantannotationsets/<no(search):id>',
-    pathDisplay='/variantannotationsets/<id>')
-@requires_auth
-def getVariantAnnotationSet(id):
-    return handleFlaskGetRequest(
-        id, flask.request, app.backend.runGetVariantAnnotationSet)
-=======
 # Leaving this function here for reference for the Authorization Code flow
 # Added by Kevin Chan
 @app.route('/keycallback')
@@ -2518,7 +2043,6 @@
     Similar to the oidcCallback function, once the authorization provider has
     cleared the user, browser is returned here with a code. The code is then
     checked with the authorization provider and if valid a token is returned.
->>>>>>> 4392ecfa
 
     The token is stored in the session, and the user is assumed to be valid.
 
