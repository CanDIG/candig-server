"""
The Flask frontend for the GA4GH API.

TODO Document properly.
"""
from __future__ import division
from __future__ import print_function
from __future__ import unicode_literals

import os
import datetime
import time
import socket
import urlparse
import functools
import json

import flask
import flask.ext.cors as cors
# from flask.ext.oidc import OpenIDConnect
from flask import jsonify, render_template, request  # Flask
import humanize
import werkzeug
import oic
# from oic.oic import AuthorizationRequest, Client
import oic.oauth2
import oic.oic.message as message
# from oic.utils.http_util import Redirect
# from oauth2client.client import OAuth2Credentials
import requests
import logging
from logging import StreamHandler
from werkzeug.contrib.cache import FileSystemCache

import ga4gh.server
import ga4gh.server.backend as backend
import ga4gh.server.datamodel as datamodel
import ga4gh.server.exceptions as exceptions
import ga4gh.server.datarepo as datarepo
import ga4gh.server.auth as auth
import ga4gh.server.network as network
<<<<<<< HEAD
# import ga4gh.server.DP as DP
import ga4gh.server.NCIT as NCIT
=======
>>>>>>> 6e2f226d

import ga4gh.schemas.protocol as protocol

from ga4gh.client import client
import base64

SEARCH_ENDPOINT_METHODS = ['POST', 'OPTIONS']
SECRET_KEY_LENGTH = 24
LOGIN_ENDPOINT_METHODS = ['GET', 'POST']

app = flask.Flask(__name__)
assert not hasattr(app, 'urls')
app.urls = []
app.url_map.strict_slashes = False

requires_auth = auth.auth_decorator(app)


class NoConverter(werkzeug.routing.BaseConverter):
    """
    A converter that allows the routing matching algorithm to not
    match on certain literal terms

    This is needed because if there are e.g. two routes:

    /callsets/search
    /callsets/<id>

    A request for /callsets/search will get routed to
    the second, which is not what we want.
    """
    def __init__(self, map, *items):
        werkzeug.routing.BaseConverter.__init__(self, map)
        self.items = items

    def to_python(self, value):
        if value in self.items:
            raise werkzeug.routing.ValidationError()
        return value


app.url_map.converters['no'] = NoConverter


class ServerStatus(object):
    """
    Generates information about the status of the server for display
    """
    def __init__(self):
        self.startupTime = datetime.datetime.now()

    def getConfiguration(self):
        """
        Returns a list of configuration (key, value) tuples
        that are useful for users to view on an information page.
        Note that we should be careful here not to leak sensitive
        information. For example, keys and paths of data files should
        not be returned.
        """
        # TODO what other config keys are appropriate to export here?
        keys = [
            'DEBUG', 'REQUEST_VALIDATION',
            'DEFAULT_PAGE_SIZE', 'MAX_RESPONSE_LENGTH', 'LANDING_MESSAGE_HTML'
        ]
        return [(k, app.config[k]) for k in keys]

    def getPreciseUptime(self):
        """
        Returns the server precisely.
        """
        return self.startupTime.strftime("%H:%M:%S %d %b %Y")

    def getLandingMessageHtml(self):
        filePath = app.config.get('LANDING_MESSAGE_HTML')
        try:
            htmlFile = open(filePath, 'r')
            html = htmlFile.read()
            htmlFile.close()
        except:
            html = flask.render_template("landing_message.html")
        return html

    def getNaturalUptime(self):
        """
        Returns the uptime in a human-readable format.
        """
        return humanize.naturaltime(self.startupTime)

    def getProtocolVersion(self):
        """
        Returns the GA4GH protocol version we support.
        """
        return protocol.version

    def getServerVersion(self):
        """
        Returns the software version of this server.
        """
        return ga4gh.server.__version__

    def getUrls(self):
        """
        Returns the list of (httpMethod, URL) tuples that this server
        supports.
        """
        app.urls.sort()
        return app.urls

    def getDatasets(self):
        """
        Returns the list of datasetIds for this backend
        """
        return app.backend.getDataRepository().getDatasets()

    def getExperiments(self):
        """
        Returns the list of experimentIds for this backend
        """
        return app.backend.getDataRepository().getExperiments()

    def getAnalyses(self):
        """
        Returns the list of analysisIds for this backend
        """
        return app.backend.getDataRepository().getAnalyses()

    def getVariantSets(self, datasetId):
        """
        Returns the list of variant sets for the dataset
        """
        return app.backend.getDataRepository().getDataset(
            datasetId).getVariantSets()

    def getFeatureSets(self, datasetId):
        """
        Returns the list of feature sets for the dataset
        """
        return app.backend.getDataRepository().getDataset(
            datasetId).getFeatureSets()

#    def getContinuousSets(self, datasetId):
#        """
#        Returns the list of continuous sets for the dataset
#        """
#        return app.backend.getDataRepository().getDataset(
#            datasetId).getContinuousSets()
#
    def getReadGroupSets(self, datasetId):
        """
        Returns the list of ReadGroupSets for the dataset
        """
        return app.backend.getDataRepository().getDataset(
            datasetId).getReadGroupSets()

    def getReferenceSets(self):
        """
        Returns the list of ReferenceSets for this server.
        """
        return app.backend.getDataRepository().getReferenceSets()

    def getVariantAnnotationSets(self, datasetId):
        """
        Returns the list of ReferenceSets for this server.
        """
        # TODO this should be displayed per-variant set, not per dataset.
        variantAnnotationSets = []
        dataset = app.backend.getDataRepository().getDataset(datasetId)
        for variantSet in dataset.getVariantSets():
            variantAnnotationSets.extend(
                variantSet.getVariantAnnotationSets())
        return variantAnnotationSets

    def getPhenotypeAssociationSets(self, datasetId):
        return app.backend.getDataRepository().getDataset(
            datasetId).getPhenotypeAssociationSets()

#    def getRnaQuantificationSets(self, datasetId):
#        """
#        Returns the list of RnaQuantificationSets for this server.
#        """
#        return app.backend.getDataRepository().getDataset(
#            datasetId).getRnaQuantificationSets()

    def getPeers(self):
        """
        Returns the list of peers.
        """
        return app.backend.getDataRepository().getPeers()

    def getOntologyByName(self, name):
        """
        Returns the list of ontologies.
        """
        return app.backend.getDataRepository().getOntologyByName(name)


def reset():
    """
    Resets the flask app; used in testing
    """
    app.config.clear()
    configStr = 'ga4gh.server.serverconfig:FlaskDefaultConfig'
    app.config.from_object(configStr)


def _configure_backend(app):
    """A helper function used just to help modularize the code a bit."""
    # Allocate the backend
    # We use URLs to specify the backend. Currently we have file:// URLs (or
    # URLs with no scheme) for the SqlDataRepository, and special empty:// and
    # simulated:// URLs for empty or simulated data sources.
    dataSource = urlparse.urlparse(app.config["DATA_SOURCE"], "file")

    if dataSource.scheme == "simulated":
        # Ignore the query string
        randomSeed = app.config["SIMULATED_BACKEND_RANDOM_SEED"]
        numCalls = app.config["SIMULATED_BACKEND_NUM_CALLS"]
        variantDensity = app.config["SIMULATED_BACKEND_VARIANT_DENSITY"]
        numVariantSets = app.config["SIMULATED_BACKEND_NUM_VARIANT_SETS"]
        numReferenceSets = app.config[
            "SIMULATED_BACKEND_NUM_REFERENCE_SETS"]
        numReferencesPerReferenceSet = app.config[
            "SIMULATED_BACKEND_NUM_REFERENCES_PER_REFERENCE_SET"]
        numAlignmentsPerReadGroup = app.config[
            "SIMULATED_BACKEND_NUM_ALIGNMENTS_PER_READ_GROUP"]
        numReadGroupsPerReadGroupSet = app.config[
            "SIMULATED_BACKEND_NUM_READ_GROUPS_PER_READ_GROUP_SET"]
        numPhenotypeAssociations = app.config[
            "SIMULATED_BACKEND_NUM_PHENOTYPE_ASSOCIATIONS"]
        numPhenotypeAssociationSets = app.config[
            "SIMULATED_BACKEND_NUM_PHENOTYPE_ASSOCIATION_SETS"]
        numRnaQuantSets = app.config[
            "SIMULATED_BACKEND_NUM_RNA_QUANTIFICATION_SETS"]
        numExpressionLevels = app.config[
            "SIMULATED_BACKEND_NUM_EXPRESSION_LEVELS_PER_RNA_QUANT_SET"]

        dataRepository = datarepo.SimulatedDataRepository(
            randomSeed=randomSeed, numCalls=numCalls,
            variantDensity=variantDensity, numVariantSets=numVariantSets,
            numReferenceSets=numReferenceSets,
            numReferencesPerReferenceSet=numReferencesPerReferenceSet,
            numReadGroupsPerReadGroupSet=numReadGroupsPerReadGroupSet,
            numAlignments=numAlignmentsPerReadGroup,
            numPhenotypeAssociations=numPhenotypeAssociations,
            numPhenotypeAssociationSets=numPhenotypeAssociationSets,
            numRnaQuantSets=numRnaQuantSets,
            numExpressionLevels=numExpressionLevels)
    elif dataSource.scheme == "empty":
        dataRepository = datarepo.EmptyDataRepository()
    elif dataSource.scheme == "file":
        path = os.path.join(dataSource.netloc, dataSource.path)
        dataRepository = datarepo.SqlDataRepository(path)
        dataRepository.open(datarepo.MODE_READ)
    else:
        raise exceptions.ConfigurationException(
            "Unsupported data source scheme: " + dataSource.scheme)
    theBackend = backend.Backend(dataRepository)
    theBackend.setRequestValidation(app.config["REQUEST_VALIDATION"])
    theBackend.setDefaultPageSize(app.config["DEFAULT_PAGE_SIZE"])
    theBackend.setMaxResponseLength(app.config["MAX_RESPONSE_LENGTH"])
    return theBackend


def configure(configFile=None, baseConfig="ProductionConfig",
              port=8000, extraConfig={}):
    """
    TODO Document this critical function! What does it do? What does
    it assume?
    """
    file_handler = StreamHandler()
    file_handler.setLevel(logging.WARNING)
    app.logger.addHandler(file_handler)
    configStr = 'ga4gh.server.serverconfig:{0}'.format(baseConfig)
    app.config.from_object(configStr)
    if os.environ.get('GA4GH_CONFIGURATION') is not None:
        app.config.from_envvar('GA4GH_CONFIGURATION')
    if configFile is not None:
        app.config.from_pyfile(configFile)
    app.config.update(extraConfig.items())
    # Setup file handle cache max size
    datamodel.fileHandleCache.setMaxCacheSize(
        app.config["FILE_HANDLE_CACHE_MAX_SIZE"])
    # Setup CORS
    try:
        cors.CORS(app, allow_headers='Content-Type')
    except AssertionError:
        pass
    app.serverStatus = ServerStatus()

    app.backend = _configure_backend(app)
    if app.config.get('SECRET_KEY'):
        app.secret_key = app.config['SECRET_KEY']
    elif app.config.get('OIDC_PROVIDER'):
        raise exceptions.ConfigurationException(
            'OIDC configuration requires a secret key')
    if app.config.get('CACHE_DIRECTORY'):
        app.cache_dir = app.config['CACHE_DIRECTORY']
    else:
        app.cache_dir = '/tmp/ga4gh'
    app.cache = FileSystemCache(
        app.cache_dir, threshold=5000, default_timeout=600, mode=384)
    # Peer service initialization
    network.initialize(
        app.config.get('INITIAL_PEERS'),
        app.backend.getDataRepository(),
        app.logger)
    app.oidcClient = None
    app.myPort = port
    if app.config.get('AUTH0_ENABLED'):
        emails = app.config.get('AUTH0_AUTHORIZED_EMAILS', '').split(',')
        [auth.authorize_email(e, app.cache) for e in emails]
    if "OIDC_PROVIDER" in app.config:
        # The oic client. If we're testing, we don't want to verify
        # SSL certificates
        app.oidcClient = oic.oic.Client(
            verify_ssl=('TESTING' not in app.config))
        try:
            app.oidcClient.provider_config(app.config['OIDC_PROVIDER'])
        except requests.exceptions.ConnectionError:
            configResponse = message.ProviderConfigurationResponse(
                issuer=app.config['OIDC_PROVIDER'],
                authorization_endpoint=app.config['OIDC_AUTHZ_ENDPOINT'],
                token_endpoint=app.config['OIDC_TOKEN_ENDPOINT'],
                revocation_endpoint=app.config['OIDC_TOKEN_REV_ENDPOINT'])
            app.oidcClient.handle_provider_config(configResponse,
                                                  app.config['OIDC_PROVIDER'])

        # The redirect URI comes from the configuration.
        # If we are testing, then we allow the automatic creation of a
        # redirect uri if none is configured
        redirectUri = app.config.get('OIDC_REDIRECT_URI')
        if redirectUri is None and app.config.get('TESTING'):
            redirectUri = 'https://{0}:{1}/oauth2callback'.format(
                socket.gethostname(), app.myPort)
        app.oidcClient.redirect_uris = [redirectUri]
        if redirectUri is []:
            raise exceptions.ConfigurationException(
                'OIDC configuration requires a redirect uri')

        # We only support dynamic registration while testing.
        if ('registration_endpoint' in app.oidcClient.provider_info and
           app.config.get('TESTING')):
            app.oidcClient.register(
                app.oidcClient.provider_info["registration_endpoint"],
                redirect_uris=[redirectUri])
        else:
            response = message.RegistrationResponse(
                client_id=app.config['OIDC_CLIENT_ID'],
                client_secret=app.config['OIDC_CLIENT_SECRET'],
                redirect_uris=[redirectUri],
                verify_ssl=False)
            app.oidcClient.store_registration_info(response)


def chooseReturnMimetype(request):
    mimetype = None
    if hasattr(request, 'accept_mimetypes'):
        mimetype = request.accept_mimetypes.best_match(protocol.MIMETYPES)
    if mimetype is None:
        mimetype = protocol.MIMETYPES[0]
    return mimetype


def getFlaskResponse(responseString, httpStatus=200,
                     mimetype="application/json"):
    """
    Returns a Flask response object for the specified data and HTTP status.
    """
    return flask.Response(responseString, status=httpStatus, mimetype=mimetype)


def federation(endpoint, request, return_mimetype, request_type='POST'):
    """
    Federate the queries by iterating through the peer list and merging the
    result.

    Parameters:
    ===========
    endpoint: method
        Method of a datamodel object that populates the response
    request: string
        Request send along with the query, like: id for GET requests
    return_mimetype: string
        'http/json or application/json'
    request_type: string
        Specify whether the request is a "GET" or a "POST" request

    Returns:
    ========
    responseObject: json string
        Merged responses from the servers. responseObject structure:

    {
    "status": {
        "Successful communications": <number>,
        "Known peers": <number>,
        "Valid response": <true|false>,
        "Queried peers": <number>
        },
    "results": [
            {
            "datasets": [
                    {record1},
                    {record2},
                    ...
                    {recordN},
                ]
            }
        ]
    }

    """
    request_dictionary = flask.request

    if app.config.get("TYK_ENABLED"):
        # Check authorization if using gateway
        if 'Authorization' in request_dictionary.headers:
            authz_token = request_dictionary.headers['Authorization']
            access_map = getAccessMap(authz_token[7:])
        else:
            raise exceptions.NotAuthenticatedException
    else:
        authz_token = ''
        access_map = getAccessMap(authz_token)

    # Self query
    responseObject = {}
    responseObject['results'] = {}
    responseObject['status'] = list()

    try:
        responseObject['results'] = json.loads(
            endpoint(
                request,
                return_mimetype=return_mimetype,
                access_map=access_map
            )
        )

        responseObject['status'].append(200)

    except (exceptions.ObjectWithIdNotFoundException, exceptions.NotFoundException):
        responseObject['status'].append(404)

    try:
        nextToken = responseObject['results'].get('nextPageToken')

    # response object not properly formed
    except (IndexError, AttributeError):
        nextToken = None

    while nextToken:
        request = json.loads(request)
        request["page_token"] = responseObject['results']['nextPageToken']
        responseObject['results'].pop('nextPageToken', None)
        request = json.dumps(request)

        nextPageRequest = json.loads(
            endpoint(
                request,
                return_mimetype=return_mimetype,
                access_map=access_map
            )
        )

        for key in nextPageRequest:
            if key in responseObject['results']:
                responseObject['results'][key] += nextPageRequest[key]
            else:
                responseObject['results'][key] = nextPageRequest[key]

        nextToken = responseObject['results'].get('nextPageToken')

    # Peer queries
    # Apply federation by default or if it was specifically requested
    if ('Federation' not in request_dictionary.headers or request_dictionary.headers.get('Federation') == 'True'):

        # Iterate through all peers
        for peer in app.serverStatus.getPeers():
            # Generate the same call on the peer
            uri = request_dictionary.url.replace(
                request_dictionary.host_url,
                peer.getUrl(),
            )
            # federation field must be set to False to avoid infinite loop
            header = {
                'Content-Type': return_mimetype,
                'Accept': return_mimetype,
                'Federation': 'False',
                'Authorization': authz_token,
            }

            # Make the call
            try:
                if request_type == 'GET':
                    response = requests.Session().get(
                        uri,
                        headers=header,
                    )
                elif request_type == 'POST':
                    response = requests.Session().post(
                        uri,
                        json=json.loads(request),
                        headers=header,
                    )
                else:
                    # TODO: Raise error
                    pass

                print('  >> peer call: {0} - {1}'.format(uri, response.status_code))

            except (requests.exceptions.ConnectionError,
                    requests.exceptions.Timeout,
                    requests.exceptions.HTTPError):
                responseObject['status'].append(503)

                print('  >> peer call: {0} - {1}'.format(uri, 'SERVER IS DOWN OR DID NOT RESPONSE!'))
            else:
                responseObject['status'].append(response.status_code)
                # If the call was successful append the results
                if response.status_code == 200:
                    try:
                        if request_type == 'GET':
                            responseObject['results'] = response.json()['results']

                        elif request_type == 'POST':
                            peer_response = response.json()['results']

                            if not responseObject['results']:
                                responseObject['results'] = peer_response
                            else:
                                for key in peer_response:
                                    for record in peer_response[key]:
                                        responseObject['results'][key].append(record)
                    except ValueError:
                        pass

    # If no result has been found on any of the servers raise an error
    if not responseObject['results'] or not responseObject['results']:
        if request_type == 'GET':
            raise exceptions.ObjectWithIdNotFoundException(request)
        elif request_type == 'POST':
            raise exceptions.ObjectWithIdNotFoundException(json.loads(request))

    # Reformat the status response
    responseObject['status'] = {

        # All the peers plus self
        'Known peers': len(app.serverStatus.getPeers()) + 1,

        # Queried means http status code 200 and 404
        'Queried peers': responseObject['status'].count(200) + responseObject['status'].count(404),

        # Successful means http status code 200
        'Successful communications': responseObject['status'].count(200),

        # Invalid by default
        'Valid response': False
    }
    
    # Decide on valid response
    if responseObject['status']['Known peers'] == \
            responseObject['status']['Queried peers']:
        if request_type == 'GET':
            if responseObject['status']['Successful communications'] >= 1:
                responseObject['status']['Valid response'] = True
        elif request_type == 'POST':
            if responseObject['status']['Successful communications'] == \
                    responseObject['status']['Queried peers']:
                responseObject['status']['Valid response'] = True

    return json.dumps(responseObject)


# testing method for access roles through tokens
def getAccessMap(token):
    """
    user roles are defined in the local keycloak server as client roles
    string formatted as follows: project:tier

    if running NoAuth config, user has full access to local dataset

    :param token: raw keycloak oidc id_token containing roles as claims
    :return: python dict in the form {"project" : "access tier", ...}
    """

    access_map = {}

    if app.config.get("TYK_ENABLED"):
        # assign access based on token
        parsed_payload = _parseTokenPayload(token)
        access_levels = []

        if 'access_levels' in parsed_payload:
            access_levels = parsed_payload["access_levels"]

        for role in access_levels:
            split_role = role.split(':')
            access_map[split_role[0]] = split_role[1]
    else:
        # mock full access to local dataset
        for dataset in app.serverStatus.getDatasets():
            access_map[dataset.getLocalId()] = 4

    return access_map


def _parseTokenPayload(token):

    try:
        token_payload = token.split(".")[1]

        # make sure token is padded properly for b64 decoding
        padding = len(token_payload) % 4
        if padding != 0:
            token_payload += '=' * (4 - padding)
        decoded_payload = base64.b64decode(token_payload)

    except IndexError:
        decoded_payload = '{}'

    return json.loads(decoded_payload)


def handleHttpPost(request, endpoint):
    """
    Handles the specified HTTP POST request, which maps to the specified
    protocol handler endpoint and protocol request class.
    """
    if request.mimetype and request.mimetype not in protocol.MIMETYPES:
        raise exceptions.UnsupportedMediaTypeException()
    return_mimetype = chooseReturnMimetype(request)
    request = request.get_data()
    if request == '' or request is None:
        request = '{}'
    responseStr = federation(
        endpoint,
        request,
        return_mimetype=return_mimetype,
        request_type='POST'
    )
    return getFlaskResponse(responseStr, mimetype=return_mimetype)


def handleList(endpoint, request):
    """
    Handles the specified HTTP GET request, mapping to a list request
    """
    return_mimetype = chooseReturnMimetype(request)
    responseStr = endpoint(request.get_data(), return_mimetype=return_mimetype)
    return getFlaskResponse(responseStr, mimetype=return_mimetype)


def handleHttpGet(id_, endpoint):
    """
    Handles the specified HTTP GET request, which maps to the specified
    protocol handler endpoint and protocol request class
    """
    request = flask.request
    return_mimetype = chooseReturnMimetype(request)
    responseStr = federation(
        endpoint,
        id_,
        return_mimetype=return_mimetype,
        request_type='GET'
    )
    return getFlaskResponse(responseStr, mimetype=return_mimetype)


def handleHttpOptions():
    """
    Handles the specified HTTP OPTIONS request.
    """
    response = getFlaskResponse("")
    response.headers.add("Access-Control-Request-Methods", "GET,POST,OPTIONS")
    return response


@app.errorhandler(Exception)
def handleException(exception):
    """
    Handles an exception that occurs somewhere in the process of handling
    a request.
    """
    serverException = exception
    if not isinstance(exception, exceptions.BaseServerException):
        with app.test_request_context():
            app.log_exception(exception)
        serverException = exceptions.getServerError(exception)
    error = serverException.toProtocolElement()
    # If the exception is being viewed by a web browser, we can render a nicer
    # view.
    if flask.request and 'Accept' in flask.request.headers and \
            flask.request.headers['Accept'].find('text/html') != -1:
        message = "<h1>Error {}</h1><pre>{}</pre>".format(
            serverException.httpStatus,
            protocol.toJson(error))
        if serverException.httpStatus == 401 \
                or serverException.httpStatus == 403:
            message += "Please try <a href=\"" + app.config.get('TYK_LISTEN_PATH') + "login_oidc\">logging in</a>."
        return message
    else:
        # Errors aren't well defined enough to use protobuf, even if requested
        return_mimetype = 'application/json'
        responseStr = protocol.serialize(error, return_mimetype)
        return getFlaskResponse(responseStr, serverException.httpStatus,
                                mimetype=return_mimetype)


def requires_session(f):
    """
    Decorator for browser session routes. Inspects tokens and ensures client sessions + server
    sessions are aligned.
    """

    @functools.wraps(f)
    def decorated(*args, **kargs):
        if app.config.get("TYK_ENABLED"):

            # TODO: CSRF check / checksum
            if not flask.request.cookies.get("session_id"):
                flask.session.clear()
                return flask.redirect(_generate_login_url())

        return f(*args, **kargs)
    return decorated


def startLogin():
    """
    If we are not logged in, this generates the redirect URL to the OIDC
    provider and returns the redirect response
    :return: A redirect response to the OIDC provider
    """
    flask.session["state"] = oic.oauth2.rndstr(SECRET_KEY_LENGTH)
    flask.session["nonce"] = oic.oauth2.rndstr(SECRET_KEY_LENGTH)
    args = {
        "client_id": app.oidcClient.client_id,
        "response_type": "code",
        "scope": ["openid", "profile"],
        "nonce": flask.session["nonce"],
        "redirect_uri": app.oidcClient.redirect_uris[0],
        "state": flask.session["state"]
    }

    result = app.oidcClient.do_authorization_request(
        request_args=args, state=flask.session["state"])
    return flask.redirect(result.url)


@app.before_request
def checkAuthentication():
    """
    The request will have a parameter 'key' if it came from the command line
    client, or have a session key of 'key' if it's the browser.
    If the token is not found, start the login process.

    If there is no oidcClient, we are running naked and we don't check.
    If we're being redirected to the oidcCallback we don't check.

    :returns None if all is ok (and the request handler continues as usual).
    Otherwise if the key was in the session (therefore we're in a browser)
    then startLogin() will redirect to the OIDC provider. If the key was in
    the request arguments, we're using the command line and just raise an
    exception.
    """
    if app.oidcClient is None:
        return
    if flask.request.endpoint == 'oidcCallback':
        return
    key = flask.session.get('key') or flask.request.args.get('key')
    if key is None or not app.cache.get(key):
        if 'key' in flask.request.args:
            raise exceptions.NotAuthenticatedException()
        else:
            return startLogin()


@app.after_request
def prevent_cache(response):
    """
    Disable response caching for dashboard
    """
    response.headers["Cache-Control"] = "no-cache, no-store, must-revalidate"
    return response


def handleFlaskGetRequest(id_, flaskRequest, endpoint):
    """
    Handles the specified flask request for one of the GET URLs
    Invokes the specified endpoint to generate a response.
    """
    if flaskRequest.method == "GET":
        return handleHttpGet(id_, endpoint)
    else:
        raise exceptions.MethodNotAllowedException()


def handleFlaskListRequest(id_, flaskRequest, endpoint):
    """
    Handles the specified flask list request for one of the GET URLs.
    Invokes the specified endpoint to generate a response.
    """

    return handleList(endpoint, flaskRequest)


def handleFlaskPostRequest(flaskRequest, endpoint):
    """
    Handles the specified flask request for one of the POST URLS
    Invokes the specified endpoint to generate a response.
    """
    if flaskRequest.method == "POST":
        return handleHttpPost(flaskRequest, endpoint)
    elif flaskRequest.method == "OPTIONS":
        return handleHttpOptions()
    else:
        raise exceptions.MethodNotAllowedException()


class DisplayedRoute(object):
    """
    Registers that a route should be displayed on the html page
    """
    def __init__(
            self, path, postMethod=False, pathDisplay=None):
        self.path = path
        self.methods = None
        if postMethod:
            methodDisplay = 'POST'
            self.methods = SEARCH_ENDPOINT_METHODS
        else:
            methodDisplay = 'GET'
        if pathDisplay is None:
            pathDisplay = path
        app.urls.append((methodDisplay, pathDisplay))

    def __call__(self, func):
        if self.methods is None:
            app.add_url_rule(self.path, func.func_name, func)
        else:
            app.add_url_rule(
                self.path, func.func_name, func, methods=self.methods)

        @functools.wraps(func)
        def wrapper(*args, **kwargs):
            result = func(*args, **kwargs)
            return result
        return wrapper


@app.route('/')
@requires_session
def index():
    return flask.render_template('spa.html',
                                 session_id=flask.session.get('id_token', ''),
                                 refresh=flask.session.get('refresh_token', ''),
                                 access=flask.session.get('access_token', ''),
                                 prepend_path=app.config.get('TYK_LISTEN_PATH', ''))


@app.route('/candig')
@requires_session
def candig():
    datasetId = "WyJNRVRBREFUQSJd"
    return flask.render_template('candig.html',
                                 session_id=flask.session["id_token"],
                                 refresh=flask.session["refresh_token"],
                                 access=flask.session["access_token"],
                                 datasetId=datasetId)


@app.route('/info')
@requires_session
def index_info():
    response = flask.render_template('index.html',
                                     info=app.serverStatus)
    if app.config.get('AUTH0_ENABLED'):
        key = (flask.request.args.get('key'))
        try:
            print(key)
            profile = app.cache.get(key)
        except:
            raise exceptions.NotAuthorizedException()
        if (profile):
            return response
        else:
            exceptions.NotAuthenticatedException()
    else:
        return response


@app.route('/candig_patients')
@requires_session
def candig_patients():
    return flask.render_template('candig_patients.html', session_id=flask.session["id_token"])


@app.route('/igv')
@requires_session
def candig_igv():
    return flask.render_template('candig_igv.html', session_id=flask.session["id_token"],
                                 prepend_path=app.config.get('TYK_LISTEN_PATH', ''))


@app.route('/gene_search')
def candig_gene_search():
    return flask.render_template('gene_search.html', session_id=flask.session["id_token"])


@DisplayedRoute('/variantsbygenesearch', postMethod=True)
def search_variant_by_gene_name():
    return handleFlaskPostRequest(
        flask.request, app.backend.runSearchVariantsByGeneName)


@app.route('/login_oidc', methods=LOGIN_ENDPOINT_METHODS)
def login_oidc():
    """
    *** GETs to this endpoint should be set to 'ignore' in Tyk Endpoint settings ***

    All GET requests without an Authorization header should be proxied through
    this endpoint (except for API token request).

    :return: redirect call to the identity provider authentication point
    """

    base_url = _generate_base_url()
    redirect_from = flask.request.args.get('redirectUri', '', type=str).replace(base_url, '')

    # GET request: check if authenticated and redirect root page, otherwise render template
    if flask.request.method == "GET":

        # check for valid flask session
        if flask.request.cookies.get("session_id"):
            return flask.redirect(base_url)

        # not logged in, redirect to keycloak (browser) or raise error (API)
        else:
            get_endpoints = [x[1].replace('<id>', '') for x in app.serverStatus.getUrls() if x[0] == 'GET']

            if redirect_from.startswith(tuple(get_endpoints)):
                return getFlaskResponse(json.dumps({'error': 'Key not authorised'}), 403)

            return flask.redirect(_generate_login_url())

    # POST request: successful keycloak authentication else Tyk blocks request
    elif flask.request.method == "POST":

        if flask.request.headers.get('KC-Access'):

            # save tokens in server session
            flask.session["access_token"] = flask.request.headers["KC-Access"]
            flask.session["refresh_token"] = flask.request.headers["KC-Refresh"]
            flask.session["id_token"] = flask.request.headers["Authorization"][7:]

            response = flask.redirect(base_url)
            response.set_cookie('session_id', flask.session["id_token"], max_age=600,
                                path=app.config.get('TYK_LISTEN_PATH', '/'), httponly=True)
            return response

        # refresh/back POST
        elif flask.session.get("access_token"):
            return flask.redirect(base_url)

        # keycloak error
        else:
            raise exceptions.NotAuthenticatedException()

    # Invalid method
    else:
        raise exceptions.MethodNotAllowedException()


@app.route('/logout_oidc', methods=["POST"])
def gateway_logout():
    """
    End flask login sessions. Tyk will handle remote keycloak session
    :return: redirect to the keycloak login
    """
    # response = flask.redirect(_generate_base_url()+'/login_oidc')
    if not flask.request.cookies.get("session_id"):
        raise exceptions.NotAuthenticatedException

    data = {"redirect": _generate_login_url()}
    response = flask.Response(json.dumps(data))

    # delete browser cookie
    response.set_cookie('session_id', '', expires=0, path=app.config.get('TYK_LISTEN_PATH', '/'), httponly=True)

    # delete server/client sessions
    flask.session.clear()

    return response


def _generate_login_url():
    '''
    :return: formatted url for keycloak login
    '''
    return '{0}{1}'.format(app.config.get('KC_SERVER'), app.config.get('KC_LOGIN_REDIRECT'))


def _generate_base_url():
    '''
    :return: formatted url for TYK proxied dashboard homepage
    '''
    return '{0}{1}'.format(app.config.get('TYK_SERVER'), app.config.get('TYK_LISTEN_PATH'))


@DisplayedRoute('/token', postMethod=True)
def token():
    """
        :return: an oidc id token to attach to subsequent request headers in the following format:

            Authorization: Bearer <token>

        As of now, the tyk 'pre-auth' js middleware handles the token
        grant API calls and unless there was an authentication error,
        the token should already be in the request header

        Allows token retrieval without having to use a flask session (ie. for REST API calls)
    """

    response = {}
    mimetype = "application/json"

    try:
        token = flask.request.headers["Authorization"][7:]
        parsed_payload = _parseTokenPayload(token)
        token_expires = time.strftime('%Y-%m-%d %H:%M:%S', time.localtime(parsed_payload["exp"]))

        response["token"] = token
        response["expires"] = token_expires
        status = 200

    except:
        # get error details from the request
        response["error"] = flask.request.data
        status = 401

    return flask.Response(json.dumps(response), status=status, mimetype=mimetype)


@app.route('/concordance')
def concordance():
    gene = request.args.get('gene', '', type=str)
    if gene == '':
        return jsonify(result = 'Gene symbol is missing')
    concordance, freq, uniq = client.FederatedClient(
        ServerStatus().getPeers()).get_concordance(gene)
    abnormality = NCIT.NCIT().get_genetic_abnormalities(gene)
    disease = NCIT.NCIT().get_diseases(gene)
    return jsonify(result=render_template(
        'concordance.html',
        concordance=concordance,
        freq=freq,
        uniq=uniq,
        abnormality=abnormality,
        disease=disease))


# New configuration added by Kevin Chan
@app.route("/login")
def login():
    if app.config.get('AUTH0_ENABLED'):
        if (flask.request.args.get('code')):
            return auth.render_key(app, key=flask.request.args.get('code'))
        else:
            return auth.render_login(
                app=app,
                scopes=app.config.get('AUTH0_SCOPES'),
                redirect_uri=app.config.get('AUTH0_CALLBACK_URL'),
                domain=app.config.get('AUTH0_HOST'),
                client_id=app.config.get('AUTH0_CLIENT_ID'))
    else:
        raise exceptions.NotFoundException()


@app.route('/callback')
def callback_handling():
    if app.config.get('AUTH0_ENABLED'):
        return auth.callback_maker(
            cache=app.cache,
            domain=app.config.get('AUTH0_HOST'),
            client_id=app.config.get('AUTH0_CLIENT_ID'),
            client_secret=app.config.get('AUTH0_CLIENT_SECRET'),
            redirect_uri=app.config.get('AUTH0_CALLBACK_URL'))()
    else:
        raise exceptions.NotFoundException()


@app.route("/logout")
@requires_auth
@cors.cross_origin(headers=['Content-Type', 'Authorization'])
def logout():
    key = flask.session['auth0_key']
    auth.logout(app.cache)
    url = 'https://{}/v2/logout?access_token={}&?client_id={}'.format(
        app.config.get('AUTH0_HOST'),
        key,
        app.config.get('AUTH0_CLIENT_ID'),
        app.config.get('AUTH0_CALLBACK_URL'))
    return flask.redirect(url)


@app.route('/favicon.ico')
@app.route('/robots.txt')
def robots():
    return flask.send_from_directory(
        app.static_folder, flask.request.path[1:])


@DisplayedRoute('/test')
def getTest():
    return handleFlaskGetRequest(
        None, flask.request, app.backend.runGetTest)


@DisplayedRoute('/info')
@requires_auth
def getInfo():
    return handleFlaskGetRequest(
        None, flask.request, app.backend.runGetInfo)


@DisplayedRoute('/references/<id>')
@requires_auth
def getReference(id):
    return handleFlaskGetRequest(
        id, flask.request, app.backend.runGetReference)


@DisplayedRoute('/referencesets/<id>')
def getReferenceSet(id):
    return handleFlaskGetRequest(
        id, flask.request, app.backend.runGetReferenceSet)


@DisplayedRoute('/listreferencebases', postMethod=True)
def listReferenceBases():
    return handleFlaskListRequest(
        id, flask.request, app.backend.runListReferenceBases)


@DisplayedRoute('/callsets/search', postMethod=True)
def searchCallSets():
    return handleFlaskPostRequest(
        flask.request, app.backend.runSearchCallSets)


@DisplayedRoute('/readgroupsets/search', postMethod=True)
def searchReadGroupSets():
    return handleFlaskPostRequest(
        flask.request, app.backend.runSearchReadGroupSets)


@DisplayedRoute('/reads/search', postMethod=True)
def searchReads():
    return handleFlaskPostRequest(
        flask.request, app.backend.runSearchReads)


@DisplayedRoute('/referencesets/search', postMethod=True)
def searchReferenceSets():
    return handleFlaskPostRequest(
        flask.request, app.backend.runSearchReferenceSets)


@DisplayedRoute('/references/search', postMethod=True)
def searchReferences():
    return handleFlaskPostRequest(
        flask.request, app.backend.runSearchReferences)


@DisplayedRoute('/variantsets/search', postMethod=True)
def searchVariantSets():
    return handleFlaskPostRequest(
        flask.request, app.backend.runSearchVariantSets)


@DisplayedRoute('/variants/search', postMethod=True)
def searchVariants():
    return handleFlaskPostRequest(
        flask.request, app.backend.runSearchVariants)


@DisplayedRoute('/genotypes/search', postMethod=True)
def searchGenotypes():
    return handleFlaskPostRequest(
        flask.request, app.backend.runSearchGenotypes)


@DisplayedRoute('/variantannotationsets/search', postMethod=True)
def searchVariantAnnotationSets():
    return handleFlaskPostRequest(
       flask.request, app.backend.runSearchVariantAnnotationSets)


@DisplayedRoute('/variantannotations/search', postMethod=True)
def searchVariantAnnotations():
    return handleFlaskPostRequest(
       flask.request, app.backend.runSearchVariantAnnotations)


@DisplayedRoute('/datasets/search', postMethod=True)
@requires_auth
def searchDatasets():
    return handleFlaskPostRequest(
        flask.request, app.backend.runSearchDatasets)


@DisplayedRoute('/experiments/search', postMethod=True)
@requires_auth
def searchExperiments():
    return handleFlaskPostRequest(
        flask.request, app.backend.runSearchExperiments)


@DisplayedRoute('/analyses/search', postMethod=True)
@requires_auth
def searchAnalyses():
    return handleFlaskPostRequest(
        flask.request, app.backend.runSearchAnalyses)


@DisplayedRoute('/featuresets/search', postMethod=True)
@requires_auth
def searchFeatureSets():
    return handleFlaskPostRequest(
       flask.request, app.backend.runSearchFeatureSets)


@DisplayedRoute('/features/search', postMethod=True)
@requires_auth
def searchFeatures():
    return handleFlaskPostRequest(
       flask.request, app.backend.runSearchFeatures)


# @DisplayedRoute('/continuoussets/search', postMethod=True)
# @requires_auth
# def searchContinuousSets():
#    return handleFlaskPostRequest(
#        flask.request, app.backend.runSearchContinuousSets)
#
#
# @DisplayedRoute('/continuous/search', postMethod=True)
# @requires_auth
# def searchContinuous():
#    return handleFlaskPostRequest(
#        flask.request, app.backend.runSearchContinuous)


@DisplayedRoute('/biosamples/search', postMethod=True)
@requires_auth
def searchBiosamples():
    return handleFlaskPostRequest(
        flask.request, app.backend.runSearchBiosamples)


@DisplayedRoute('/individuals/search', postMethod=True)
@requires_auth
def searchIndividuals():
    return handleFlaskPostRequest(
        flask.request, app.backend.runSearchIndividuals)


<<<<<<< HEAD
# METADATA
@DisplayedRoute('/patients/search', postMethod=True)
@requires_auth
def searchPatients():
    return handleFlaskPostRequest(
        flask.request, app.backend.runSearchPatients)


@DisplayedRoute('/enrollments/search', postMethod=True)
@requires_auth
def searchEnrollments():
    return handleFlaskPostRequest(
        flask.request, app.backend.runSearchEnrollments)


@DisplayedRoute('/consents/search', postMethod=True)
@requires_auth
def searchConsents():
    return handleFlaskPostRequest(
        flask.request, app.backend.runSearchConsents)


@DisplayedRoute('/diagnoses/search', postMethod=True)
@requires_auth
def searchDiagnoses():
    return handleFlaskPostRequest(
        flask.request, app.backend.runSearchDiagnoses)


@DisplayedRoute('/samples/search', postMethod=True)
@requires_auth
def searchSamples():
    return handleFlaskPostRequest(
        flask.request, app.backend.runSearchSamples)


@DisplayedRoute('/treatments/search', postMethod=True)
@requires_auth
def searchTreatments():
    return handleFlaskPostRequest(
        flask.request, app.backend.runSearchTreatments)


@DisplayedRoute('/outcomes/search', postMethod=True)
@requires_auth
def searchOutcomes():
    return handleFlaskPostRequest(
        flask.request, app.backend.runSearchOutcomes)


@DisplayedRoute('/complications/search', postMethod=True)
@requires_auth
def searchComplications():
    return handleFlaskPostRequest(
        flask.request, app.backend.runSearchComplications)


@DisplayedRoute('/tumourboards/search', postMethod=True)
@requires_auth
def searchTumourboards():
    return handleFlaskPostRequest(
        flask.request, app.backend.runSearchTumourboards)
# METADATA END


=======
>>>>>>> 6e2f226d
@DisplayedRoute('/peers/list', postMethod=True)
@requires_auth
def listPeers():
    return handleFlaskPostRequest(
        flask.request, app.backend.runListPeers)


@DisplayedRoute('/announce', postMethod=True)
@requires_auth
def announce():
    # We can't use the post handler here because we want detailed request
    # data.
    return app.backend.runAddAnnouncement(flask.request)


@DisplayedRoute(
    '/biosamples/<no(search):id>',
    pathDisplay='/biosamples/<id>')
@requires_auth
def getBiosample(id):
    return handleFlaskGetRequest(
        id, flask.request, app.backend.runGetBiosample)


@DisplayedRoute(
    '/individuals/<no(search):id>',
    pathDisplay='/individuals/<id>')
@requires_auth
def getIndividual(id):
    return handleFlaskGetRequest(
        id, flask.request, app.backend.runGetIndividual)


<<<<<<< HEAD
# METADATA
@DisplayedRoute(
    '/patients/<no(search):id>',
    pathDisplay='/patients/<id>')
@requires_auth
def getPatient(id):
    return handleFlaskGetRequest(
        id, flask.request, app.backend.runGetPatient)


@DisplayedRoute(
    '/enrollments/<no(search):id>',
    pathDisplay='/enrollments/<id>')
@requires_auth
def getEnrollment(id):
    return handleFlaskGetRequest(
        id, flask.request, app.backend.runGetEnrollment)


@DisplayedRoute(
    '/consents/<no(search):id>',
    pathDisplay='/consents/<id>')
@requires_auth
def getConsent(id):
    return handleFlaskGetRequest(
        id, flask.request, app.backend.runGetConsent)


@DisplayedRoute(
    '/diagnoses/<no(search):id>',
    pathDisplay='/diagnoses/<id>')
@requires_auth
def getDiagnosis(id):
    return handleFlaskGetRequest(
        id, flask.request, app.backend.runGetDiagnosis)


@DisplayedRoute(
    '/samples/<no(search):id>',
    pathDisplay='/samples/<id>')
@requires_auth
def getSample(id):
    return handleFlaskGetRequest(
        id, flask.request, app.backend.runGetSample)


@DisplayedRoute(
    '/treatments/<no(search):id>',
    pathDisplay='/treatments/<id>')
@requires_auth
def getTreatment(id):
    return handleFlaskGetRequest(
        id, flask.request, app.backend.runGetTreatment)


@DisplayedRoute(
    '/outcomes/<no(search):id>',
    pathDisplay='/outcomes/<id>')
@requires_auth
def getOutcome(id):
    return handleFlaskGetRequest(
        id, flask.request, app.backend.runGetOutcome)


@DisplayedRoute(
    '/complications/<no(search):id>',
    pathDisplay='/complications/<id>')
@requires_auth
def getComplication(id):
    return handleFlaskGetRequest(
        id, flask.request, app.backend.runGetComplication)


@DisplayedRoute(
    '/tumourboards/<no(search):id>',
    pathDisplay='/tumourboards/<id>')
@requires_auth
def getTumourboard(id):
    return handleFlaskGetRequest(
        id, flask.request, app.backend.runGetTumourboard)
# METADATA END


@DisplayedRoute('/rnaquantificationsets/search', postMethod=True)
@requires_auth
def searchRnaQuantificationSets():
    return handleFlaskPostRequest(
        flask.request, app.backend.runSearchRnaQuantificationSets)
=======
# @DisplayedRoute('/rnaquantificationsets/search', postMethod=True)
# @requires_auth
# def searchRnaQuantificationSets():
#    return handleFlaskPostRequest(
#        flask.request, app.backend.runSearchRnaQuantificationSets)
>>>>>>> 6e2f226d


# @DisplayedRoute('/rnaquantifications/search', postMethod=True)
# @requires_auth
# def searchRnaQuantifications():
#    return handleFlaskPostRequest(
#        flask.request, app.backend.runSearchRnaQuantifications)


# @DisplayedRoute('/expressionlevels/search', postMethod=True)
# @requires_auth
# def searchExpressionLevels():
#    return handleFlaskPostRequest(
#        flask.request, app.backend.runSearchExpressionLevels)


@DisplayedRoute(
    '/variantsets/<no(search):id>',
    pathDisplay='/variantsets/<id>')
@requires_auth
def getVariantSet(id):
    return handleFlaskGetRequest(
        id, flask.request, app.backend.runGetVariantSet)


@DisplayedRoute(
    '/variants/<no(search):id>',
    pathDisplay='/variants/<id>')
@requires_auth
def getVariant(id):
    return handleFlaskGetRequest(
        id, flask.request, app.backend.runGetVariant)


@DisplayedRoute(
    '/readgroupsets/<no(search):id>',
    pathDisplay='/readgroupsets/<id>')
@requires_auth
def getReadGroupSet(id):
    return handleFlaskGetRequest(
        id, flask.request, app.backend.runGetReadGroupSet)


@DisplayedRoute('/readgroups/<id>')
@requires_auth
def getReadGroup(id):
    return handleFlaskGetRequest(
        id, flask.request, app.backend.runGetReadGroup)


@DisplayedRoute(
    '/callsets/<no(search):id>',
    pathDisplay='/callsets/<id>')
@requires_auth
def getCallSet(id):
    return handleFlaskGetRequest(
        id, flask.request, app.backend.runGetCallSet)


@DisplayedRoute(
   '/featuresets/<no(search):id>',
   pathDisplay='/featuresets/<id>')
@requires_auth
def getFeatureSet(id):
    return handleFlaskGetRequest(
        id, flask.request, app.backend.runGetFeatureSet)


@DisplayedRoute(
   '/features/<no(search):id>',
   pathDisplay='/features/<id>')
@requires_auth
def getFeature(id):
    return handleFlaskGetRequest(
        id, flask.request, app.backend.runGetFeature)


# @DisplayedRoute(
#    '/continuoussets/<no(search):id>',
#    pathDisplay='/continuoussets/<id>')
# @requires_auth
# def getcontinuousSet(id):
#    return handleFlaskGetRequest(
#        id, flask.request, app.backend.runGetContinuousSet)


# @DisplayedRoute(
#    '/rnaquantificationsets/<no(search):id>',
#    pathDisplay='/rnaquantificationsets/<id>')
# @requires_auth
# def getRnaQuantificationSet(id):
#    return handleFlaskGetRequest(
#        id, flask.request, app.backend.runGetRnaQuantificationSet)


# @DisplayedRoute(
#    '/rnaquantifications/<no(search):id>',
#    pathDisplay='/rnaquantifications/<id>')
# @requires_auth
# def getRnaQuantification(id):
#    return handleFlaskGetRequest(
#        id, flask.request, app.backend.runGetRnaQuantification)
#

# @DisplayedRoute(
#    '/expressionlevels/<no(search):id>',
#    pathDisplay='/expressionlevels/<id>')
# @requires_auth
# def getExpressionLevel(id):
#    return handleFlaskGetRequest(
#        id, flask.request, app.backend.runGetExpressionLevel)
#

@app.route('/oauth2callback', methods=['GET'])
def oidcCallback():
    """
    Once the authorization provider has cleared the user, the browser
    is returned here with a code. This function takes that code and
    checks it with the authorization provider to prove that it is valid,
    and get a bit more information about the user (which we don't use).

    A token is generated and given to the user, and the authorization info
    retrieved above is stored against this token. Later, when a client
    connects with this token, it is assumed to be a valid user.

    :return: A display of the authentication token to use in the client. If
    OIDC is not configured, raises a NotImplementedException.
    """
    if app.oidcClient is None:
        raise exceptions.NotImplementedException()
    response = dict(flask.request.args.iteritems(multi=True))
    aresp = app.oidcClient.parse_response(
        message.AuthorizationResponse,
        info=response,
        sformat='dict')
    sessState = flask.session.get('state')
    respState = aresp['state']
    if (not isinstance(aresp, message.AuthorizationResponse) or
            respState != sessState):
        raise exceptions.NotAuthenticatedException()

    args = {
        "code": aresp['code'],
        "redirect_uri": app.oidcClient.redirect_uris[0],
        "client_id": app.oidcClient.client_id,
        "client_secret": app.oidcClient.client_secret
    }
    atr = app.oidcClient.do_access_token_request(
        scope="openid",
        state=respState,
        request_args=args)

    if not isinstance(atr, message.AccessTokenResponse):
        raise exceptions.NotAuthenticatedException()

    atrDict = atr.to_dict()
    if flask.session.get('nonce') != atrDict['id_token']['nonce']:
        raise exceptions.NotAuthenticatedException()
    key = oic.oauth2.rndstr(SECRET_KEY_LENGTH)
    flask.session['key'] = key
    token_data = aresp["code"], respState, atrDict
    app.cache.set(key, token_data)
    # flask.url_for is broken. It relies on SERVER_NAME for both name
    # and port, and defaults to 'localhost' if not found. Therefore
    # we need to fix the returned url
    indexUrl = flask.url_for('index', _external=True)
    indexParts = list(urlparse.urlparse(indexUrl))
    if ':' not in indexParts[1]:
        indexParts[1] = '{}:{}'.format(socket.gethostname(), app.myPort)
        indexUrl = urlparse.urlunparse(indexParts)
    response = flask.redirect(indexUrl)
    return response


@DisplayedRoute(
    '/datasets/<no(search):id>',
    pathDisplay='/datasets/<id>')
@requires_auth
def getDataset(id):
    return handleFlaskGetRequest(
        id, flask.request, app.backend.runGetDataset)


@DisplayedRoute(
    '/experiments/<no(search):id>',
    pathDisplay='/experiments/<id>')
@requires_auth
def getExperiment(id):
    return handleFlaskGetRequest(
        id, flask.request, app.backend.runGetExperiment)


@DisplayedRoute(
    '/analyses/<no(search):id>',
    pathDisplay='/analyses/<id>')
@requires_auth
def getAnalysis(id):
    return handleFlaskGetRequest(
        id, flask.request, app.backend.runGetAnalysis)


@DisplayedRoute(
   '/variantannotationsets/<no(search):id>',
   pathDisplay='/variantannotationsets/<id>')
@requires_auth
def getVariantAnnotationSet(id):
    return handleFlaskGetRequest(
        id, flask.request, app.backend.runGetVariantAnnotationSet)


@DisplayedRoute('/phenotypes/search', postMethod=True)
@requires_auth
def searchPhenotypes():
    return handleFlaskPostRequest(
        flask.request, app.backend.runSearchPhenotypes)


@DisplayedRoute('/featurephenotypeassociations/search', postMethod=True)
@requires_auth
def searchGenotypePhenotypes():
    return handleFlaskPostRequest(
        flask.request,
        app.backend.runSearchGenotypePhenotypes)


@DisplayedRoute('/phenotypeassociationsets/search', postMethod=True)
@requires_auth
def searchPhenotypeAssociationSets():
    return handleFlaskPostRequest(
        flask.request, app.backend.runSearchPhenotypeAssociationSets)


# The below methods ensure that JSON is returned for various errors
# instead of the default, html


@app.errorhandler(401)
def unauthorizedHandler(errorString):
    return handleException(exceptions.UnauthorizedException(errorString))


@app.errorhandler(404)
def pathNotFoundHandler(errorString):
    return handleException(exceptions.PathNotFoundException())


@app.errorhandler(405)
def methodNotAllowedHandler(errorString):
    return handleException(exceptions.MethodNotAllowedException())


@app.errorhandler(403)
def notAuthenticatedHandler(errorString):
    return handleException(exceptions.NotAuthenticatedException(errorString))<|MERGE_RESOLUTION|>--- conflicted
+++ resolved
@@ -39,11 +39,8 @@
 import ga4gh.server.datarepo as datarepo
 import ga4gh.server.auth as auth
 import ga4gh.server.network as network
-<<<<<<< HEAD
 # import ga4gh.server.DP as DP
 import ga4gh.server.NCIT as NCIT
-=======
->>>>>>> 6e2f226d
 
 import ga4gh.schemas.protocol as protocol
 
@@ -1312,7 +1309,6 @@
         flask.request, app.backend.runSearchIndividuals)
 
 
-<<<<<<< HEAD
 # METADATA
 @DisplayedRoute('/patients/search', postMethod=True)
 @requires_auth
@@ -1378,8 +1374,6 @@
 # METADATA END
 
 
-=======
->>>>>>> 6e2f226d
 @DisplayedRoute('/peers/list', postMethod=True)
 @requires_auth
 def listPeers():
@@ -1413,7 +1407,6 @@
         id, flask.request, app.backend.runGetIndividual)
 
 
-<<<<<<< HEAD
 # METADATA
 @DisplayedRoute(
     '/patients/<no(search):id>',
@@ -1502,13 +1495,6 @@
 def searchRnaQuantificationSets():
     return handleFlaskPostRequest(
         flask.request, app.backend.runSearchRnaQuantificationSets)
-=======
-# @DisplayedRoute('/rnaquantificationsets/search', postMethod=True)
-# @requires_auth
-# def searchRnaQuantificationSets():
-#    return handleFlaskPostRequest(
-#        flask.request, app.backend.runSearchRnaQuantificationSets)
->>>>>>> 6e2f226d
 
 
 # @DisplayedRoute('/rnaquantifications/search', postMethod=True)
