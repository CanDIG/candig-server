"""
The Flask frontend for the GA4GH API.

TODO Document properly.
"""
from __future__ import division
from __future__ import print_function
from __future__ import unicode_literals

import os
import datetime
import socket
import urlparse
import functools
import json

import flask
import flask.ext.cors as cors
from flask import Flask, jsonify, render_template, request
import humanize
import werkzeug
import oic
import oic.oauth2
import oic.oic.message as message
import requests
import logging
from logging import StreamHandler
from werkzeug.contrib.cache import FileSystemCache

import ga4gh.server
import ga4gh.server.backend as backend
import ga4gh.server.datamodel as datamodel
import ga4gh.server.exceptions as exceptions
import ga4gh.server.datarepo as datarepo
import ga4gh.server.auth as auth
import ga4gh.server.network as network
import ga4gh.server.DP as DP
import ga4gh.server.NCIT as NCIT

import ga4gh.schemas.protocol as protocol

from ga4gh.client import client
import base64

SEARCH_ENDPOINT_METHODS = ['POST', 'OPTIONS']
SECRET_KEY_LENGTH = 24
LOGIN_ENDPOINT_METHODS = ['GET', 'POST']

app = flask.Flask(__name__)
assert not hasattr(app, 'urls')
app.urls = []

requires_auth = auth.auth_decorator(app)


class NoConverter(werkzeug.routing.BaseConverter):
    """
    A converter that allows the routing matching algorithm to not
    match on certain literal terms

    This is needed because if there are e.g. two routes:

    /callsets/search
    /callsets/<id>

    A request for /callsets/search will get routed to
    the second, which is not what we want.
    """
    def __init__(self, map, *items):
        werkzeug.routing.BaseConverter.__init__(self, map)
        self.items = items

    def to_python(self, value):
        if value in self.items:
            raise werkzeug.routing.ValidationError()
        return value


app.url_map.converters['no'] = NoConverter


class ServerStatus(object):
    """
    Generates information about the status of the server for display
    """
    def __init__(self):
        self.startupTime = datetime.datetime.now()

    def getConfiguration(self):
        """
        Returns a list of configuration (key, value) tuples
        that are useful for users to view on an information page.
        Note that we should be careful here not to leak sensitive
        information. For example, keys and paths of data files should
        not be returned.
        """
        # TODO what other config keys are appropriate to export here?
        keys = [
            'DEBUG', 'REQUEST_VALIDATION',
            'DEFAULT_PAGE_SIZE', 'MAX_RESPONSE_LENGTH', 'LANDING_MESSAGE_HTML'
        ]
        return [(k, app.config[k]) for k in keys]

    def getPreciseUptime(self):
        """
        Returns the server precisely.
        """
        return self.startupTime.strftime("%H:%M:%S %d %b %Y")

    def getLandingMessageHtml(self):
        filePath = app.config.get('LANDING_MESSAGE_HTML')
        try:
            htmlFile = open(filePath, 'r')
            html = htmlFile.read()
            htmlFile.close()
        except:
            html = flask.render_template("landing_message.html")
        return html

    def getNaturalUptime(self):
        """
        Returns the uptime in a human-readable format.
        """
        return humanize.naturaltime(self.startupTime)

    def getProtocolVersion(self):
        """
        Returns the GA4GH protocol version we support.
        """
        return protocol.version

    def getServerVersion(self):
        """
        Returns the software version of this server.
        """
        return ga4gh.server.__version__

    def getUrls(self):
        """
        Returns the list of (httpMethod, URL) tuples that this server
        supports.
        """
        app.urls.sort()
        return app.urls

    def getDatasets(self):
        """
        Returns the list of datasetIds for this backend
        """
        return app.backend.getDataRepository().getDatasets()

    def getExperiments(self):
        """
        Returns the list of experimentIds for this backend
        """
        return app.backend.getDataRepository().getExperiments()

    def getAnalyses(self):
        """
        Returns the list of analysisIds for this backend
        """
        return app.backend.getDataRepository().getAnalyses()

    def getVariantSets(self, datasetId):
        """
        Returns the list of variant sets for the dataset
        """
        return app.backend.getDataRepository().getDataset(
            datasetId).getVariantSets()

    def getFeatureSets(self, datasetId):
        """
        Returns the list of feature sets for the dataset
        """
        return app.backend.getDataRepository().getDataset(
            datasetId).getFeatureSets()

    def getContinuousSets(self, datasetId):
        """
        Returns the list of continuous sets for the dataset
        """
        return app.backend.getDataRepository().getDataset(
            datasetId).getContinuousSets()

    def getReadGroupSets(self, datasetId):
        """
        Returns the list of ReadGroupSets for the dataset
        """
        return app.backend.getDataRepository().getDataset(
            datasetId).getReadGroupSets()

    def getReferenceSets(self):
        """
        Returns the list of ReferenceSets for this server.
        """
        return app.backend.getDataRepository().getReferenceSets()

    def getVariantAnnotationSets(self, datasetId):
        """
        Returns the list of ReferenceSets for this server.
        """
        # TODO this should be displayed per-variant set, not per dataset.
        variantAnnotationSets = []
        dataset = app.backend.getDataRepository().getDataset(datasetId)
        for variantSet in dataset.getVariantSets():
            variantAnnotationSets.extend(
                variantSet.getVariantAnnotationSets())
        return variantAnnotationSets

    def getPhenotypeAssociationSets(self, datasetId):
        return app.backend.getDataRepository().getDataset(
            datasetId).getPhenotypeAssociationSets()

    def getRnaQuantificationSets(self, datasetId):
        """
        Returns the list of RnaQuantificationSets for this server.
        """
        return app.backend.getDataRepository().getDataset(
            datasetId).getRnaQuantificationSets()

    def getPeers(self):
        """
        Returns the list of peers.
        """
        return app.backend.getDataRepository().getPeers()

    def getOntologyByName(self, name):
        """
        Returns the list of ontologies.
        """
        return app.backend.getDataRepository().getOntologyByName(name)

def reset():
    """
    Resets the flask app; used in testing
    """
    app.config.clear()
    configStr = 'ga4gh.server.serverconfig:FlaskDefaultConfig'
    app.config.from_object(configStr)


def _configure_backend(app):
    """A helper function used just to help modularize the code a bit."""
    # Allocate the backend
    # We use URLs to specify the backend. Currently we have file:// URLs (or
    # URLs with no scheme) for the SqlDataRepository, and special empty:// and
    # simulated:// URLs for empty or simulated data sources.
    dataSource = urlparse.urlparse(app.config["DATA_SOURCE"], "file")

    if dataSource.scheme == "simulated":
        # Ignore the query string
        randomSeed = app.config["SIMULATED_BACKEND_RANDOM_SEED"]
        numCalls = app.config["SIMULATED_BACKEND_NUM_CALLS"]
        variantDensity = app.config["SIMULATED_BACKEND_VARIANT_DENSITY"]
        numVariantSets = app.config["SIMULATED_BACKEND_NUM_VARIANT_SETS"]
        numReferenceSets = app.config[
            "SIMULATED_BACKEND_NUM_REFERENCE_SETS"]
        numReferencesPerReferenceSet = app.config[
            "SIMULATED_BACKEND_NUM_REFERENCES_PER_REFERENCE_SET"]
        numAlignmentsPerReadGroup = app.config[
            "SIMULATED_BACKEND_NUM_ALIGNMENTS_PER_READ_GROUP"]
        numReadGroupsPerReadGroupSet = app.config[
            "SIMULATED_BACKEND_NUM_READ_GROUPS_PER_READ_GROUP_SET"]
        numPhenotypeAssociations = app.config[
            "SIMULATED_BACKEND_NUM_PHENOTYPE_ASSOCIATIONS"]
        numPhenotypeAssociationSets = app.config[
            "SIMULATED_BACKEND_NUM_PHENOTYPE_ASSOCIATION_SETS"]
        numRnaQuantSets = app.config[
            "SIMULATED_BACKEND_NUM_RNA_QUANTIFICATION_SETS"]
        numExpressionLevels = app.config[
            "SIMULATED_BACKEND_NUM_EXPRESSION_LEVELS_PER_RNA_QUANT_SET"]

        dataRepository = datarepo.SimulatedDataRepository(
            randomSeed=randomSeed, numCalls=numCalls,
            variantDensity=variantDensity, numVariantSets=numVariantSets,
            numReferenceSets=numReferenceSets,
            numReferencesPerReferenceSet=numReferencesPerReferenceSet,
            numReadGroupsPerReadGroupSet=numReadGroupsPerReadGroupSet,
            numAlignments=numAlignmentsPerReadGroup,
            numPhenotypeAssociations=numPhenotypeAssociations,
            numPhenotypeAssociationSets=numPhenotypeAssociationSets,
            numRnaQuantSets=numRnaQuantSets,
            numExpressionLevels=numExpressionLevels)
    elif dataSource.scheme == "empty":
        dataRepository = datarepo.EmptyDataRepository()
    elif dataSource.scheme == "file":
        path = os.path.join(dataSource.netloc, dataSource.path)
        dataRepository = datarepo.SqlDataRepository(path)
        dataRepository.open(datarepo.MODE_READ)
    else:
        raise exceptions.ConfigurationException(
            "Unsupported data source scheme: " + dataSource.scheme)
    theBackend = backend.Backend(dataRepository)
    theBackend.setRequestValidation(app.config["REQUEST_VALIDATION"])
    theBackend.setDefaultPageSize(app.config["DEFAULT_PAGE_SIZE"])
    theBackend.setMaxResponseLength(app.config["MAX_RESPONSE_LENGTH"])
    return theBackend


def configure(configFile=None, baseConfig="ProductionConfig",
              port=8000, extraConfig={}):
    """
    TODO Document this critical function! What does it do? What does
    it assume?
    """
    file_handler = StreamHandler()
    file_handler.setLevel(logging.WARNING)
    app.logger.addHandler(file_handler)
    configStr = 'ga4gh.server.serverconfig:{0}'.format(baseConfig)
    app.config.from_object(configStr)
    if os.environ.get('GA4GH_CONFIGURATION') is not None:
        app.config.from_envvar('GA4GH_CONFIGURATION')
    if configFile is not None:
        app.config.from_pyfile(configFile)
    app.config.update(extraConfig.items())
    # Setup file handle cache max size
    datamodel.fileHandleCache.setMaxCacheSize(
        app.config["FILE_HANDLE_CACHE_MAX_SIZE"])
    # Setup CORS
    try:
        cors.CORS(app, allow_headers='Content-Type')
    except AssertionError:
        pass
    app.serverStatus = ServerStatus()

    app.backend = _configure_backend(app)
    if app.config.get('SECRET_KEY'):
        app.secret_key = app.config['SECRET_KEY']
    elif app.config.get('OIDC_PROVIDER'):
        raise exceptions.ConfigurationException(
            'OIDC configuration requires a secret key')
    if app.config.get('CACHE_DIRECTORY'):
        app.cache_dir = app.config['CACHE_DIRECTORY']
    else:
        app.cache_dir = '/tmp/ga4gh'
    app.cache = FileSystemCache(
        app.cache_dir, threshold=5000, default_timeout=600, mode=384)
    # Peer service initialization
    network.initialize(
        app.config.get('INITIAL_PEERS'),
        app.backend.getDataRepository(),
        app.logger)
    app.oidcClient = None
    app.myPort = port
    if app.config.get('AUTH0_ENABLED'):
        emails = app.config.get('AUTH0_AUTHORIZED_EMAILS', '').split(',')
        [auth.authorize_email(e, app.cache) for e in emails]
    if "OIDC_PROVIDER" in app.config:
        # The oic client. If we're testing, we don't want to verify
        # SSL certificates
        app.oidcClient = oic.oic.Client(
            verify_ssl=('TESTING' not in app.config))
        try:
            app.oidcClient.provider_config(app.config['OIDC_PROVIDER'])
        except requests.exceptions.ConnectionError:
            configResponse = message.ProviderConfigurationResponse(
                issuer=app.config['OIDC_PROVIDER'],
                authorization_endpoint=app.config['OIDC_AUTHZ_ENDPOINT'],
                token_endpoint=app.config['OIDC_TOKEN_ENDPOINT'],
                revocation_endpoint=app.config['OIDC_TOKEN_REV_ENDPOINT'])
            app.oidcClient.handle_provider_config(configResponse,
                                                  app.config['OIDC_PROVIDER'])

        # The redirect URI comes from the configuration.
        # If we are testing, then we allow the automatic creation of a
        # redirect uri if none is configured
        redirectUri = app.config.get('OIDC_REDIRECT_URI')
        if redirectUri is None and app.config.get('TESTING'):
            redirectUri = 'https://{0}:{1}/oauth2callback'.format(
                socket.gethostname(), app.myPort)
        app.oidcClient.redirect_uris = [redirectUri]
        if redirectUri is []:
            raise exceptions.ConfigurationException(
                'OIDC configuration requires a redirect uri')

        # We only support dynamic registration while testing.
        if ('registration_endpoint' in app.oidcClient.provider_info and
           app.config.get('TESTING')):
            app.oidcClient.register(
                app.oidcClient.provider_info["registration_endpoint"],
                redirect_uris=[redirectUri])
        else:
            response = message.RegistrationResponse(
                client_id=app.config['OIDC_CLIENT_ID'],
                client_secret=app.config['OIDC_CLIENT_SECRET'],
                redirect_uris=[redirectUri],
                verify_ssl=False)
            app.oidcClient.store_registration_info(response)


def chooseReturnMimetype(request):
    mimetype = None
    if hasattr(request, 'accept_mimetypes'):
        mimetype = request.accept_mimetypes.best_match(protocol.MIMETYPES)
    if mimetype is None:
        mimetype = protocol.MIMETYPES[0]
    return mimetype


def getFlaskResponse(responseString, httpStatus=200,
                     mimetype="application/json"):
    """
    Returns a Flask response object for the specified data and HTTP status.
    """
    return flask.Response(responseString, status=httpStatus, mimetype=mimetype)


### ======================================================================= ###
### FEDERATION
### ======================================================================= ###
def federation(endpoint, request, return_mimetype, request_type='POST'):
    """
    Federate the queries by iterating through the peer list and merging the
    result.

    Parameters:
    ===========
    endpoint: method
        Method of a datamodel object that populates the response
    request: string
        Request send along with the query, like: id for GET requests
    return_mimetype: string
        'http/json or application/json'
    request_type: string
        Specify whether the request is a "GET" or a "POST" request

    Returns:
    ========
    responseObject: json string
        Merged responses from the servers. responseObject structure:

    {
    "status": {
        "Successful communications": <number>,
        "Known peers": <number>,
        "Valid response": <true|false>,
        "Queried peers": <number>
        },
    "results": [
            {
            "datasets": [
                    {record1},
                    {record2},
                    ...
                    {recordN},
                ]
            }
        ]
    }

    """
    request_dictionary = flask.request
<<<<<<< HEAD
    token = request_dictionary.headers['Authorization']

=======
    
    usertier = 0
    if 'Tier' in request_dictionary.headers:
        usertier = int(request_dictionary.headers['Tier'])
        
    print('USER TIER:', usertier)
    
    
>>>>>>> d10b20cf
    # Self query
    responseObject = {}
    responseObject['results'] = []
    responseObject['status'] = list()
    try:
        responseObject['results'] = [json.loads(
            endpoint(
                request, 
                return_mimetype=return_mimetype,
                tier=usertier,
                )
            )]

        responseObject['status'].append(200)
    except exceptions.ObjectWithIdNotFoundException as error:
        responseObject['status'].append(404)
    except exceptions.NotFoundException as error:
        responseObject['status'].append(404)
        if request_type == 'POST': responseObject['results'].append({})

    # Peer queries
    # Apply federation by default or if it was specifically requested
    if ('Federation' not in request_dictionary.headers or \
            request_dictionary.headers['Federation'] == 'True'):

        # Iterate through all peers
        for peer in app.serverStatus.getPeers():
            # Generate the same call on the peer
            uri = request_dictionary.url.replace(
                request_dictionary.host_url,
                peer.getUrl(),
                )
            # federation field must be set to False to avoid infinite loop
            header = {
                'Content-Type': return_mimetype,
                'Accept': return_mimetype,
                'Federation': 'False',
<<<<<<< HEAD
                'Authorization': token
            }
=======
                }
>>>>>>> d10b20cf
            # Make the call
            try:
                if request_type == 'GET':
                    response = requests.Session().get(
                        uri,
                        headers=header,
                        )
                elif request_type == 'POST':
                    response = requests.Session().post(
                        uri,
                        json=json.loads(request),
                        headers=header,
                        )
                else:
                    #TODO: Raise error
                    pass

                print('  >> peer call: {0} - {1}'.format(
                    uri,
                    response.status_code,
                    ))

            except (requests.exceptions.ConnectionError,
                    requests.exceptions.Timeout,
                    requests.exceptions.HTTPError):
                responseObject['status'].append(503)

                print('  >> peer call: {0} - {1}'.format(
                    uri,
                    'SERVER IS DOWN OR DID NOT RESPONSE!',
                    ))
            else:
                responseObject['status'].append(response.status_code)
                # If the call was successful append the results
                if response.status_code == 200:

                    if request_type == 'GET':
                        responseObject['results'].append(
                            response.json()['results'][0])

                    elif request_type == 'POST':
                        peer_response = response.json()['results'][0]

                        if not responseObject['results'][0]:
                            responseObject['results'] = [peer_response]
                        else:
                            for key in peer_response:
                                #TODO: handle truncated responses; for now increased default page_size to 300
                                if key=='nextPageToken':
                                    continue
                                for record in peer_response[key]:
                                    responseObject['results'][0][key].append(record)

    # If no result has been found on any of the servers raise an error
    if not responseObject['results'] or not responseObject['results'][0]:
        if request_type == 'GET':
            raise exceptions.ObjectWithIdNotFoundException(request)
        elif request_type == 'POST':
            raise exceptions.ObjectWithIdNotFoundException(json.loads(request))

    # Reformat the status response
    responseObject['status'] = {
        'Known peers': \
            # All the peers plus self
            len(app.serverStatus.getPeers()) + 1,
        'Queried peers': \
            # Queried means http status code 200 and 404
            responseObject['status'].count(200) + \
            responseObject['status'].count(404),
        # Successful means http status code 200
        'Successful communications': \
            # Successful means http status code 200
            responseObject['status'].count(200),
        'Valid response': \
            # Invalid by default
            False
        }
    
    # Decide on valid response
    if responseObject['status']['Known peers'] == \
            responseObject['status']['Queried peers']:
        if request_type == 'GET':
            if responseObject['status']['Successful communications'] >= 1:
                responseObject['status']['Valid response'] = True
        elif request_type == 'POST':
            if responseObject['status']['Successful communications'] == \
                    responseObject['status']['Queried peers']:
                responseObject['status']['Valid response'] = True

    return json.dumps(responseObject)
<<<<<<< HEAD

# testing method for access roles through tokens
def getAccessLevels(token):

    token_payload = token.split(".")[1]

    # make sure token is padded properly for b64 decoding
    padding = len(token_payload) % 4
    if padding != 0:
        token_payload += '=' * (4 - padding)
    decoded_payload = base64.b64decode(token_payload)

    parsed_payload = json.loads(decoded_payload)
    access_levels = parsed_payload["access_levels"]

    # setting defaults
    results = {
        'tier': -1,
        'groups': []
    }

    for role in access_levels:
        if role.isdigit():
            results['tier'] = int(role)
        else:
            results['groups'].append(role)

    return results

=======
>>>>>>> d10b20cf
### ======================================================================= ###
### FEDERATION ENDS
### ======================================================================= ###


def handleHttpPost(request, endpoint):
    """
    Handles the specified HTTP POST request, which maps to the specified
    protocol handler endpoint and protocol request class.
    """
    if request.mimetype and request.mimetype not in protocol.MIMETYPES:
        raise exceptions.UnsupportedMediaTypeException()
    return_mimetype = chooseReturnMimetype(request)
    request = request.get_data()
    if request == '' or request is None:
        request = '{}'
### ======================================================================= ###
### FEDERATION
### ======================================================================= ###
    responseStr = federation(
        endpoint,
        request,
        return_mimetype=return_mimetype,
        request_type='POST'
        )
### ======================================================================= ###
### FEDERATION ENDS
### ======================================================================= ###
    return getFlaskResponse(responseStr, mimetype=return_mimetype)


def handleList(endpoint, request):
    """
    Handles the specified HTTP GET request, mapping to a list request
    """
    return_mimetype = chooseReturnMimetype(request)
    responseStr = endpoint(request.get_data(), return_mimetype=return_mimetype)
    return getFlaskResponse(responseStr, mimetype=return_mimetype)


def handleHttpGet(id_, endpoint):
    """
    Handles the specified HTTP GET request, which maps to the specified
    protocol handler endpoint and protocol request class
    """
    request = flask.request
    return_mimetype = chooseReturnMimetype(request)
### ======================================================================= ###
### FEDERATION
### ======================================================================= ###
    responseStr = federation(
        endpoint,
        id_,
        return_mimetype=return_mimetype,
        request_type='GET'
        )
### ======================================================================= ###
### FEDERATION ENDS
### ======================================================================= ###
    return getFlaskResponse(responseStr, mimetype=return_mimetype)


def handleHttpOptions():
    """
    Handles the specified HTTP OPTIONS request.
    """
    response = getFlaskResponse("")
    response.headers.add("Access-Control-Request-Methods", "GET,POST,OPTIONS")
    return response


@app.errorhandler(Exception)
def handleException(exception):
    """
    Handles an exception that occurs somewhere in the process of handling
    a request.
    """
    serverException = exception
    if not isinstance(exception, exceptions.BaseServerException):
        with app.test_request_context():
            app.log_exception(exception)
        serverException = exceptions.getServerError(exception)
    error = serverException.toProtocolElement()
    # If the exception is being viewed by a web browser, we can render a nicer
    # view.
    if flask.request and 'Accept' in flask.request.headers and \
            flask.request.headers['Accept'].find('text/html') != -1:
        message = "<h1>Error {}</h1><pre>{}</pre>".format(
                    serverException.httpStatus,
                    protocol.toJson(error))
        if serverException.httpStatus == 401 \
                or serverException.httpStatus == 403:
            message += "Please try <a href=\"/login\">logging in</a>."
        return message
    else:
        # Errors aren't well defined enough to use protobuf, even if requested
        return_mimetype = 'application/json'
        responseStr = protocol.serialize(error, return_mimetype)
        return getFlaskResponse(responseStr, serverException.httpStatus,
                                mimetype=return_mimetype)


<<<<<<< HEAD
# Added by Kevin Chan
def requires_token(f):
    """
    Decorator function that ensures that the token is valid, if the token is
    invalid or expired, the user will be redirected to the login page. Much of
    the authorization code flow is done solely by the function decorator
    @oidc.require_login
    """
    @functools.wraps(f)
    def decorated(*args, **kargs):
        if app.config.get("KEYCLOAK"):
            redirectUri = 'http://{0}:{1}{2}'.format(
                    socket.gethostbyname(
                        socket.gethostname()),
                    app.myPort,
                    flask.request.path)
            try:
                info = oidc.user_getinfo(['sub'])
                tokenResponse = OAuth2Credentials.from_json(
                    oidc.credentials_store[info.get('sub')]
                    ).token_response
                introspectArgs = {
                    "token": tokenResponse["access_token"],
                    "client_id": oidc.client_secrets["client_id"],
                    "client_secret": oidc.client_secrets["client_secret"],
                    "refresh_token": tokenResponse["refresh_token"],
                }
            except:
                return flask.redirect(redirectUri)
            userInfo = requests.post(url=oidc.client_secrets[
                "token_introspection_uri"
                ],
                data=introspectArgs)

            if userInfo.status_code != 200:
                raise exceptions.NotAuthenticatedException()
        return f(*args, **kargs)
    return decorated

def requires_session(f):
    """
    Testing: decorator for ensuring we have valid tyk access and an authenticated flask session
    Modified from Kevin's original use case to grab tokens from session without using flask-oidc login
    Authentication in this scenario is mostly handled by the Tyk API gateway and its middleware
    Testing this out as a means of flask session management. Shouldn't be used with REST endpoints
    """

    @functools.wraps(f)
    def decorated(*args, **kargs):
        if app.config.get("TYK_ENABLED"):

            redirect_uri = 'http://{0}:{1}{2}'.format(
                app.config.get('TYK_SERVER'),
                app.config.get('TYK_PORT'),
                app.config.get('TYK_LISTEN_PATH')
            )

            if "state" not in flask.session:
                flask.session["state"] = flask.request.args.get("session_state")

            try:
                flask.session["access_token"] = flask.request.headers["X-AccessToken"]
                flask.session["refresh_token"] = flask.request.headers["X-RefreshToken"]

                # for making requests during session
                flask.session["id_token"] = flask.request.headers["Authorization"][7:]

            except:
                return flask.redirect(redirect_uri)

            introspectArgs = {
                "token": flask.session["access_token"],
                "client_id": oidc.client_secrets["client_id"],
                "client_secret": oidc.client_secrets["client_secret"],
                "refresh_token": flask.session["refresh_token"]
            }

            userInfo = requests.post(
                url=oidc.client_secrets["token_introspection_uri"],
                data=introspectArgs
            )

            if userInfo.status_code != 200:
                raise exceptions.NotAuthenticatedException()

        return f(*args, **kargs)
    return decorated


=======
>>>>>>> d10b20cf
def startLogin():
    """
    If we are not logged in, this generates the redirect URL to the OIDC
    provider and returns the redirect response
    :return: A redirect response to the OIDC provider
    """
    flask.session["state"] = oic.oauth2.rndstr(SECRET_KEY_LENGTH)
    flask.session["nonce"] = oic.oauth2.rndstr(SECRET_KEY_LENGTH)
    args = {
        "client_id": app.oidcClient.client_id,
        "response_type": "code",
        "scope": ["openid", "profile"],
        "nonce": flask.session["nonce"],
        "redirect_uri": app.oidcClient.redirect_uris[0],
        "state": flask.session["state"]
    }

    result = app.oidcClient.do_authorization_request(
        request_args=args, state=flask.session["state"])
    return flask.redirect(result.url)


@app.before_request
def checkAuthentication():
    """
    The request will have a parameter 'key' if it came from the command line
    client, or have a session key of 'key' if it's the browser.
    If the token is not found, start the login process.

    If there is no oidcClient, we are running naked and we don't check.
    If we're being redirected to the oidcCallback we don't check.

    :returns None if all is ok (and the request handler continues as usual).
    Otherwise if the key was in the session (therefore we're in a browser)
    then startLogin() will redirect to the OIDC provider. If the key was in
    the request arguments, we're using the command line and just raise an
    exception.
    """
    if app.oidcClient is None:
        return
    if flask.request.endpoint == 'oidcCallback':
        return
    key = flask.session.get('key') or flask.request.args.get('key')
    if key is None or not app.cache.get(key):
        if 'key' in flask.request.args:
            raise exceptions.NotAuthenticatedException()
        else:
            return startLogin()


def handleFlaskGetRequest(id_, flaskRequest, endpoint):
    """
    Handles the specified flask request for one of the GET URLs
    Invokes the specified endpoint to generate a response.
    """
    if flaskRequest.method == "GET":
        return handleHttpGet(id_, endpoint)
    else:
        raise exceptions.MethodNotAllowedException()


def handleFlaskListRequest(id_, flaskRequest, endpoint):
    """
    Handles the specified flask list request for one of the GET URLs.
    Invokes the specified endpoint to generate a response.
    """

    return handleList(endpoint, flaskRequest)


def handleFlaskPostRequest(flaskRequest, endpoint):
    """
    Handles the specified flask request for one of the POST URLS
    Invokes the specified endpoint to generate a response.
    """
    if flaskRequest.method == "POST":
        return handleHttpPost(flaskRequest, endpoint)
    elif flaskRequest.method == "OPTIONS":
        return handleHttpOptions()
    else:
        raise exceptions.MethodNotAllowedException()


class DisplayedRoute(object):
    """
    Registers that a route should be displayed on the html page
    """
    def __init__(
            self, path, postMethod=False, pathDisplay=None):
        self.path = path
        self.methods = None
        if postMethod:
            methodDisplay = 'POST'
            self.methods = SEARCH_ENDPOINT_METHODS
        else:
            methodDisplay = 'GET'
        if pathDisplay is None:
            pathDisplay = path
        app.urls.append((methodDisplay, pathDisplay))

    def __call__(self, func):
        if self.methods is None:
            app.add_url_rule(self.path, func.func_name, func)
        else:
            app.add_url_rule(
                self.path, func.func_name, func, methods=self.methods)

        @functools.wraps(func)
        def wrapper(*args, **kwargs):
            result = func(*args, **kwargs)
            return result
        return wrapper


<<<<<<< HEAD
@app.route('/', methods=LOGIN_ENDPOINT_METHODS)
@requires_session
=======
@app.route('/')
>>>>>>> d10b20cf
def index():
    response = flask.render_template('index.html',
                                     info=app.serverStatus)
    if app.config.get('AUTH0_ENABLED'):
        key = (flask.request.args.get('key'))
        try:
            print(key)
            profile = app.cache.get(key)
        except:
            raise exceptions.NotAuthorizedException()
        if (profile):
            return response
        else:
            exceptions.NotAuthenticatedException()
    else:
        return response


### ======================================================================= ###
### FRONT END
### ======================================================================= ###
@app.route('/candig', methods=LOGIN_ENDPOINT_METHODS)
@requires_session
def candig():
<<<<<<< HEAD
    return flask.render_template('candig.html', session_id=flask.session["id_token"])
=======
    datasetId = "WyJNRVRBREFUQSJd";
    return flask.render_template('candig.html',datasetId=datasetId)
>>>>>>> d10b20cf

@app.route('/candig_patients', methods=LOGIN_ENDPOINT_METHODS)
@requires_session
def candig_patients():
    return flask.render_template('candig_patients.html', session_id=flask.session["id_token"])

<<<<<<< HEAD
@app.route('/gene_search', methods=LOGIN_ENDPOINT_METHODS)
@requires_session
=======
@app.route('/igv')
def candig_igv():
    return flask.render_template('candig_igv.html')

@app.route('/gene_search')
>>>>>>> d10b20cf
def candig_gene_search():
    return flask.render_template('gene_search.html', session_id=flask.session["id_token"])

@DisplayedRoute('/variantsbygenesearch', postMethod=True)
def search_variant_by_gene_name():
    return handleFlaskPostRequest(
        flask.request, app.backend.runSearchVariantsByGeneName)

### ======================================================================= ###
### FRONT END END
### ======================================================================= ###

<<<<<<< HEAD
### ======================================================================= ###
### Start TYK
### ======================================================================= ###

# proxy to oidc login
@app.route('/proxy')
def proxy():
    """
    *** this endpoint should ignore Tyk Authorization requirements ***

    All requests without an Authorization header should be proxied through
    this endpoint (except for authentication request). Tyk 'pre-auth' middleware
    will use this to ensure users are logged in

    :return: redirect call to the identity provider authentication point
    """

    redirect_uri = flask.request.args.get('redirectUri', None, type=str)

    if not redirect_uri:
        redirect_uri = 'http://{0}:{1}{2}'.format(
            app.config.get('TYK_SERVER'),
            app.config.get('TYK_PORT'),
            app.config.get('TYK_LISTEN_PATH')
        )

    idp_serv = app.config.get('KC_SERVER')
    idp_path = app.config.get('KC_LOGIN_REDIRECT')+redirect_uri

    return flask.redirect('http://{0}{1}'.format(idp_serv,idp_path))


@app.route('/logout_oidc', methods=LOGIN_ENDPOINT_METHODS)
def gateway_logout():
    """
    End both the flask + oidc login sessions. Requires user to be currently logged in

    :return: redirect to the gateway proxy page
    """

    try:
        url = oidc.client_secrets["logout_endpoint"]
        auth_bearer = 'Bearer ' + flask.session["access_token"]

        payload = {
            "refresh_token": flask.session["refresh_token"],
            "client_id": oidc.client_secrets["client_id"],
            "client_secret": oidc.client_secrets["client_secret"]
        }

        headers = {
            'Authorization': auth_bearer,
            'Content-Type': 'application/x-www-form-urlencoded',
        }

        requests.post(url, data=payload, headers=headers)
        flask.session.clear()

    except:
        # send to proxy endpoint after failing
        flask.request.url = flask.url_for('proxy')
        raise exceptions.NotAuthenticatedException()

    return flask.redirect(flask.url_for('proxy'))


@DisplayedRoute('/token', postMethod=True)
def token():
    """
        *** this endpoint should ignore Tyk Authorization requirements ***

        :return: an oidc id token to attach to subsequent request headers in the following format:

            Authorization: Bearer <token>

        As of now, the tyk 'pre-auth' js middleware handles the token
        grant API calls and unless there was an authentication error,
        the token should already be in the request header

        Allows token retrieval without having to use a flask session (ie. for REST API calls)
    """

    response = {}
    mimetype = "application/json"

    try:
        token = flask.request.headers["Authorization"][7:]
        response["token"] = token
        status = 200

    except:
        # get error details from the request
        response["error"] = flask.request.data
        status = 401

    return flask.Response(json.dumps(response), status=status, mimetype=mimetype)

### ======================================================================= ###
### END TYK
### ======================================================================= ###

@app.route('/concordance')
def concordance():
    gene = request.args.get('gene', '', type=str)
    if gene == '':
        return jsonify(result = 'Gene symbol is missing')
    concordance, freq, uniq = client.FederatedClient(
        ServerStatus().getPeers()).get_concordance(gene)
    abnormality = NCIT.NCIT().get_genetic_abnormalities(gene)
    disease = NCIT.NCIT().get_diseases(gene)
    return jsonify(result=render_template('concordance.html',
        concordance=concordance,
        freq=freq,
        uniq=uniq,
        abnormality=abnormality,
        disease=disease))


# New configuration added by Kevin Chan
=======
>>>>>>> d10b20cf
@app.route("/login")
def login():
    if app.config.get('AUTH0_ENABLED'):
        if (flask.request.args.get('code')):
            return auth.render_key(app, key=flask.request.args.get('code'))
        else:
            return auth.render_login(
                app=app,
                scopes=app.config.get('AUTH0_SCOPES'),
                redirect_uri=app.config.get('AUTH0_CALLBACK_URL'),
                domain=app.config.get('AUTH0_HOST'),
                client_id=app.config.get('AUTH0_CLIENT_ID'))
    else:
        raise exceptions.NotFoundException()


@app.route('/callback')
def callback_handling():
    if app.config.get('AUTH0_ENABLED'):
        return auth.callback_maker(
            cache=app.cache,
            domain=app.config.get('AUTH0_HOST'),
            client_id=app.config.get('AUTH0_CLIENT_ID'),
            client_secret=app.config.get('AUTH0_CLIENT_SECRET'),
            redirect_uri=app.config.get('AUTH0_CALLBACK_URL'))()
    else:
        raise exceptions.NotFoundException()


@app.route("/logout")
@requires_auth
@cors.cross_origin(headers=['Content-Type', 'Authorization'])
def logout():
    key = flask.session['auth0_key']
    auth.logout(app.cache)
    url = 'https://{}/v2/logout?access_token={}&?client_id={}'.format(
        app.config.get('AUTH0_HOST'),
        key,
        app.config.get('AUTH0_CLIENT_ID'),
        app.config.get('AUTH0_CALLBACK_URL'))
    return flask.redirect(url)


@app.route('/favicon.ico')
@app.route('/robots.txt')
def robots():
    return flask.send_from_directory(
        app.static_folder, flask.request.path[1:])


@DisplayedRoute('/info')
@requires_auth
def getInfo():
    return handleFlaskGetRequest(
        None, flask.request, app.backend.runGetInfo)


@DisplayedRoute('/references/<id>')
@requires_auth
def getReference(id):
    return handleFlaskGetRequest(
        id, flask.request, app.backend.runGetReference)


@DisplayedRoute('/referencesets/<id>')
def getReferenceSet(id):
    return handleFlaskGetRequest(
        id, flask.request, app.backend.runGetReferenceSet)


@DisplayedRoute('/listreferencebases', postMethod=True)
def listReferenceBases():
    return handleFlaskListRequest(
        id, flask.request, app.backend.runListReferenceBases)


@DisplayedRoute('/callsets/search', postMethod=True)
def searchCallSets():
    return handleFlaskPostRequest(
        flask.request, app.backend.runSearchCallSets)


@DisplayedRoute('/readgroupsets/search', postMethod=True)
def searchReadGroupSets():
    return handleFlaskPostRequest(
        flask.request, app.backend.runSearchReadGroupSets)


@DisplayedRoute('/reads/search', postMethod=True)
def searchReads():
    return handleFlaskPostRequest(
        flask.request, app.backend.runSearchReads)


@DisplayedRoute('/referencesets/search', postMethod=True)
def searchReferenceSets():
    return handleFlaskPostRequest(
        flask.request, app.backend.runSearchReferenceSets)


@DisplayedRoute('/references/search', postMethod=True)
def searchReferences():
    return handleFlaskPostRequest(
        flask.request, app.backend.runSearchReferences)


@DisplayedRoute('/variantsets/search', postMethod=True)
def searchVariantSets():
    return handleFlaskPostRequest(
        flask.request, app.backend.runSearchVariantSets)


@DisplayedRoute('/variants/search', postMethod=True)
def searchVariants():
    return handleFlaskPostRequest(
        flask.request, app.backend.runSearchVariants)


@DisplayedRoute('/genotypes/search', postMethod=True)
def searchGenotypes():
    return handleFlaskPostRequest(
        flask.request, app.backend.runSearchGenotypes)


@DisplayedRoute('/variantannotationsets/search', postMethod=True)
def searchVariantAnnotationSets():
    return handleFlaskPostRequest(
        flask.request, app.backend.runSearchVariantAnnotationSets)


@DisplayedRoute('/variantannotations/search', postMethod=True)
def searchVariantAnnotations():
    return handleFlaskPostRequest(
        flask.request, app.backend.runSearchVariantAnnotations)


@DisplayedRoute('/datasets/search', postMethod=True)
@requires_auth
def searchDatasets():
    return handleFlaskPostRequest(
        flask.request, app.backend.runSearchDatasets)


@DisplayedRoute('/experiments/search', postMethod=True)
@requires_auth
def searchExperiments():
    return handleFlaskPostRequest(
        flask.request, app.backend.runSearchExperiments)


@DisplayedRoute('/analyses/search', postMethod=True)
@requires_auth
def searchAnalyses():
    return handleFlaskPostRequest(
        flask.request, app.backend.runSearchAnalyses)


@DisplayedRoute('/featuresets/search', postMethod=True)
@requires_auth
def searchFeatureSets():
    return handleFlaskPostRequest(
        flask.request, app.backend.runSearchFeatureSets)


@DisplayedRoute('/features/search', postMethod=True)
@requires_auth
def searchFeatures():
    return handleFlaskPostRequest(
        flask.request, app.backend.runSearchFeatures)


@DisplayedRoute('/continuoussets/search', postMethod=True)
@requires_auth
def searchContinuousSets():
    return handleFlaskPostRequest(
        flask.request, app.backend.runSearchContinuousSets)


@DisplayedRoute('/continuous/search', postMethod=True)
@requires_auth
def searchContinuous():
    return handleFlaskPostRequest(
        flask.request, app.backend.runSearchContinuous)


@DisplayedRoute('/biosamples/search', postMethod=True)
@requires_auth
def searchBiosamples():
    return handleFlaskPostRequest(
        flask.request, app.backend.runSearchBiosamples)


@DisplayedRoute('/individuals/search', postMethod=True)
@requires_auth
def searchIndividuals():
    return handleFlaskPostRequest(
        flask.request, app.backend.runSearchIndividuals)


### ======================================================================= ###
### METADATA
### ======================================================================= ###
@DisplayedRoute('/patients/search', postMethod=True)
@requires_auth
def searchPatients():
    return handleFlaskPostRequest(
        flask.request, app.backend.runSearchPatients)

@DisplayedRoute('/enrollments/search', postMethod=True)
@requires_auth
def searchEnrollments():
    return handleFlaskPostRequest(
        flask.request, app.backend.runSearchEnrollments)

@DisplayedRoute('/consents/search', postMethod=True)
@requires_auth
def searchConsents():
    return handleFlaskPostRequest(
        flask.request, app.backend.runSearchConsents)

@DisplayedRoute('/diagnoses/search', postMethod=True)
@requires_auth
def searchDiagnoses():
    return handleFlaskPostRequest(
        flask.request, app.backend.runSearchDiagnoses)

@DisplayedRoute('/samples/search', postMethod=True)
@requires_auth
def searchSamples():
    return handleFlaskPostRequest(
        flask.request, app.backend.runSearchSamples)

@DisplayedRoute('/treatments/search', postMethod=True)
@requires_auth
def searchTreatments():
    return handleFlaskPostRequest(
        flask.request, app.backend.runSearchTreatments)

@DisplayedRoute('/outcomes/search', postMethod=True)
@requires_auth
def searchOutcomes():
    return handleFlaskPostRequest(
        flask.request, app.backend.runSearchOutcomes)

@DisplayedRoute('/complications/search', postMethod=True)
@requires_auth
def searchComplications():
    return handleFlaskPostRequest(
        flask.request, app.backend.runSearchComplications)

@DisplayedRoute('/tumourboards/search', postMethod=True)
@requires_auth
def searchTumourboards():
    return handleFlaskPostRequest(
        flask.request, app.backend.runSearchTumourboards)
### ======================================================================= ###
### METADATA END
### ======================================================================= ###


@DisplayedRoute('/peers/list', postMethod=True)
@requires_auth
def listPeers():
    return handleFlaskPostRequest(
        flask.request, app.backend.runListPeers)


@DisplayedRoute('/announce', postMethod=True)
@requires_auth
def announce():
    # We can't use the post handler here because we want detailed request
    # data.
    return app.backend.runAddAnnouncement(flask.request)


@DisplayedRoute(
    '/biosamples/<no(search):id>',
    pathDisplay='/biosamples/<id>')
@requires_auth
def getBiosample(id):
    return handleFlaskGetRequest(
        id, flask.request, app.backend.runGetBiosample)


@DisplayedRoute(
    '/individuals/<no(search):id>',
    pathDisplay='/individuals/<id>')
@requires_auth
def getIndividual(id):
    return handleFlaskGetRequest(
        id, flask.request, app.backend.runGetIndividual)

### ======================================================================= ###
### METADATA
### ======================================================================= ###
@DisplayedRoute(
    '/patients/<no(search):id>',
    pathDisplay='/patients/<id>')
@requires_auth
def getPatient(id):
    return handleFlaskGetRequest(
        id, flask.request, app.backend.runGetPatient)

@DisplayedRoute(
    '/enrollments/<no(search):id>',
    pathDisplay='/enrollments/<id>')
@requires_auth
def getEnrollment(id):
    return handleFlaskGetRequest(
        id, flask.request, app.backend.runGetEnrollment)

@DisplayedRoute(
    '/consents/<no(search):id>',
    pathDisplay='/consents/<id>')
@requires_auth
def getConsent(id):
    return handleFlaskGetRequest(
        id, flask.request, app.backend.runGetConsent)

@DisplayedRoute(
    '/diagnoses/<no(search):id>',
    pathDisplay='/diagnoses/<id>')
@requires_auth
def getDiagnosis(id):
    return handleFlaskGetRequest(
        id, flask.request, app.backend.runGetDiagnosis)

@DisplayedRoute(
    '/samples/<no(search):id>',
    pathDisplay='/samples/<id>')
@requires_auth
def getSample(id):
    return handleFlaskGetRequest(
        id, flask.request, app.backend.runGetSample)

@DisplayedRoute(
    '/treatments/<no(search):id>',
    pathDisplay='/treatments/<id>')
@requires_auth
def getTreatment(id):
    return handleFlaskGetRequest(
        id, flask.request, app.backend.runGetTreatment)

@DisplayedRoute(
    '/outcomes/<no(search):id>',
    pathDisplay='/outcomes/<id>')
@requires_auth
def getOutcome(id):
    return handleFlaskGetRequest(
        id, flask.request, app.backend.runGetOutcome)

@DisplayedRoute(
    '/complications/<no(search):id>',
    pathDisplay='/complications/<id>')
@requires_auth
def getComplication(id):
    return handleFlaskGetRequest(
        id, flask.request, app.backend.runGetComplication)

@DisplayedRoute(
    '/tumourboards/<no(search):id>',
    pathDisplay='/tumourboards/<id>')
@requires_auth
def getTumourboard(id):
    return handleFlaskGetRequest(
        id, flask.request, app.backend.runGetTumourboard)
### ======================================================================= ###
### METADATA END
### ======================================================================= ###


@DisplayedRoute('/rnaquantificationsets/search', postMethod=True)
@requires_auth
def searchRnaQuantificationSets():
    return handleFlaskPostRequest(
        flask.request, app.backend.runSearchRnaQuantificationSets)


@DisplayedRoute('/rnaquantifications/search', postMethod=True)
@requires_auth
def searchRnaQuantifications():
    return handleFlaskPostRequest(
        flask.request, app.backend.runSearchRnaQuantifications)


@DisplayedRoute('/expressionlevels/search', postMethod=True)
@requires_auth
def searchExpressionLevels():
    return handleFlaskPostRequest(
        flask.request, app.backend.runSearchExpressionLevels)


@DisplayedRoute(
    '/variantsets/<no(search):id>',
    pathDisplay='/variantsets/<id>')
@requires_auth
def getVariantSet(id):
    return handleFlaskGetRequest(
        id, flask.request, app.backend.runGetVariantSet)


@DisplayedRoute(
    '/variants/<no(search):id>',
    pathDisplay='/variants/<id>')
@requires_auth
def getVariant(id):
    return handleFlaskGetRequest(
        id, flask.request, app.backend.runGetVariant)


@DisplayedRoute(
    '/readgroupsets/<no(search):id>',
    pathDisplay='/readgroupsets/<id>')
@requires_auth
def getReadGroupSet(id):
    return handleFlaskGetRequest(
        id, flask.request, app.backend.runGetReadGroupSet)


@DisplayedRoute('/readgroups/<id>')
@requires_auth
def getReadGroup(id):
    return handleFlaskGetRequest(
        id, flask.request, app.backend.runGetReadGroup)


@DisplayedRoute(
    '/callsets/<no(search):id>',
    pathDisplay='/callsets/<id>')
@requires_auth
def getCallSet(id):
    return handleFlaskGetRequest(
        id, flask.request, app.backend.runGetCallSet)


@DisplayedRoute(
    '/featuresets/<no(search):id>',
    pathDisplay='/featuresets/<id>')
@requires_auth
def getFeatureSet(id):
    return handleFlaskGetRequest(
        id, flask.request, app.backend.runGetFeatureSet)


@DisplayedRoute(
    '/features/<no(search):id>',
    pathDisplay='/features/<id>')
@requires_auth
def getFeature(id):
    return handleFlaskGetRequest(
        id, flask.request, app.backend.runGetFeature)


@DisplayedRoute(
    '/continuoussets/<no(search):id>',
    pathDisplay='/continuoussets/<id>')
@requires_auth
def getcontinuousSet(id):
    return handleFlaskGetRequest(
        id, flask.request, app.backend.runGetContinuousSet)


@DisplayedRoute(
    '/rnaquantificationsets/<no(search):id>',
    pathDisplay='/rnaquantificationsets/<id>')
@requires_auth
def getRnaQuantificationSet(id):
    return handleFlaskGetRequest(
        id, flask.request, app.backend.runGetRnaQuantificationSet)


@DisplayedRoute(
    '/rnaquantifications/<no(search):id>',
    pathDisplay='/rnaquantifications/<id>')
@requires_auth
def getRnaQuantification(id):
    return handleFlaskGetRequest(
        id, flask.request, app.backend.runGetRnaQuantification)


@DisplayedRoute(
    '/expressionlevels/<no(search):id>',
    pathDisplay='/expressionlevels/<id>')
@requires_auth
def getExpressionLevel(id):
    return handleFlaskGetRequest(
        id, flask.request, app.backend.runGetExpressionLevel)


@app.route('/oauth2callback', methods=['GET'])
def oidcCallback():
    """
    Once the authorization provider has cleared the user, the browser
    is returned here with a code. This function takes that code and
    checks it with the authorization provider to prove that it is valid,
    and get a bit more information about the user (which we don't use).

    A token is generated and given to the user, and the authorization info
    retrieved above is stored against this token. Later, when a client
    connects with this token, it is assumed to be a valid user.

    :return: A display of the authentication token to use in the client. If
    OIDC is not configured, raises a NotImplementedException.
    """
    if app.oidcClient is None:
        raise exceptions.NotImplementedException()
    response = dict(flask.request.args.iteritems(multi=True))
    aresp = app.oidcClient.parse_response(
        message.AuthorizationResponse,
        info=response,
        sformat='dict')
    sessState = flask.session.get('state')
    respState = aresp['state']
    if (not isinstance(aresp, message.AuthorizationResponse) or
            respState != sessState):
        raise exceptions.NotAuthenticatedException()

    args = {
        "code": aresp['code'],
        "redirect_uri": app.oidcClient.redirect_uris[0],
        "client_id": app.oidcClient.client_id,
        "client_secret": app.oidcClient.client_secret
    }
    atr = app.oidcClient.do_access_token_request(
        scope="openid",
        state=respState,
        request_args=args)

    if not isinstance(atr, message.AccessTokenResponse):
        raise exceptions.NotAuthenticatedException()

    atrDict = atr.to_dict()
    if flask.session.get('nonce') != atrDict['id_token']['nonce']:
        raise exceptions.NotAuthenticatedException()
    key = oic.oauth2.rndstr(SECRET_KEY_LENGTH)
    flask.session['key'] = key
    token_data = aresp["code"], respState, atrDict
    app.cache.set(key, token_data)
    # flask.url_for is broken. It relies on SERVER_NAME for both name
    # and port, and defaults to 'localhost' if not found. Therefore
    # we need to fix the returned url
    indexUrl = flask.url_for('index', _external=True)
    indexParts = list(urlparse.urlparse(indexUrl))
    if ':' not in indexParts[1]:
        indexParts[1] = '{}:{}'.format(socket.gethostname(), app.myPort)
        indexUrl = urlparse.urlunparse(indexParts)
    response = flask.redirect(indexUrl)
    return response


@DisplayedRoute(
    '/datasets/<no(search):id>',
    pathDisplay='/datasets/<id>')
@requires_auth
def getDataset(id):
    return handleFlaskGetRequest(
        id, flask.request, app.backend.runGetDataset)


@DisplayedRoute(
    '/experiments/<no(search):id>',
    pathDisplay='/experiments/<id>')
@requires_auth
def getExperiment(id):
    return handleFlaskGetRequest(
        id, flask.request, app.backend.runGetExperiment)


@DisplayedRoute(
    '/analyses/<no(search):id>',
    pathDisplay='/analyses/<id>')
@requires_auth
def getAnalysis(id):
    return handleFlaskGetRequest(
        id, flask.request, app.backend.runGetAnalysis)


@DisplayedRoute(
    '/variantannotationsets/<no(search):id>',
    pathDisplay='/variantannotationsets/<id>')
@requires_auth
def getVariantAnnotationSet(id):
    return handleFlaskGetRequest(
        id, flask.request, app.backend.runGetVariantAnnotationSet)


@DisplayedRoute('/phenotypes/search', postMethod=True)
@requires_auth
def searchPhenotypes():
    return handleFlaskPostRequest(
        flask.request, app.backend.runSearchPhenotypes)


@DisplayedRoute('/featurephenotypeassociations/search', postMethod=True)
@requires_auth
def searchGenotypePhenotypes():
    return handleFlaskPostRequest(
        flask.request,
        app.backend.runSearchGenotypePhenotypes)


@DisplayedRoute('/phenotypeassociationsets/search', postMethod=True)
@requires_auth
def searchPhenotypeAssociationSets():
    return handleFlaskPostRequest(
        flask.request, app.backend.runSearchPhenotypeAssociationSets)


# The below methods ensure that JSON is returned for various errors
# instead of the default, html


@app.errorhandler(401)
def unauthorizedHandler(errorString):
    return handleException(exceptions.UnauthorizedException(errorString))


@app.errorhandler(404)
def pathNotFoundHandler(errorString):
    return handleException(exceptions.PathNotFoundException())


@app.errorhandler(405)
def methodNotAllowedHandler(errorString):
    return handleException(exceptions.MethodNotAllowedException())


@app.errorhandler(403)
def notAuthenticatedHandler(errorString):
    return handleException(exceptions.NotAuthenticatedException(errorString))<|MERGE_RESOLUTION|>--- conflicted
+++ resolved
@@ -16,16 +16,22 @@
 
 import flask
 import flask.ext.cors as cors
+from flask.ext.oidc import OpenIDConnect
 from flask import Flask, jsonify, render_template, request
 import humanize
 import werkzeug
 import oic
+# from oic.oic import AuthorizationRequest, Client
 import oic.oauth2
 import oic.oic.message as message
+# from oic.utils.http_util import Redirect
+from oauth2client.client import OAuth2Credentials
 import requests
 import logging
 from logging import StreamHandler
 from werkzeug.contrib.cache import FileSystemCache
+
+import pkg_resources
 
 import ga4gh.server
 import ga4gh.server.backend as backend
@@ -51,6 +57,21 @@
 app.urls = []
 
 requires_auth = auth.auth_decorator(app)
+
+# Edit this for flask-oidc, the endpoints are in the client_secrets.json file
+config_path = '/'.join(('.','config','client_secrets.json'))
+
+app.config.update({
+    'SECRET_KEY': "key",
+    'TESTING': False,
+    'DEBUG': False,
+    'OIDC_CLIENT_SECRETS': pkg_resources.resource_filename(__name__, config_path),
+    'OIDC_ID_TOKEN_COOKIE_SECURE': False,
+    'OIDC_REQUIRE_VERIFIED_EMAIL': False,
+})
+
+# For configuration of Flask-Oidc
+oidc = OpenIDConnect(app)
 
 
 class NoConverter(werkzeug.routing.BaseConverter):
@@ -450,19 +471,9 @@
 
     """
     request_dictionary = flask.request
-<<<<<<< HEAD
     token = request_dictionary.headers['Authorization']
-
-=======
-    
     usertier = 0
-    if 'Tier' in request_dictionary.headers:
-        usertier = int(request_dictionary.headers['Tier'])
-        
-    print('USER TIER:', usertier)
-    
-    
->>>>>>> d10b20cf
+
     # Self query
     responseObject = {}
     responseObject['results'] = []
@@ -500,12 +511,9 @@
                 'Content-Type': return_mimetype,
                 'Accept': return_mimetype,
                 'Federation': 'False',
-<<<<<<< HEAD
                 'Authorization': token
             }
-=======
-                }
->>>>>>> d10b20cf
+
             # Make the call
             try:
                 if request_type == 'GET':
@@ -596,7 +604,6 @@
                 responseObject['status']['Valid response'] = True
 
     return json.dumps(responseObject)
-<<<<<<< HEAD
 
 # testing method for access roles through tokens
 def getAccessLevels(token):
@@ -626,12 +633,9 @@
 
     return results
 
-=======
->>>>>>> d10b20cf
 ### ======================================================================= ###
 ### FEDERATION ENDS
 ### ======================================================================= ###
-
 
 def handleHttpPost(request, endpoint):
     """
@@ -730,7 +734,6 @@
                                 mimetype=return_mimetype)
 
 
-<<<<<<< HEAD
 # Added by Kevin Chan
 def requires_token(f):
     """
@@ -819,9 +822,6 @@
         return f(*args, **kargs)
     return decorated
 
-
-=======
->>>>>>> d10b20cf
 def startLogin():
     """
     If we are not logged in, this generates the redirect URL to the OIDC
@@ -936,12 +936,8 @@
         return wrapper
 
 
-<<<<<<< HEAD
 @app.route('/', methods=LOGIN_ENDPOINT_METHODS)
 @requires_session
-=======
-@app.route('/')
->>>>>>> d10b20cf
 def index():
     response = flask.render_template('index.html',
                                      info=app.serverStatus)
@@ -966,28 +962,22 @@
 @app.route('/candig', methods=LOGIN_ENDPOINT_METHODS)
 @requires_session
 def candig():
-<<<<<<< HEAD
-    return flask.render_template('candig.html', session_id=flask.session["id_token"])
-=======
     datasetId = "WyJNRVRBREFUQSJd";
-    return flask.render_template('candig.html',datasetId=datasetId)
->>>>>>> d10b20cf
+    return flask.render_template('candig.html', session_id=flask.session["id_token"], datasetId=datasetId)
 
 @app.route('/candig_patients', methods=LOGIN_ENDPOINT_METHODS)
 @requires_session
 def candig_patients():
     return flask.render_template('candig_patients.html', session_id=flask.session["id_token"])
 
-<<<<<<< HEAD
 @app.route('/gene_search', methods=LOGIN_ENDPOINT_METHODS)
 @requires_session
-=======
-@app.route('/igv')
+
+@app.route('/igv', methods=LOGIN_ENDPOINT_METHODS)
 def candig_igv():
-    return flask.render_template('candig_igv.html')
-
-@app.route('/gene_search')
->>>>>>> d10b20cf
+    return flask.render_template('candig_igv.html', session_id=flask.session["id_token"])
+
+@app.route('/gene_search', methods=LOGIN_ENDPOINT_METHODS)
 def candig_gene_search():
     return flask.render_template('gene_search.html', session_id=flask.session["id_token"])
 
@@ -1000,7 +990,6 @@
 ### FRONT END END
 ### ======================================================================= ###
 
-<<<<<<< HEAD
 ### ======================================================================= ###
 ### Start TYK
 ### ======================================================================= ###
@@ -1120,8 +1109,6 @@
 
 
 # New configuration added by Kevin Chan
-=======
->>>>>>> d10b20cf
 @app.route("/login")
 def login():
     if app.config.get('AUTH0_ENABLED'):
