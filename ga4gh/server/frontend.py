"""
The Flask frontend for the GA4GH API.

TODO Document properly.
"""
from __future__ import division
from __future__ import print_function
from __future__ import unicode_literals

import os
import datetime
import time
import socket
import urlparse
import functools
import json

import flask
import flask.ext.cors as cors
# from flask.ext.oidc import OpenIDConnect
from flask import jsonify, render_template, request  # Flask
import humanize
import werkzeug
import oic
# from oic.oic import AuthorizationRequest, Client
import oic.oauth2
import oic.oic.message as message
# from oic.utils.http_util import Redirect
# from oauth2client.client import OAuth2Credentials
import requests
import logging
from logging import StreamHandler
from werkzeug.contrib.cache import FileSystemCache

import ga4gh.server
import ga4gh.server.backend as backend
import ga4gh.server.datamodel as datamodel
import ga4gh.server.exceptions as exceptions
import ga4gh.server.datarepo as datarepo
import ga4gh.server.auth as auth
import ga4gh.server.network as network
# import ga4gh.server.DP as DP
import ga4gh.server.NCIT as NCIT

import ga4gh.schemas.protocol as protocol

from ga4gh.client import client
import base64

SEARCH_ENDPOINT_METHODS = ['POST', 'OPTIONS']
SECRET_KEY_LENGTH = 24
LOGIN_ENDPOINT_METHODS = ['GET', 'POST']

app = flask.Flask(__name__)
assert not hasattr(app, 'urls')
app.urls = []
app.url_map.strict_slashes = False

requires_auth = auth.auth_decorator(app)


class NoConverter(werkzeug.routing.BaseConverter):
    """
    A converter that allows the routing matching algorithm to not
    match on certain literal terms

    This is needed because if there are e.g. two routes:

    /callsets/search
    /callsets/<id>

    A request for /callsets/search will get routed to
    the second, which is not what we want.
    """
    def __init__(self, map, *items):
        werkzeug.routing.BaseConverter.__init__(self, map)
        self.items = items

    def to_python(self, value):
        if value in self.items:
            raise werkzeug.routing.ValidationError()
        return value


app.url_map.converters['no'] = NoConverter


class ServerStatus(object):
    """
    Generates information about the status of the server for display
    """
    def __init__(self):
        self.startupTime = datetime.datetime.now()

    def getConfiguration(self):
        """
        Returns a list of configuration (key, value) tuples
        that are useful for users to view on an information page.
        Note that we should be careful here not to leak sensitive
        information. For example, keys and paths of data files should
        not be returned.
        """
        # TODO what other config keys are appropriate to export here?
        keys = [
            'DEBUG', 'REQUEST_VALIDATION',
            'DEFAULT_PAGE_SIZE', 'MAX_RESPONSE_LENGTH', 'LANDING_MESSAGE_HTML'
        ]
        return [(k, app.config[k]) for k in keys]

    def getPreciseUptime(self):
        """
        Returns the server precisely.
        """
        return self.startupTime.strftime("%H:%M:%S %d %b %Y")

    def getLandingMessageHtml(self):
        filePath = app.config.get('LANDING_MESSAGE_HTML')
        try:
            htmlFile = open(filePath, 'r')
            html = htmlFile.read()
            htmlFile.close()
        except:
            html = flask.render_template("landing_message.html")
        return html

    def getNaturalUptime(self):
        """
        Returns the uptime in a human-readable format.
        """
        return humanize.naturaltime(self.startupTime)

    def getProtocolVersion(self):
        """
        Returns the GA4GH protocol version we support.
        """
        return protocol.version

    def getServerVersion(self):
        """
        Returns the software version of this server.
        """
        return ga4gh.server.__version__

    def getUrls(self):
        """
        Returns the list of (httpMethod, URL) tuples that this server
        supports.
        """
        app.urls.sort()
        return app.urls

    def getDatasets(self):
        """
        Returns the list of datasetIds for this backend
        """
        return app.backend.getDataRepository().getDatasets()

    def getExperiments(self):
        """
        Returns the list of experimentIds for this backend
        """
        return app.backend.getDataRepository().getExperiments()

    def getAnalyses(self):
        """
        Returns the list of analysisIds for this backend
        """
        return app.backend.getDataRepository().getAnalyses()

    def getVariantSets(self, datasetId):
        """
        Returns the list of variant sets for the dataset
        """
        return app.backend.getDataRepository().getDataset(
            datasetId).getVariantSets()

    def getFeatureSets(self, datasetId):
        """
        Returns the list of feature sets for the dataset
        """
        return app.backend.getDataRepository().getDataset(
            datasetId).getFeatureSets()

    def getContinuousSets(self, datasetId):
        """
        Returns the list of continuous sets for the dataset
        """
        return app.backend.getDataRepository().getDataset(
            datasetId).getContinuousSets()

    def getReadGroupSets(self, datasetId):
        """
        Returns the list of ReadGroupSets for the dataset
        """
        return app.backend.getDataRepository().getDataset(
            datasetId).getReadGroupSets()

    def getReferenceSets(self):
        """
        Returns the list of ReferenceSets for this server.
        """
        return app.backend.getDataRepository().getReferenceSets()

    def getVariantAnnotationSets(self, datasetId):
        """
        Returns the list of ReferenceSets for this server.
        """
        # TODO this should be displayed per-variant set, not per dataset.
        variantAnnotationSets = []
        dataset = app.backend.getDataRepository().getDataset(datasetId)
        for variantSet in dataset.getVariantSets():
            variantAnnotationSets.extend(
                variantSet.getVariantAnnotationSets())
        return variantAnnotationSets

    def getPhenotypeAssociationSets(self, datasetId):
        return app.backend.getDataRepository().getDataset(
            datasetId).getPhenotypeAssociationSets()

    def getRnaQuantificationSets(self, datasetId):
        """
        Returns the list of RnaQuantificationSets for this server.
        """
        return app.backend.getDataRepository().getDataset(
            datasetId).getRnaQuantificationSets()

    def getPeers(self):
        """
        Returns the list of peers.
        """
        return app.backend.getDataRepository().getPeers()

    def getOntologyByName(self, name):
        """
        Returns the list of ontologies.
        """
        return app.backend.getDataRepository().getOntologyByName(name)


def reset():
    """
    Resets the flask app; used in testing
    """
    app.config.clear()
    configStr = 'ga4gh.server.serverconfig:FlaskDefaultConfig'
    app.config.from_object(configStr)


def _configure_backend(app):
    """A helper function used just to help modularize the code a bit."""
    # Allocate the backend
    # We use URLs to specify the backend. Currently we have file:// URLs (or
    # URLs with no scheme) for the SqlDataRepository, and special empty:// and
    # simulated:// URLs for empty or simulated data sources.
    dataSource = urlparse.urlparse(app.config["DATA_SOURCE"], "file")

    if dataSource.scheme == "simulated":
        # Ignore the query string
        randomSeed = app.config["SIMULATED_BACKEND_RANDOM_SEED"]
        numCalls = app.config["SIMULATED_BACKEND_NUM_CALLS"]
        variantDensity = app.config["SIMULATED_BACKEND_VARIANT_DENSITY"]
        numVariantSets = app.config["SIMULATED_BACKEND_NUM_VARIANT_SETS"]
        numReferenceSets = app.config[
            "SIMULATED_BACKEND_NUM_REFERENCE_SETS"]
        numReferencesPerReferenceSet = app.config[
            "SIMULATED_BACKEND_NUM_REFERENCES_PER_REFERENCE_SET"]
        numAlignmentsPerReadGroup = app.config[
            "SIMULATED_BACKEND_NUM_ALIGNMENTS_PER_READ_GROUP"]
        numReadGroupsPerReadGroupSet = app.config[
            "SIMULATED_BACKEND_NUM_READ_GROUPS_PER_READ_GROUP_SET"]
        numPhenotypeAssociations = app.config[
            "SIMULATED_BACKEND_NUM_PHENOTYPE_ASSOCIATIONS"]
        numPhenotypeAssociationSets = app.config[
            "SIMULATED_BACKEND_NUM_PHENOTYPE_ASSOCIATION_SETS"]
        numRnaQuantSets = app.config[
            "SIMULATED_BACKEND_NUM_RNA_QUANTIFICATION_SETS"]
        numExpressionLevels = app.config[
            "SIMULATED_BACKEND_NUM_EXPRESSION_LEVELS_PER_RNA_QUANT_SET"]

        dataRepository = datarepo.SimulatedDataRepository(
            randomSeed=randomSeed, numCalls=numCalls,
            variantDensity=variantDensity, numVariantSets=numVariantSets,
            numReferenceSets=numReferenceSets,
            numReferencesPerReferenceSet=numReferencesPerReferenceSet,
            numReadGroupsPerReadGroupSet=numReadGroupsPerReadGroupSet,
            numAlignments=numAlignmentsPerReadGroup,
            numPhenotypeAssociations=numPhenotypeAssociations,
            numPhenotypeAssociationSets=numPhenotypeAssociationSets,
            numRnaQuantSets=numRnaQuantSets,
            numExpressionLevels=numExpressionLevels)
    elif dataSource.scheme == "empty":
        dataRepository = datarepo.EmptyDataRepository()
    elif dataSource.scheme == "file":
        path = os.path.join(dataSource.netloc, dataSource.path)
        dataRepository = datarepo.SqlDataRepository(path)
        dataRepository.open(datarepo.MODE_READ)
    else:
        raise exceptions.ConfigurationException(
            "Unsupported data source scheme: " + dataSource.scheme)
    theBackend = backend.Backend(dataRepository)
    theBackend.setRequestValidation(app.config["REQUEST_VALIDATION"])
    theBackend.setDefaultPageSize(app.config["DEFAULT_PAGE_SIZE"])
    theBackend.setMaxResponseLength(app.config["MAX_RESPONSE_LENGTH"])
    return theBackend


def configure(configFile=None, baseConfig="ProductionConfig",
              port=8000, extraConfig={}):
    """
    TODO Document this critical function! What does it do? What does
    it assume?
    """
    file_handler = StreamHandler()
    file_handler.setLevel(logging.WARNING)
    app.logger.addHandler(file_handler)
    configStr = 'ga4gh.server.serverconfig:{0}'.format(baseConfig)
    app.config.from_object(configStr)
    if os.environ.get('GA4GH_CONFIGURATION') is not None:
        app.config.from_envvar('GA4GH_CONFIGURATION')
    if configFile is not None:
        app.config.from_pyfile(configFile)
    app.config.update(extraConfig.items())
    # Setup file handle cache max size
    datamodel.fileHandleCache.setMaxCacheSize(
        app.config["FILE_HANDLE_CACHE_MAX_SIZE"])
    # Setup CORS
    try:
        cors.CORS(app, allow_headers='Content-Type')
    except AssertionError:
        pass
    app.serverStatus = ServerStatus()

    app.backend = _configure_backend(app)
    if app.config.get('SECRET_KEY'):
        app.secret_key = app.config['SECRET_KEY']
    elif app.config.get('OIDC_PROVIDER'):
        raise exceptions.ConfigurationException(
            'OIDC configuration requires a secret key')
    if app.config.get('CACHE_DIRECTORY'):
        app.cache_dir = app.config['CACHE_DIRECTORY']
    else:
        app.cache_dir = '/tmp/ga4gh'
    app.cache = FileSystemCache(
        app.cache_dir, threshold=5000, default_timeout=600, mode=384)
    # Peer service initialization
    network.initialize(
        app.config.get('INITIAL_PEERS'),
        app.backend.getDataRepository(),
        app.logger)
    app.oidcClient = None
    app.myPort = port
    if app.config.get('AUTH0_ENABLED'):
        emails = app.config.get('AUTH0_AUTHORIZED_EMAILS', '').split(',')
        [auth.authorize_email(e, app.cache) for e in emails]
    if "OIDC_PROVIDER" in app.config:
        # The oic client. If we're testing, we don't want to verify
        # SSL certificates
        app.oidcClient = oic.oic.Client(
            verify_ssl=('TESTING' not in app.config))
        try:
            app.oidcClient.provider_config(app.config['OIDC_PROVIDER'])
        except requests.exceptions.ConnectionError:
            configResponse = message.ProviderConfigurationResponse(
                issuer=app.config['OIDC_PROVIDER'],
                authorization_endpoint=app.config['OIDC_AUTHZ_ENDPOINT'],
                token_endpoint=app.config['OIDC_TOKEN_ENDPOINT'],
                revocation_endpoint=app.config['OIDC_TOKEN_REV_ENDPOINT'])
            app.oidcClient.handle_provider_config(configResponse,
                                                  app.config['OIDC_PROVIDER'])

        # The redirect URI comes from the configuration.
        # If we are testing, then we allow the automatic creation of a
        # redirect uri if none is configured
        redirectUri = app.config.get('OIDC_REDIRECT_URI')
        if redirectUri is None and app.config.get('TESTING'):
            redirectUri = 'https://{0}:{1}/oauth2callback'.format(
                socket.gethostname(), app.myPort)
        app.oidcClient.redirect_uris = [redirectUri]
        if redirectUri is []:
            raise exceptions.ConfigurationException(
                'OIDC configuration requires a redirect uri')

        # We only support dynamic registration while testing.
        if ('registration_endpoint' in app.oidcClient.provider_info and
           app.config.get('TESTING')):
            app.oidcClient.register(
                app.oidcClient.provider_info["registration_endpoint"],
                redirect_uris=[redirectUri])
        else:
            response = message.RegistrationResponse(
                client_id=app.config['OIDC_CLIENT_ID'],
                client_secret=app.config['OIDC_CLIENT_SECRET'],
                redirect_uris=[redirectUri],
                verify_ssl=False)
            app.oidcClient.store_registration_info(response)


def chooseReturnMimetype(request):
    mimetype = None
    if hasattr(request, 'accept_mimetypes'):
        mimetype = request.accept_mimetypes.best_match(protocol.MIMETYPES)
    if mimetype is None:
        mimetype = protocol.MIMETYPES[0]
    return mimetype


def getFlaskResponse(responseString, httpStatus=200,
                     mimetype="application/json"):
    """
    Returns a Flask response object for the specified data and HTTP status.
    """
    return flask.Response(responseString, status=httpStatus, mimetype=mimetype)


def federation(endpoint, request, return_mimetype, request_type='POST'):
    """
    Federate the queries by iterating through the peer list and merging the
    result.

    Parameters:
    ===========
    endpoint: method
        Method of a datamodel object that populates the response
    request: string
        Request send along with the query, like: id for GET requests
    return_mimetype: string
        'http/json or application/json'
    request_type: string
        Specify whether the request is a "GET" or a "POST" request

    Returns:
    ========
    responseObject: json string
        Merged responses from the servers. responseObject structure:

    {
    "status": {
        "Successful communications": <number>,
        "Known peers": <number>,
        "Valid response": <true|false>,
        "Queried peers": <number>
        },
    "results": [
            {
            "datasets": [
                    {record1},
                    {record2},
                    ...
                    {recordN},
                ]
            }
        ]
    }

    """
    request_dictionary = flask.request

    if app.config.get("TYK_ENABLED"):
        # Check authorization if using gateway
        if 'Authorization' in request_dictionary.headers:
            authz_token = request_dictionary.headers['Authorization']
            access_map = getAccessMap(authz_token[7:])
        else:
            raise exceptions.NotAuthenticatedException
    else:
        authz_token = ''
        access_map = getAccessMap(authz_token)

    # Self query
    responseObject = {}
    responseObject['results'] = {}
    responseObject['status'] = list()

    try:
        responseObject['results'] = json.loads(
            endpoint(
                request,
                return_mimetype=return_mimetype,
                access_map=access_map
            )
        )

        responseObject['status'].append(200)

    except (exceptions.ObjectWithIdNotFoundException, exceptions.NotFoundException):
        responseObject['status'].append(404)

    # Peer queries
    # Apply federation by default or if it was specifically requested
    if ('Federation' not in request_dictionary.headers or request_dictionary.headers.get('Federation') == 'True'):

        # Iterate through all peers
        for peer in app.serverStatus.getPeers():
            # Generate the same call on the peer
            uri = request_dictionary.url.replace(
                request_dictionary.host_url,
                peer.getUrl(),
            )
            # federation field must be set to False to avoid infinite loop
            header = {
                'Content-Type': return_mimetype,
                'Accept': return_mimetype,
                'Federation': 'False',
                'Authorization': authz_token,
            }

            # Make the call
            try:
                if request_type == 'GET':
                    response = requests.Session().get(
                        uri,
                        headers=header,
                    )
                elif request_type == 'POST':
                    response = requests.Session().post(
                        uri,
                        json=json.loads(request),
                        headers=header,
                    )
                else:
                    # TODO: Raise error
                    pass

                print('  >> peer call: {0} - {1}'.format(uri, response.status_code))

            except (requests.exceptions.ConnectionError,
                    requests.exceptions.Timeout,
                    requests.exceptions.HTTPError):
                responseObject['status'].append(503)

                print('  >> peer call: {0} - {1}'.format(uri, 'SERVER IS DOWN OR DID NOT RESPONSE!'))
            else:
                responseObject['status'].append(response.status_code)
                # If the call was successful append the results
                if response.status_code == 200:
                    try:
                        if request_type == 'GET':
                            responseObject['results'] = response.json()['results']

                        elif request_type == 'POST':
                            peer_response = response.json()['results']

                            if not responseObject['results']:
                                responseObject['results'] = peer_response
                            else:
                                for key in peer_response:
                                    if key == 'nextPageToken':
                                        if 'nextPageToken' not in responseObject['results']:
                                            responseObject['results'][key] = peer_response[key]
                                        continue
                                    for record in peer_response[key]:
                                        responseObject['results'][key].append(record)
                    except ValueError:
                        pass

    # If no result has been found on any of the servers raise an error
    if not responseObject['results'] or not responseObject['results']:
        if request_type == 'GET':
            raise exceptions.ObjectWithIdNotFoundException(request)
        elif request_type == 'POST':
            raise exceptions.ObjectWithIdNotFoundException(json.loads(request))

    # Reformat the status response
    responseObject['status'] = {

        # All the peers plus self
        'Known peers': len(app.serverStatus.getPeers()) + 1,

        # Queried means http status code 200 and 404
        'Queried peers': responseObject['status'].count(200) + responseObject['status'].count(404),

        # Successful means http status code 200
        'Successful communications': responseObject['status'].count(200),

        # Invalid by default
        'Valid response': False
    }

    # Decide on valid response
    if responseObject['status']['Known peers'] == \
            responseObject['status']['Queried peers']:
        if request_type == 'GET':
            if responseObject['status']['Successful communications'] >= 1:
                responseObject['status']['Valid response'] = True
        elif request_type == 'POST':
            if responseObject['status']['Successful communications'] == \
                    responseObject['status']['Queried peers']:
                responseObject['status']['Valid response'] = True

    return json.dumps(responseObject)


# testing method for access roles through tokens
def getAccessMap(token):
    """
    user roles are defined in the local keycloak server as client roles
    string formatted as follows: project:tier

    if running NoAuth config, user has full access to local dataset

    :param token: raw keycloak oidc id_token containing roles as claims
    :return: python dict in the form {"project" : "access tier", ...}
    """

    access_map = {}

    if app.config.get("TYK_ENABLED"):
        # assign access based on token
        parsed_payload = _parseTokenPayload(token)
        access_levels = []

        if 'access_levels' in parsed_payload:
            access_levels = parsed_payload["access_levels"]

        for role in access_levels:
            split_role = role.split(':')
            access_map[split_role[0]] = split_role[1]
    else:
        # mock full access to local dataset
        for dataset in app.serverStatus.getDatasets():
            access_map[dataset.getLocalId()] = 4

    return access_map


def _parseTokenPayload(token):

    try:
        token_payload = token.split(".")[1]

        # make sure token is padded properly for b64 decoding
        padding = len(token_payload) % 4
        if padding != 0:
            token_payload += '=' * (4 - padding)
        decoded_payload = base64.b64decode(token_payload)

    except IndexError:
        decoded_payload = '{}'

    return json.loads(decoded_payload)


def handleHttpPost(request, endpoint):
    """
    Handles the specified HTTP POST request, which maps to the specified
    protocol handler endpoint and protocol request class.
    """
    if request.mimetype and request.mimetype not in protocol.MIMETYPES:
        raise exceptions.UnsupportedMediaTypeException()
    return_mimetype = chooseReturnMimetype(request)
    request = request.get_data()
    if request == '' or request is None:
        request = '{}'
    responseStr = federation(
        endpoint,
        request,
        return_mimetype=return_mimetype,
        request_type='POST'
    )
    return getFlaskResponse(responseStr, mimetype=return_mimetype)


def handleList(endpoint, request):
    """
    Handles the specified HTTP GET request, mapping to a list request
    """
    return_mimetype = chooseReturnMimetype(request)
    responseStr = endpoint(request.get_data(), return_mimetype=return_mimetype)
    return getFlaskResponse(responseStr, mimetype=return_mimetype)


def handleHttpGet(id_, endpoint):
    """
    Handles the specified HTTP GET request, which maps to the specified
    protocol handler endpoint and protocol request class
    """
    request = flask.request
    return_mimetype = chooseReturnMimetype(request)
    responseStr = federation(
        endpoint,
        id_,
        return_mimetype=return_mimetype,
        request_type='GET'
    )
    return getFlaskResponse(responseStr, mimetype=return_mimetype)


def handleHttpOptions():
    """
    Handles the specified HTTP OPTIONS request.
    """
    response = getFlaskResponse("")
    response.headers.add("Access-Control-Request-Methods", "GET,POST,OPTIONS")
    return response


@app.errorhandler(Exception)
def handleException(exception):
    """
    Handles an exception that occurs somewhere in the process of handling
    a request.
    """
    serverException = exception
    if not isinstance(exception, exceptions.BaseServerException):
        with app.test_request_context():
            app.log_exception(exception)
        serverException = exceptions.getServerError(exception)
    error = serverException.toProtocolElement()
    # If the exception is being viewed by a web browser, we can render a nicer
    # view.
    if flask.request and 'Accept' in flask.request.headers and \
            flask.request.headers['Accept'].find('text/html') != -1:
        message = "<h1>Error {}</h1><pre>{}</pre>".format(
            serverException.httpStatus,
            protocol.toJson(error))
        if serverException.httpStatus == 401 \
                or serverException.httpStatus == 403:
            message += "Please try <a href=\"" + app.config.get('TYK_LISTEN_PATH') + "login_oidc\">logging in</a>."
        return message
    else:
        # Errors aren't well defined enough to use protobuf, even if requested
        return_mimetype = 'application/json'
        responseStr = protocol.serialize(error, return_mimetype)
        return getFlaskResponse(responseStr, serverException.httpStatus,
                                mimetype=return_mimetype)


def requires_session(f):
    """
    Decorator for browser session routes. Inspects tokens and ensures client sessions + server
    sessions are aligned.
    """

    @functools.wraps(f)
    def decorated(*args, **kargs):
        if app.config.get("TYK_ENABLED"):

            # TODO: CSRF check / checksum
            if not flask.request.cookies.get("session_id"):
                flask.session.clear()
                return flask.redirect(_generate_login_url())

        return f(*args, **kargs)
    return decorated


def startLogin():
    """
    If we are not logged in, this generates the redirect URL to the OIDC
    provider and returns the redirect response
    :return: A redirect response to the OIDC provider
    """
    flask.session["state"] = oic.oauth2.rndstr(SECRET_KEY_LENGTH)
    flask.session["nonce"] = oic.oauth2.rndstr(SECRET_KEY_LENGTH)
    args = {
        "client_id": app.oidcClient.client_id,
        "response_type": "code",
        "scope": ["openid", "profile"],
        "nonce": flask.session["nonce"],
        "redirect_uri": app.oidcClient.redirect_uris[0],
        "state": flask.session["state"]
    }

    result = app.oidcClient.do_authorization_request(
        request_args=args, state=flask.session["state"])
    return flask.redirect(result.url)


@app.before_request
def checkAuthentication():
    """
    The request will have a parameter 'key' if it came from the command line
    client, or have a session key of 'key' if it's the browser.
    If the token is not found, start the login process.

    If there is no oidcClient, we are running naked and we don't check.
    If we're being redirected to the oidcCallback we don't check.

    :returns None if all is ok (and the request handler continues as usual).
    Otherwise if the key was in the session (therefore we're in a browser)
    then startLogin() will redirect to the OIDC provider. If the key was in
    the request arguments, we're using the command line and just raise an
    exception.
    """
    if app.oidcClient is None:
        return
    if flask.request.endpoint == 'oidcCallback':
        return
    key = flask.session.get('key') or flask.request.args.get('key')
    if key is None or not app.cache.get(key):
        if 'key' in flask.request.args:
            raise exceptions.NotAuthenticatedException()
        else:
            return startLogin()


@app.after_request
def prevent_cache(response):
    """
    Disable response caching for dashboard
    """
    response.headers["Cache-Control"] = "no-cache, no-store, must-revalidate"
    return response


def handleFlaskGetRequest(id_, flaskRequest, endpoint):
    """
    Handles the specified flask request for one of the GET URLs
    Invokes the specified endpoint to generate a response.
    """
    if flaskRequest.method == "GET":
        return handleHttpGet(id_, endpoint)
    else:
        raise exceptions.MethodNotAllowedException()


def handleFlaskListRequest(id_, flaskRequest, endpoint):
    """
    Handles the specified flask list request for one of the GET URLs.
    Invokes the specified endpoint to generate a response.
    """

    return handleList(endpoint, flaskRequest)


def handleFlaskPostRequest(flaskRequest, endpoint):
    """
    Handles the specified flask request for one of the POST URLS
    Invokes the specified endpoint to generate a response.
    """
    if flaskRequest.method == "POST":
        return handleHttpPost(flaskRequest, endpoint)
    elif flaskRequest.method == "OPTIONS":
        return handleHttpOptions()
    else:
        raise exceptions.MethodNotAllowedException()


class DisplayedRoute(object):
    """
    Registers that a route should be displayed on the html page
    """
    def __init__(
            self, path, postMethod=False, pathDisplay=None):
        self.path = path
        self.methods = None
        if postMethod:
            methodDisplay = 'POST'
            self.methods = SEARCH_ENDPOINT_METHODS
        else:
            methodDisplay = 'GET'
        if pathDisplay is None:
            pathDisplay = path
        app.urls.append((methodDisplay, pathDisplay))

    def __call__(self, func):
        if self.methods is None:
            app.add_url_rule(self.path, func.func_name, func)
        else:
            app.add_url_rule(
                self.path, func.func_name, func, methods=self.methods)

        @functools.wraps(func)
        def wrapper(*args, **kwargs):
            result = func(*args, **kwargs)
            return result
        return wrapper


@app.route('/')
@requires_session
def index():
    return flask.render_template('spa.html',
                                 session_id=flask.session.get('id_token', ''),
                                 refresh=flask.session.get('refresh_token', ''),
                                 access=flask.session.get('access_token', ''),
                                 prepend_path=app.config.get('TYK_LISTEN_PATH', ''))


@app.route('/candig')
@requires_session
def candig():
    datasetId = "WyJNRVRBREFUQSJd"
    return flask.render_template('candig.html',
                                 session_id=flask.session["id_token"],
                                 refresh=flask.session["refresh_token"],
                                 access=flask.session["access_token"],
                                 datasetId=datasetId)


@app.route('/info')
@requires_session
def index_info():
    response = flask.render_template('index.html',
                                     info=app.serverStatus)
    if app.config.get('AUTH0_ENABLED'):
        key = (flask.request.args.get('key'))
        try:
            print(key)
            profile = app.cache.get(key)
        except:
            raise exceptions.NotAuthorizedException()
        if (profile):
            return response
        else:
            exceptions.NotAuthenticatedException()
    else:
        return response


# SEARCH
@DisplayedRoute('/search', postMethod=True)
@requires_auth
def searchQuery():
    return handleFlaskPostRequest(
        flask.request, app.backend.runSearchQuery)


@app.route('/candig_patients')
@requires_session
def candig_patients():
    return flask.render_template('candig_patients.html', session_id=flask.session["id_token"])


@app.route('/igv')
@requires_session
def candig_igv():
    return flask.render_template('candig_igv.html', session_id=flask.session["id_token"],
                                 prepend_path=app.config.get('TYK_LISTEN_PATH', ''))


@app.route('/gene_search')
def candig_gene_search():
    return flask.render_template('gene_search.html', session_id=flask.session["id_token"])


@DisplayedRoute('/variantsbygenesearch', postMethod=True)
def search_variant_by_gene_name():
    return handleFlaskPostRequest(
        flask.request, app.backend.runSearchVariantsByGeneName)


@app.route('/login_oidc', methods=LOGIN_ENDPOINT_METHODS)
def login_oidc():
    """
    *** GETs to this endpoint should be set to 'ignore' in Tyk Endpoint settings ***

    All GET requests without an Authorization header should be proxied through
    this endpoint (except for API token request).

    :return: redirect call to the identity provider authentication point
    """

    base_url = _generate_base_url()
    redirect_from = flask.request.args.get('redirectUri', '', type=str).replace(base_url, '')

    # GET request: check if authenticated and redirect root page, otherwise render template
    if flask.request.method == "GET":

        # check for valid flask session
        if flask.request.cookies.get("session_id"):
            return flask.redirect(base_url)

        # not logged in, redirect to keycloak (browser) or raise error (API)
        else:
            get_endpoints = [x[1].replace('<id>', '') for x in app.serverStatus.getUrls() if x[0] == 'GET']

            if redirect_from.startswith(tuple(get_endpoints)):
                return getFlaskResponse(json.dumps({'error': 'Key not authorised'}), 403)

            return flask.redirect(_generate_login_url())

    # POST request: successful keycloak authentication else Tyk blocks request
    elif flask.request.method == "POST":

        if flask.request.headers.get('KC-Access'):

            # save tokens in server session
            flask.session["access_token"] = flask.request.headers["KC-Access"]
            flask.session["refresh_token"] = flask.request.headers["KC-Refresh"]
            flask.session["id_token"] = flask.request.headers["Authorization"][7:]

            response = flask.redirect(base_url)
            parsed_payload = _parseTokenPayload(flask.session["id_token"])
            max_cookie_age = parsed_payload["exp"] - parsed_payload["iat"]
            response.set_cookie('session_id', flask.session["id_token"], max_age=max_cookie_age,
                                path=app.config.get('TYK_LISTEN_PATH', '/'), httponly=True)
            return response

        # refresh/back POST
        elif flask.session.get("access_token"):
            return flask.redirect(base_url)

        # keycloak error
        else:
            raise exceptions.NotAuthenticatedException()

    # Invalid method
    else:
        raise exceptions.MethodNotAllowedException()


@app.route('/logout_oidc', methods=["POST"])
def gateway_logout():
    """
    End flask login sessions. Tyk will handle remote keycloak session
    :return: redirect to the keycloak login
    """
    # response = flask.redirect(_generate_base_url()+'/login_oidc')
    if not flask.request.cookies.get("session_id"):
        raise exceptions.NotAuthenticatedException

    data = {"redirect": _generate_logout_url()}
    response = flask.Response(json.dumps(data))

    # delete browser cookie
    response.set_cookie('session_id', '', expires=0, path=app.config.get('TYK_LISTEN_PATH', '/'), httponly=True)

    # delete server/client sessions
    flask.session.clear()

    return response


def _generate_login_url():
    '''
    :return: formatted url for keycloak login
    '''
    return '{0}{1}'.format(app.config.get('KC_SERVER'), app.config.get('KC_LOGIN_REDIRECT'))


def _generate_base_url():
    '''
    :return: formatted url for TYK proxied dashboard homepage
    '''
    return '{0}{1}'.format(app.config.get('TYK_SERVER'), app.config.get('TYK_LISTEN_PATH'))


def _generate_logout_url():
    '''
    :return: formatted url for keycloak logout
    '''
    return '{0}/auth/realms/{1}/protocol/openid-connect/logout?redirect_uri={2}'.format(
        app.config.get('KC_SERVER'), app.config.get('KC_REALM'), app.config.get('KC_REDIRECT'))


@DisplayedRoute('/token', postMethod=True)
def token():
    """
        :return: an oidc id token to attach to subsequent request headers in the following format:

            Authorization: Bearer <token>

        As of now, the tyk 'pre-auth' js middleware handles the token
        grant API calls and unless there was an authentication error,
        the token should already be in the request header

        Allows token retrieval without having to use a flask session (ie. for REST API calls)
    """

    response = {}
    mimetype = "application/json"

    try:
        token = flask.request.headers["Authorization"][7:]
        parsed_payload = _parseTokenPayload(token)
        token_expires = time.strftime('%Y-%m-%d %H:%M:%S', time.localtime(parsed_payload["exp"]))

        response["token"] = token
        response["expires"] = token_expires
        status = 200

    except:
        # get error details from the request
        response["error"] = flask.request.data
        status = 401

    return flask.Response(json.dumps(response), status=status, mimetype=mimetype)


@app.route('/concordance')
def concordance():
    gene = request.args.get('gene', '', type=str)
    if gene == '':
        return jsonify(result = 'Gene symbol is missing')
    concordance, freq, uniq = client.FederatedClient(
        ServerStatus().getPeers()).get_concordance(gene)
    abnormality = NCIT.NCIT().get_genetic_abnormalities(gene)
    disease = NCIT.NCIT().get_diseases(gene)
    return jsonify(result=render_template(
        'concordance.html',
        concordance=concordance,
        freq=freq,
        uniq=uniq,
        abnormality=abnormality,
        disease=disease))


# New configuration added by Kevin Chan
@app.route("/login")
def login():
    if app.config.get('AUTH0_ENABLED'):
        if (flask.request.args.get('code')):
            return auth.render_key(app, key=flask.request.args.get('code'))
        else:
            return auth.render_login(
                app=app,
                scopes=app.config.get('AUTH0_SCOPES'),
                redirect_uri=app.config.get('AUTH0_CALLBACK_URL'),
                domain=app.config.get('AUTH0_HOST'),
                client_id=app.config.get('AUTH0_CLIENT_ID'))
    else:
        raise exceptions.NotFoundException()


@app.route('/callback')
def callback_handling():
    if app.config.get('AUTH0_ENABLED'):
        return auth.callback_maker(
            cache=app.cache,
            domain=app.config.get('AUTH0_HOST'),
            client_id=app.config.get('AUTH0_CLIENT_ID'),
            client_secret=app.config.get('AUTH0_CLIENT_SECRET'),
            redirect_uri=app.config.get('AUTH0_CALLBACK_URL'))()
    else:
        raise exceptions.NotFoundException()


@app.route("/logout")
@requires_auth
@cors.cross_origin(headers=['Content-Type', 'Authorization'])
def logout():
    key = flask.session['auth0_key']
    auth.logout(app.cache)
    url = 'https://{}/v2/logout?access_token={}&?client_id={}'.format(
        app.config.get('AUTH0_HOST'),
        key,
        app.config.get('AUTH0_CLIENT_ID'),
        app.config.get('AUTH0_CALLBACK_URL'))
    return flask.redirect(url)


@app.route('/favicon.ico')
@app.route('/robots.txt')
def robots():
    return flask.send_from_directory(
        app.static_folder, flask.request.path[1:])


@DisplayedRoute('/info')
@requires_auth
def getInfo():
    return handleFlaskGetRequest(
        None, flask.request, app.backend.runGetInfo)


@DisplayedRoute('/references/<id>')
@requires_auth
def getReference(id):
    return handleFlaskGetRequest(
        id, flask.request, app.backend.runGetReference)


@DisplayedRoute('/referencesets/<id>')
def getReferenceSet(id):
    return handleFlaskGetRequest(
        id, flask.request, app.backend.runGetReferenceSet)


@DisplayedRoute('/listreferencebases', postMethod=True)
def listReferenceBases():
    return handleFlaskListRequest(
        id, flask.request, app.backend.runListReferenceBases)


@DisplayedRoute('/callsets/search', postMethod=True)
def searchCallSets():
    return handleFlaskPostRequest(
        flask.request, app.backend.runSearchCallSets)


@DisplayedRoute('/readgroupsets/search', postMethod=True)
def searchReadGroupSets():
    return handleFlaskPostRequest(
        flask.request, app.backend.runSearchReadGroupSets)


@DisplayedRoute('/reads/search', postMethod=True)
def searchReads():
    return handleFlaskPostRequest(
        flask.request, app.backend.runSearchReads)


@DisplayedRoute('/referencesets/search', postMethod=True)
def searchReferenceSets():
    return handleFlaskPostRequest(
        flask.request, app.backend.runSearchReferenceSets)


@DisplayedRoute('/references/search', postMethod=True)
def searchReferences():
    return handleFlaskPostRequest(
        flask.request, app.backend.runSearchReferences)


@DisplayedRoute('/variantsets/search', postMethod=True)
def searchVariantSets():
    return handleFlaskPostRequest(
        flask.request, app.backend.runSearchVariantSets)


@DisplayedRoute('/variants/search', postMethod=True)
def searchVariants():
    return handleFlaskPostRequest(
        flask.request, app.backend.runSearchVariants)


@DisplayedRoute('/genotypes/search', postMethod=True)
def searchGenotypes():
    return handleFlaskPostRequest(
        flask.request, app.backend.runSearchGenotypes)


@DisplayedRoute('/variantannotationsets/search', postMethod=True)
def searchVariantAnnotationSets():
    return handleFlaskPostRequest(
        flask.request, app.backend.runSearchVariantAnnotationSets)


@DisplayedRoute('/variantannotations/search', postMethod=True)
def searchVariantAnnotations():
    return handleFlaskPostRequest(
        flask.request, app.backend.runSearchVariantAnnotations)


@DisplayedRoute('/datasets/search', postMethod=True)
@requires_auth
def searchDatasets():
    return handleFlaskPostRequest(
        flask.request, app.backend.runSearchDatasets)


@DisplayedRoute('/experiments/search', postMethod=True)
@requires_auth
def searchExperiments():
    return handleFlaskPostRequest(
        flask.request, app.backend.runSearchExperiments)


@DisplayedRoute('/analyses/search', postMethod=True)
@requires_auth
def searchAnalyses():
    return handleFlaskPostRequest(
        flask.request, app.backend.runSearchAnalyses)


@DisplayedRoute('/featuresets/search', postMethod=True)
@requires_auth
def searchFeatureSets():
    return handleFlaskPostRequest(
        flask.request, app.backend.runSearchFeatureSets)


@DisplayedRoute('/features/search', postMethod=True)
@requires_auth
def searchFeatures():
    return handleFlaskPostRequest(
        flask.request, app.backend.runSearchFeatures)


@DisplayedRoute('/continuoussets/search', postMethod=True)
@requires_auth
def searchContinuousSets():
    return handleFlaskPostRequest(
        flask.request, app.backend.runSearchContinuousSets)


@DisplayedRoute('/continuous/search', postMethod=True)
@requires_auth
def searchContinuous():
    return handleFlaskPostRequest(
        flask.request, app.backend.runSearchContinuous)


@DisplayedRoute('/biosamples/search', postMethod=True)
@requires_auth
def searchBiosamples():
    return handleFlaskPostRequest(
        flask.request, app.backend.runSearchBiosamples)


@DisplayedRoute('/individuals/search', postMethod=True)
@requires_auth
def searchIndividuals():
    return handleFlaskPostRequest(
        flask.request, app.backend.runSearchIndividuals)


# METADATA
@DisplayedRoute('/patients/search', postMethod=True)
@requires_auth
def searchPatients():
    return handleFlaskPostRequest(
        flask.request, app.backend.runSearchPatients)


@DisplayedRoute('/enrollments/search', postMethod=True)
@requires_auth
def searchEnrollments():
    return handleFlaskPostRequest(
        flask.request, app.backend.runSearchEnrollments)


@DisplayedRoute('/consents/search', postMethod=True)
@requires_auth
def searchConsents():
    return handleFlaskPostRequest(
        flask.request, app.backend.runSearchConsents)


@DisplayedRoute('/diagnoses/search', postMethod=True)
@requires_auth
def searchDiagnoses():
    return handleFlaskPostRequest(
        flask.request, app.backend.runSearchDiagnoses)


@DisplayedRoute('/samples/search', postMethod=True)
@requires_auth
def searchSamples():
    return handleFlaskPostRequest(
        flask.request, app.backend.runSearchSamples)


@DisplayedRoute('/treatments/search', postMethod=True)
@requires_auth
def searchTreatments():
    return handleFlaskPostRequest(
        flask.request, app.backend.runSearchTreatments)


@DisplayedRoute('/outcomes/search', postMethod=True)
@requires_auth
def searchOutcomes():
    return handleFlaskPostRequest(
        flask.request, app.backend.runSearchOutcomes)


@DisplayedRoute('/complications/search', postMethod=True)
@requires_auth
def searchComplications():
    return handleFlaskPostRequest(
        flask.request, app.backend.runSearchComplications)


@DisplayedRoute('/tumourboards/search', postMethod=True)
@requires_auth
def searchTumourboards():
    return handleFlaskPostRequest(
        flask.request, app.backend.runSearchTumourboards)
<<<<<<< HEAD
# METADATA END
=======

DisplayedRoute('/extractions/search', postMethod=True)
@requires_auth
def searchExtractions():
    return handleFlaskPostRequest(
        flask.request, app.backend.runSearchExtractions)

@DisplayedRoute('/sequencing/search', postMethod=True)
@requires_auth
def searchSequencing():
    return handleFlaskPostRequest(
        flask.request, app.backend.runSearchSequencing)

@DisplayedRoute('/alignments/search', postMethod=True)
@requires_auth
def searchAlignments():
    return handleFlaskPostRequest(
        flask.request, app.backend.runSearchAlignments)

@DisplayedRoute('/variantcalling/search', postMethod=True)
@requires_auth
def searchVariantCalling():
    return handleFlaskPostRequest(
        flask.request, app.backend.runSearchVariantCalling)

@DisplayedRoute('/fusiondetection/search', postMethod=True)
@requires_auth
def searchFusionDetection():
    return handleFlaskPostRequest(
        flask.request, app.backend.runSearchFusionDetection)

@DisplayedRoute('/expressionanalysis/search', postMethod=True)
@requires_auth
def searchExpressionAnalysis():
    return handleFlaskPostRequest(
        flask.request, app.backend.runSearchExpressionAnalysis)
### ======================================================================= ###
### METADATA END
### ======================================================================= ###
>>>>>>> 50340b7c


@DisplayedRoute('/peers/list', postMethod=True)
@requires_auth
def listPeers():
    return handleFlaskPostRequest(
        flask.request, app.backend.runListPeers)


@DisplayedRoute('/announce', postMethod=True)
@requires_auth
def announce():
    # We can't use the post handler here because we want detailed request
    # data.
    return app.backend.runAddAnnouncement(flask.request)


@DisplayedRoute(
    '/biosamples/<no(search):id>',
    pathDisplay='/biosamples/<id>')
@requires_auth
def getBiosample(id):
    return handleFlaskGetRequest(
        id, flask.request, app.backend.runGetBiosample)


@DisplayedRoute(
    '/individuals/<no(search):id>',
    pathDisplay='/individuals/<id>')
@requires_auth
def getIndividual(id):
    return handleFlaskGetRequest(
        id, flask.request, app.backend.runGetIndividual)


# METADATA
@DisplayedRoute(
    '/patients/<no(search):id>',
    pathDisplay='/patients/<id>')
@requires_auth
def getPatient(id):
    return handleFlaskGetRequest(
        id, flask.request, app.backend.runGetPatient)


@DisplayedRoute(
    '/enrollments/<no(search):id>',
    pathDisplay='/enrollments/<id>')
@requires_auth
def getEnrollment(id):
    return handleFlaskGetRequest(
        id, flask.request, app.backend.runGetEnrollment)


@DisplayedRoute(
    '/consents/<no(search):id>',
    pathDisplay='/consents/<id>')
@requires_auth
def getConsent(id):
    return handleFlaskGetRequest(
        id, flask.request, app.backend.runGetConsent)


@DisplayedRoute(
    '/diagnoses/<no(search):id>',
    pathDisplay='/diagnoses/<id>')
@requires_auth
def getDiagnosis(id):
    return handleFlaskGetRequest(
        id, flask.request, app.backend.runGetDiagnosis)


@DisplayedRoute(
    '/samples/<no(search):id>',
    pathDisplay='/samples/<id>')
@requires_auth
def getSample(id):
    return handleFlaskGetRequest(
        id, flask.request, app.backend.runGetSample)


@DisplayedRoute(
    '/treatments/<no(search):id>',
    pathDisplay='/treatments/<id>')
@requires_auth
def getTreatment(id):
    return handleFlaskGetRequest(
        id, flask.request, app.backend.runGetTreatment)


@DisplayedRoute(
    '/outcomes/<no(search):id>',
    pathDisplay='/outcomes/<id>')
@requires_auth
def getOutcome(id):
    return handleFlaskGetRequest(
        id, flask.request, app.backend.runGetOutcome)


@DisplayedRoute(
    '/complications/<no(search):id>',
    pathDisplay='/complications/<id>')
@requires_auth
def getComplication(id):
    return handleFlaskGetRequest(
        id, flask.request, app.backend.runGetComplication)


@DisplayedRoute(
    '/tumourboards/<no(search):id>',
    pathDisplay='/tumourboards/<id>')
@requires_auth
def getTumourboard(id):
    return handleFlaskGetRequest(
        id, flask.request, app.backend.runGetTumourboard)
<<<<<<< HEAD
# METADATA END
=======

@DisplayedRoute(
    '/extractions/<no(search):id>',
    pathDisplay='/extractions/<id>')
@requires_auth
def getExtraction(id):
    return handleFlaskGetRequest(
        id, flask.request, app.backend.runGetExtraction)

@DisplayedRoute(
    '/sequencing/<no(search):id>',
    pathDisplay='/sequencing/<id>')
@requires_auth
def getSequencing(id):
    return handleFlaskGetRequest(
        id, flask.request, app.backend.runGetSequencing)

@DisplayedRoute(
    '/alignments/<no(search):id>',
    pathDisplay='/alignments/<id>')
@requires_auth
def getAlignment(id):
    return handleFlaskGetRequest(
        id, flask.request, app.backend.runGetAlignment)

@DisplayedRoute(
    '/variantcalling/<no(search):id>',
    pathDisplay='/variantcalling/<id>')
@requires_auth
def getVariantCalling(id):
    return handleFlaskGetRequest(
        id, flask.request, app.backend.runGetVariantCalling)

@DisplayedRoute(
    '/fusiondetections/<no(search):id>',
    pathDisplay='/fusiondetections/<id>')
@requires_auth
def getFusionDetection(id):
    return handleFlaskGetRequest(
        id, flask.request, app.backend.runGetFusionDetection)

@DisplayedRoute(
    '/expressionanalysis/<no(search):id>',
    pathDisplay='/expressionanalysis/<id>')
@requires_auth
def getExpressionAnalysis(id):
    return handleFlaskGetRequest(
        id, flask.request, app.backend.runGetExpressionAnalysis)
### ======================================================================= ###
### METADATA END
### ======================================================================= ###
>>>>>>> 50340b7c


@DisplayedRoute('/rnaquantificationsets/search', postMethod=True)
@requires_auth
def searchRnaQuantificationSets():
    return handleFlaskPostRequest(
        flask.request, app.backend.runSearchRnaQuantificationSets)


@DisplayedRoute('/rnaquantifications/search', postMethod=True)
@requires_auth
def searchRnaQuantifications():
    return handleFlaskPostRequest(
        flask.request, app.backend.runSearchRnaQuantifications)


@DisplayedRoute('/expressionlevels/search', postMethod=True)
@requires_auth
def searchExpressionLevels():
    return handleFlaskPostRequest(
        flask.request, app.backend.runSearchExpressionLevels)


@DisplayedRoute(
    '/variantsets/<no(search):id>',
    pathDisplay='/variantsets/<id>')
@requires_auth
def getVariantSet(id):
    return handleFlaskGetRequest(
        id, flask.request, app.backend.runGetVariantSet)


@DisplayedRoute(
    '/variants/<no(search):id>',
    pathDisplay='/variants/<id>')
@requires_auth
def getVariant(id):
    return handleFlaskGetRequest(
        id, flask.request, app.backend.runGetVariant)


@DisplayedRoute(
    '/readgroupsets/<no(search):id>',
    pathDisplay='/readgroupsets/<id>')
@requires_auth
def getReadGroupSet(id):
    return handleFlaskGetRequest(
        id, flask.request, app.backend.runGetReadGroupSet)


@DisplayedRoute('/readgroups/<id>')
@requires_auth
def getReadGroup(id):
    return handleFlaskGetRequest(
        id, flask.request, app.backend.runGetReadGroup)


@DisplayedRoute(
    '/callsets/<no(search):id>',
    pathDisplay='/callsets/<id>')
@requires_auth
def getCallSet(id):
    return handleFlaskGetRequest(
        id, flask.request, app.backend.runGetCallSet)


@DisplayedRoute(
    '/featuresets/<no(search):id>',
    pathDisplay='/featuresets/<id>')
@requires_auth
def getFeatureSet(id):
    return handleFlaskGetRequest(
        id, flask.request, app.backend.runGetFeatureSet)


@DisplayedRoute(
    '/features/<no(search):id>',
    pathDisplay='/features/<id>')
@requires_auth
def getFeature(id):
    return handleFlaskGetRequest(
        id, flask.request, app.backend.runGetFeature)


@DisplayedRoute(
    '/continuoussets/<no(search):id>',
    pathDisplay='/continuoussets/<id>')
@requires_auth
def getcontinuousSet(id):
    return handleFlaskGetRequest(
        id, flask.request, app.backend.runGetContinuousSet)


@DisplayedRoute(
    '/rnaquantificationsets/<no(search):id>',
    pathDisplay='/rnaquantificationsets/<id>')
@requires_auth
def getRnaQuantificationSet(id):
    return handleFlaskGetRequest(
        id, flask.request, app.backend.runGetRnaQuantificationSet)


@DisplayedRoute(
    '/rnaquantifications/<no(search):id>',
    pathDisplay='/rnaquantifications/<id>')
@requires_auth
def getRnaQuantification(id):
    return handleFlaskGetRequest(
        id, flask.request, app.backend.runGetRnaQuantification)


@DisplayedRoute(
    '/expressionlevels/<no(search):id>',
    pathDisplay='/expressionlevels/<id>')
@requires_auth
def getExpressionLevel(id):
    return handleFlaskGetRequest(
        id, flask.request, app.backend.runGetExpressionLevel)


@app.route('/oauth2callback', methods=['GET'])
def oidcCallback():
    """
    Once the authorization provider has cleared the user, the browser
    is returned here with a code. This function takes that code and
    checks it with the authorization provider to prove that it is valid,
    and get a bit more information about the user (which we don't use).

    A token is generated and given to the user, and the authorization info
    retrieved above is stored against this token. Later, when a client
    connects with this token, it is assumed to be a valid user.

    :return: A display of the authentication token to use in the client. If
    OIDC is not configured, raises a NotImplementedException.
    """
    if app.oidcClient is None:
        raise exceptions.NotImplementedException()
    response = dict(flask.request.args.iteritems(multi=True))
    aresp = app.oidcClient.parse_response(
        message.AuthorizationResponse,
        info=response,
        sformat='dict')
    sessState = flask.session.get('state')
    respState = aresp['state']
    if (not isinstance(aresp, message.AuthorizationResponse) or
            respState != sessState):
        raise exceptions.NotAuthenticatedException()

    args = {
        "code": aresp['code'],
        "redirect_uri": app.oidcClient.redirect_uris[0],
        "client_id": app.oidcClient.client_id,
        "client_secret": app.oidcClient.client_secret
    }
    atr = app.oidcClient.do_access_token_request(
        scope="openid",
        state=respState,
        request_args=args)

    if not isinstance(atr, message.AccessTokenResponse):
        raise exceptions.NotAuthenticatedException()

    atrDict = atr.to_dict()
    if flask.session.get('nonce') != atrDict['id_token']['nonce']:
        raise exceptions.NotAuthenticatedException()
    key = oic.oauth2.rndstr(SECRET_KEY_LENGTH)
    flask.session['key'] = key
    token_data = aresp["code"], respState, atrDict
    app.cache.set(key, token_data)
    # flask.url_for is broken. It relies on SERVER_NAME for both name
    # and port, and defaults to 'localhost' if not found. Therefore
    # we need to fix the returned url
    indexUrl = flask.url_for('index', _external=True)
    indexParts = list(urlparse.urlparse(indexUrl))
    if ':' not in indexParts[1]:
        indexParts[1] = '{}:{}'.format(socket.gethostname(), app.myPort)
        indexUrl = urlparse.urlunparse(indexParts)
    response = flask.redirect(indexUrl)
    return response


@DisplayedRoute(
    '/datasets/<no(search):id>',
    pathDisplay='/datasets/<id>')
@requires_auth
def getDataset(id):
    return handleFlaskGetRequest(
        id, flask.request, app.backend.runGetDataset)


@DisplayedRoute(
    '/experiments/<no(search):id>',
    pathDisplay='/experiments/<id>')
@requires_auth
def getExperiment(id):
    return handleFlaskGetRequest(
        id, flask.request, app.backend.runGetExperiment)


@DisplayedRoute(
    '/analyses/<no(search):id>',
    pathDisplay='/analyses/<id>')
@requires_auth
def getAnalysis(id):
    return handleFlaskGetRequest(
        id, flask.request, app.backend.runGetAnalysis)


@DisplayedRoute(
    '/variantannotationsets/<no(search):id>',
    pathDisplay='/variantannotationsets/<id>')
@requires_auth
def getVariantAnnotationSet(id):
    return handleFlaskGetRequest(
        id, flask.request, app.backend.runGetVariantAnnotationSet)


@DisplayedRoute('/phenotypes/search', postMethod=True)
@requires_auth
def searchPhenotypes():
    return handleFlaskPostRequest(
        flask.request, app.backend.runSearchPhenotypes)


@DisplayedRoute('/featurephenotypeassociations/search', postMethod=True)
@requires_auth
def searchGenotypePhenotypes():
    return handleFlaskPostRequest(
        flask.request,
        app.backend.runSearchGenotypePhenotypes)


@DisplayedRoute('/phenotypeassociationsets/search', postMethod=True)
@requires_auth
def searchPhenotypeAssociationSets():
    return handleFlaskPostRequest(
        flask.request, app.backend.runSearchPhenotypeAssociationSets)


# The below methods ensure that JSON is returned for various errors
# instead of the default, html


@app.errorhandler(401)
def unauthorizedHandler(errorString):
    return handleException(exceptions.UnauthorizedException(errorString))


@app.errorhandler(404)
def pathNotFoundHandler(errorString):
    return handleException(exceptions.PathNotFoundException())


@app.errorhandler(405)
def methodNotAllowedHandler(errorString):
    return handleException(exceptions.MethodNotAllowedException())


@app.errorhandler(403)
def notAuthenticatedHandler(errorString):
    return handleException(exceptions.NotAuthenticatedException(errorString))<|MERGE_RESOLUTION|>--- conflicted
+++ resolved
@@ -1358,9 +1358,6 @@
 def searchTumourboards():
     return handleFlaskPostRequest(
         flask.request, app.backend.runSearchTumourboards)
-<<<<<<< HEAD
-# METADATA END
-=======
 
 DisplayedRoute('/extractions/search', postMethod=True)
 @requires_auth
@@ -1397,11 +1394,6 @@
 def searchExpressionAnalysis():
     return handleFlaskPostRequest(
         flask.request, app.backend.runSearchExpressionAnalysis)
-### ======================================================================= ###
-### METADATA END
-### ======================================================================= ###
->>>>>>> 50340b7c
-
 
 @DisplayedRoute('/peers/list', postMethod=True)
 @requires_auth
@@ -1516,9 +1508,6 @@
 def getTumourboard(id):
     return handleFlaskGetRequest(
         id, flask.request, app.backend.runGetTumourboard)
-<<<<<<< HEAD
-# METADATA END
-=======
 
 @DisplayedRoute(
     '/extractions/<no(search):id>',
@@ -1567,11 +1556,6 @@
 def getExpressionAnalysis(id):
     return handleFlaskGetRequest(
         id, flask.request, app.backend.runGetExpressionAnalysis)
-### ======================================================================= ###
-### METADATA END
-### ======================================================================= ###
->>>>>>> 50340b7c
-
 
 @DisplayedRoute('/rnaquantificationsets/search', postMethod=True)
 @requires_auth
