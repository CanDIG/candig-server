"""
Module responsible for handling protocol requests and returning
responses.
"""
from __future__ import division
from __future__ import print_function
from __future__ import unicode_literals

import ga4gh.datamodel as datamodel
import ga4gh.exceptions as exceptions
import ga4gh.protocol as protocol


def _parseIntegerArgument(args, key, defaultValue):
    """
    Attempts to parse the specified key in the specified argument
    dictionary into an integer. If the argument cannot be parsed,
    raises a BadRequestIntegerException. If the key is not present,
    return the specified default value.
    """
    ret = defaultValue
    try:
        if key in args:
            try:
                ret = int(args[key])
            except ValueError:
                raise exceptions.BadRequestIntegerException(key, args[key])
    except TypeError:
        raise Exception((key, args))
    return ret


def _parsePageToken(pageToken, numValues):
    """
    Parses the specified pageToken and returns a list of the specified
    number of values. Page tokens are assumed to consist of a fixed
    number of integers seperated by colons. If the page token does
    not conform to this specification, raise a InvalidPageToken
    exception.
    """
    tokens = pageToken.split(":")
    if len(tokens) != numValues:
        msg = "Invalid number of values in page token"
        raise exceptions.BadPageTokenException(msg)
    try:
        values = map(int, tokens)
    except ValueError:
        msg = "Malformed integers in page token"
        raise exceptions.BadPageTokenException(msg)
    return values


class IntervalIterator(object):
    """
    Implements generator logic for types which accept a start/end
    range to search for the object. Returns an iterator over
    (object, pageToken) pairs. The pageToken is a string which allows
    us to pick up the iteration at any point, and is None for the last
    value in the iterator.
    """
    def __init__(self, request, parentContainer):
        self._request = request
        self._parentContainer = parentContainer
        self._searchIterator = None
        self._currentObject = None
        self._nextObject = None
        self._searchAnchor = None
        self._distanceFromAnchor = None
        if not request.page_token:
            self._initialiseIteration()
        else:
            # Set the search start point and the number of records to skip from
            # the page token.
            searchAnchor, objectsToSkip = _parsePageToken(
                request.page_token, 2)
            self._pickUpIteration(searchAnchor, objectsToSkip)

    def _extractProtocolObject(self, obj):
        """
        Returns the protocol object from the object passed back by iteration.
        """
        return obj

    def _initialiseIteration(self):
        """
        Starts a new iteration.
        """
        self._searchIterator = self._search(
            self._request.start,
            self._request.end if self._request.end != 0 else None)
        self._currentObject = next(self._searchIterator, None)
        if self._currentObject is not None:
            self._nextObject = next(self._searchIterator, None)
            self._searchAnchor = self._request.start
            self._distanceFromAnchor = 0
            firstObjectStart = self._getStart(self._currentObject)
            if firstObjectStart > self._request.start:
                self._searchAnchor = firstObjectStart

    def _pickUpIteration(self, searchAnchor, objectsToSkip):
        """
        Picks up iteration from a previously provided page token. There are two
        different phases here:
        1) We are iterating over the initial set of intervals in which start
        is < the search start coorindate.
        2) We are iterating over the remaining intervals in which start >= to
        the search start coordinate.
        """
        self._searchAnchor = searchAnchor
        self._distanceFromAnchor = objectsToSkip
        self._searchIterator = self._search(
            searchAnchor,
            self._request.end if self._request.end != 0 else None)
        obj = next(self._searchIterator)
        if searchAnchor == self._request.start:
            # This is the initial set of intervals, we just skip forward
            # objectsToSkip positions
            for _ in range(objectsToSkip):
                obj = next(self._searchIterator)
        else:
            # Now, we are past this initial set of intervals.
            # First, we need to skip forward over the intervals where
            # start < searchAnchor, as we've seen these already.
            while self._getStart(obj) < searchAnchor:
                obj = next(self._searchIterator)
            # Now, we skip over objectsToSkip objects such that
            # start == searchAnchor
            for _ in range(objectsToSkip):
                if self._getStart(obj) != searchAnchor:
                    raise exceptions.BadPageTokenException
                obj = next(self._searchIterator)
        self._currentObject = obj
        self._nextObject = next(self._searchIterator, None)

    def next(self):
        """
        Returns the next (object, nextPageToken) pair.
        """
        if self._currentObject is None:
            raise StopIteration()
        nextPageToken = None
        if self._nextObject is not None:
            start = self._getStart(self._nextObject)
            # If start > the search anchor, move the search anchor. Otherwise,
            # increment the distance from the anchor.
            if start > self._searchAnchor:
                self._searchAnchor = start
                self._distanceFromAnchor = 0
            else:
                self._distanceFromAnchor += 1
            nextPageToken = "{}:{}".format(
                self._searchAnchor, self._distanceFromAnchor)
        ret = self._extractProtocolObject(self._currentObject), nextPageToken
        self._currentObject = self._nextObject
        self._nextObject = next(self._searchIterator, None)
        return ret

    def __iter__(self):
        return self


class ReadsIntervalIterator(IntervalIterator):
    """
    An interval iterator for reads
    """
    def __init__(self, request, parentContainer, reference):
        self._reference = reference
        super(ReadsIntervalIterator, self).__init__(request, parentContainer)

    def _search(self, start, end):
        return self._parentContainer.getReadAlignments(
            self._reference, start, end)

    @classmethod
    def _getStart(cls, readAlignment):
        if readAlignment.alignment.position.position == 0:
            # unmapped read with mapped mate; see SAM standard 2.4.1
            return readAlignment.next_mate_position.position
        else:
            # usual case
            return readAlignment.alignment.position.position

    @classmethod
    def _getEnd(cls, readAlignment):
        return (
            cls._getStart(readAlignment) +
            len(readAlignment.aligned_sequence))


class VariantsIntervalIterator(IntervalIterator):
    """
    An interval iterator for variants
    """

    def _search(self, start, end):
        return self._parentContainer.getVariants(
            self._request.reference_name, start, end,
            self._request.call_set_ids)

    @classmethod
    def _getStart(cls, variant):
        return variant.start

    @classmethod
    def _getEnd(cls, variant):
        return variant.end


class VariantAnnotationsIntervalIterator(IntervalIterator):
    """
    An interval iterator for annotations
    """

    def __init__(self, request, parentContainer):
        super(VariantAnnotationsIntervalIterator, self).__init__(
            request, parentContainer)
        # TODO do input validation somewhere more sensible
        if self._request.effects is None:
            self._effects = []
        else:
            self._effects = self._request.effects

    def _search(self, start, end):
        return self._parentContainer.getVariantAnnotations(
            self._request.reference_name, start, end)

    def _extractProtocolObject(self, pair):
        variant, annotation = pair
        return annotation

    @classmethod
    def _getStart(cls, pair):
        variant, annotation = pair
        return variant.start

    @classmethod
    def _getEnd(cls, pair):
        variant, annotation = pair
        return variant.end

    def next(self):
        while True:
            ret = super(VariantAnnotationsIntervalIterator, self).next()
            vann = ret[0]
            if self.filterVariantAnnotation(vann):
                return self._removeNonMatchingTranscriptEffects(vann), ret[1]
        return None

    def filterVariantAnnotation(self, vann):
        """
        Returns true when an annotation should be included.
        """
        # TODO reintroduce feature ID search
        ret = False
        if len(self._effects) != 0 and not vann.transcript_effects:
            return False
        elif len(self._effects) == 0:
            return True
        for teff in vann.transcript_effects:
            if self.filterEffect(teff):
                ret = True
        return ret

    def filterEffect(self, teff):
        """
        Returns true when any of the transcript effects
        are present in the request.
        """
        ret = False
        for effect in teff.effects:
            ret = self._matchAnyEffects(effect) or ret
        return ret

    def _checkIdEquality(self, requestedEffect, effect):
        """
        Tests whether a requested effect and an effect
        present in an annotation are equal.
        """
        return self._idPresent(requestedEffect) and (
            effect.id == requestedEffect.id)

    def _idPresent(self, requestedEffect):
        return requestedEffect.id != ""

    def _matchAnyEffects(self, effect):
        ret = False
        for requestedEffect in self._effects:
            ret = self._checkIdEquality(requestedEffect, effect) or ret
        return ret

    def _removeNonMatchingTranscriptEffects(self, ann):
        newTxE = []
        oldTxE = ann.transcript_effects
        if len(self._effects) == 0:
            return ann
        for txe in oldTxE:
            add = False
            for effect in txe.effects:
                if self._matchAnyEffects(effect):
                    add = True
            if add:
                newTxE.append(txe)
        ann.ClearField('transcript_effects')
        ann.transcript_effects.extend(newTxE)
        return ann


class Backend(object):
    """
    Backend for handling the server requests.
    This class provides methods for all of the GA4GH protocol end points.
    """
    def __init__(self, dataRepository):
        self._requestValidation = False
        self._responseValidation = False
        self._defaultPageSize = 100
        self._maxResponseLength = 2**20  # 1 MiB
        self._dataRepository = dataRepository

    def getDataRepository(self):
        """
        Get the data repository used by this backend
        """
        return self._dataRepository

    def setRequestValidation(self, requestValidation):
        """
        Set enabling request validation
        """
        self._requestValidation = requestValidation

    def setResponseValidation(self, responseValidation):
        """
        Set enabling response validation
        """
        self._responseValidation = responseValidation

    def setDefaultPageSize(self, defaultPageSize):
        """
        Sets the default page size for request to the specified value.
        """
        self._defaultPageSize = defaultPageSize

    def setMaxResponseLength(self, maxResponseLength):
        """
        Sets the approximate maximum response length to the specified
        value.
        """
        self._maxResponseLength = maxResponseLength

    def startProfile(self):
        """
        Profiling hook. Called at the start of the runSearchRequest method
        and allows for detailed profiling of search performance.
        """
        pass

    def endProfile(self):
        """
        Profiling hook. Called at the end of the runSearchRequest method.
        """
        pass

    def validateRequest(self, jsonDict, requestClass):
        """
        Ensures the jsonDict corresponds to a valid instance of requestClass
        Throws an error if the data is invalid
        """
        if self._requestValidation:
            if not protocol.validate(jsonDict, requestClass):
                raise exceptions.RequestValidationFailureException(
                    jsonDict, requestClass)

    ###########################################################
    #
    # Iterators over the data hierarchy. These methods help to
    # implement the search endpoints by providing iterators
    # over the objects to be returned to the client.
    #
    ###########################################################

    def _topLevelObjectGenerator(self, request, numObjects, getByIndexMethod):
        """
        Returns a generator over the results for the specified request, which
        is over a set of objects of the specified size. The objects are
        returned by call to the specified method, which must take a single
        integer as an argument. The returned generator yields a sequence of
        (object, nextPageToken) pairs, which allows this iteration to be picked
        up at any point.
        """
        currentIndex = 0
        if request.page_token:
            currentIndex, = _parsePageToken(request.page_token, 1)
        while currentIndex < numObjects:
            object_ = getByIndexMethod(currentIndex)
            currentIndex += 1
            nextPageToken = None
            if currentIndex < numObjects:
                nextPageToken = str(currentIndex)
            yield object_.toProtocolElement(), nextPageToken

    def _protocolObjectGenerator(self, request, numObjects, getByIndexMethod):
        """
        Returns a generator over the results for the specified request, from
        a set of protocol objects of the specified size. The objects are
        returned by call to the specified method, which must take a single
        integer as an argument. The returned generator yields a sequence of
        (object, nextPageToken) pairs, which allows this iteration to be picked
        up at any point.
        """
        currentIndex = 0
        if request.page_token:
            currentIndex, = _parsePageToken(request.page_token, 1)
        while currentIndex < numObjects:
            object_ = getByIndexMethod(currentIndex)
            currentIndex += 1
            nextPageToken = None
            if currentIndex < numObjects:
                nextPageToken = str(currentIndex)
            yield object_, nextPageToken

    def _protocolListGenerator(self, request, objectList):
        """
        Returns a generator over the objects in the specified list using
        _protocolObjectGenerator to generate page tokens.
        """
        return self._protocolObjectGenerator(
            request, len(objectList), lambda index: objectList[index])

    def _objectListGenerator(self, request, objectList):
        """
        Returns a generator over the objects in the specified list using
        _topLevelObjectGenerator to generate page tokens.
        """
        return self._topLevelObjectGenerator(
            request, len(objectList), lambda index: objectList[index])

    def _singleObjectGenerator(self, datamodelObject):
        """
        Returns a generator suitable for a search method in which the
        result set is a single object.
        """
        yield (datamodelObject.toProtocolElement(), None)

    def _noObjectGenerator(self):
        """
        Returns a generator yielding no results
        """
        return iter([])

    def datasetsGenerator(self, request):
        """
        Returns a generator over the (dataset, nextPageToken) pairs
        defined by the specified request
        """
        return self._topLevelObjectGenerator(
            request, self.getDataRepository().getNumDatasets(),
            self.getDataRepository().getDatasetByIndex)

    def bioSamplesGenerator(self, request):
        dataset = self.getDataRepository().getDataset(request.dataset_id)
        results = []
        for obj in dataset.getBioSamples():
            include = True
            if request.name:
                if request.name != obj.getLocalId():
                    include = False
            if request.individual_id:
                if request.individual_id != obj.getIndividualId():
                    include = False
            if include:
                results.append(obj)
        return self._objectListGenerator(request, results)

    def individualsGenerator(self, request):
        dataset = self.getDataRepository().getDataset(request.dataset_id)
        results = []
        for obj in dataset.getIndividuals():
            include = True
            if request.name:
                if request.name != obj.getLocalId():
                    include = False
            if include:
                results.append(obj)
        return self._objectListGenerator(request, results)

    def phenotypeAssociationSetsGenerator(self, request):
        """
        Returns a generator over the (phenotypeAssociationSet, nextPageToken)
        pairs defined by the specified request
        """
        dataset = self.getDataRepository().getDataset(request.dataset_id)
        return self._topLevelObjectGenerator(
            request, dataset.getNumPhenotypeAssociationSets(),
            dataset.getPhenotypeAssociationSetByIndex)

    def readGroupSetsGenerator(self, request):
        """
        Returns a generator over the (readGroupSet, nextPageToken) pairs
        defined by the specified request.
        """
        dataset = self.getDataRepository().getDataset(request.dataset_id)
        results = []
        for obj in dataset.getReadGroupSets():
            include = True
            rgsp = obj.toProtocolElement()
            if request.name:
                if request.name != obj.getLocalId():
                    include = False
            if request.bio_sample_id:
                rgsp.ClearField("read_groups")
                for readGroup in obj.getReadGroups():
                    if request.bio_sample_id == readGroup.getBioSampleId():
                        rgsp.read_groups.extend(
                            [readGroup.toProtocolElement()])
                # If none of the biosamples match and the readgroupset
                # contains reagroups, don't include in the response
                if len(rgsp.read_groups) == 0 and \
                        len(obj.getReadGroups()) != 0:
                    include = False
                else:
                    include = True and include
            if include:
                results.append(rgsp)
        return self._protocolListGenerator(request, results)

    def referenceSetsGenerator(self, request):
        """
        Returns a generator over the (referenceSet, nextPageToken) pairs
        defined by the specified request.
        """
        results = []
        for obj in self.getDataRepository().getReferenceSets():
            include = True
            if request.md5checksum:
                if request.md5checksum != obj.getMd5Checksum():
                    include = False
            if request.accession:
                if request.accession not in obj.getSourceAccessions():
                    include = False
            if request.assembly_id:
                if request.assembly_id != obj.getAssemblyId():
                    include = False
            if include:
                results.append(obj)
        return self._objectListGenerator(request, results)

    def referencesGenerator(self, request):
        """
        Returns a generator over the (reference, nextPageToken) pairs
        defined by the specified request.
        """
        referenceSet = self.getDataRepository().getReferenceSet(
            request.reference_set_id)
        results = []
        for obj in referenceSet.getReferences():
            include = True
            if request.md5checksum:
                if request.md5checksum != obj.getMd5Checksum():
                    include = False
            if request.accession:
                if request.accession not in obj.getSourceAccessions():
                    include = False
            if include:
                results.append(obj)
        return self._objectListGenerator(request, results)

    def variantSetsGenerator(self, request):
        """
        Returns a generator over the (variantSet, nextPageToken) pairs defined
        by the specified request.
        """
        dataset = self.getDataRepository().getDataset(request.dataset_id)
        return self._topLevelObjectGenerator(
            request, dataset.getNumVariantSets(),
            dataset.getVariantSetByIndex)

    def variantAnnotationSetsGenerator(self, request):
        """
        Returns a generator over the (variantAnnotationSet, nextPageToken)
        pairs defined by the specified request.
        """
        compoundId = datamodel.VariantSetCompoundId.parse(
            request.variant_set_id)
        dataset = self.getDataRepository().getDataset(compoundId.dataset_id)
        variantSet = dataset.getVariantSet(request.variant_set_id)
        return self._topLevelObjectGenerator(
            request, variantSet.getNumVariantAnnotationSets(),
            variantSet.getVariantAnnotationSetByIndex)

    def readsGenerator(self, request):
        """
        Returns a generator over the (read, nextPageToken) pairs defined
        by the specified request
        """
        if not request.reference_id:
            raise exceptions.UnmappedReadsNotSupported()
        if len(request.read_group_ids) < 1:
            raise exceptions.BadRequestException(
                "At least one readGroupId must be specified")
        elif len(request.read_group_ids) == 1:
            return self._readsGeneratorSingle(request)
        else:
            return self._readsGeneratorMultiple(request)

    def _readsGeneratorSingle(self, request):
        compoundId = datamodel.ReadGroupCompoundId.parse(
            request.read_group_ids[0])
        dataset = self.getDataRepository().getDataset(compoundId.dataset_id)
        readGroupSet = dataset.getReadGroupSet(compoundId.read_group_set_id)
        referenceSet = readGroupSet.getReferenceSet()
        if referenceSet is None:
            raise exceptions.ReadGroupSetNotMappedToReferenceSetException(
                    readGroupSet.getId())
        reference = referenceSet.getReference(request.reference_id)
        readGroup = readGroupSet.getReadGroup(compoundId.read_group_id)
        intervalIterator = ReadsIntervalIterator(
            request, readGroup, reference)
        return intervalIterator

    def _readsGeneratorMultiple(self, request):
        compoundId = datamodel.ReadGroupCompoundId.parse(
            request.read_group_ids[0])
        dataset = self.getDataRepository().getDataset(compoundId.dataset_id)
        readGroupSet = dataset.getReadGroupSet(compoundId.read_group_set_id)
        referenceSet = readGroupSet.getReferenceSet()
        if referenceSet is None:
            raise exceptions.ReadGroupSetNotMappedToReferenceSetException(
                    readGroupSet.getId())
        reference = referenceSet.getReference(request.reference_id)
        readGroupIds = readGroupSet.getReadGroupIds()
        if set(readGroupIds) != set(request.read_group_ids):
            raise exceptions.BadRequestException(
                "If multiple readGroupIds are specified, "
                "they must be all of the readGroupIds in a ReadGroupSet")
        intervalIterator = ReadsIntervalIterator(
            request, readGroupSet, reference)
        return intervalIterator

    def variantsGenerator(self, request):
        """
        Returns a generator over the (variant, nextPageToken) pairs defined
        by the specified request.
        """
        compoundId = datamodel.VariantSetCompoundId \
            .parse(request.variant_set_id)
        dataset = self.getDataRepository().getDataset(compoundId.dataset_id)
        variantSet = dataset.getVariantSet(compoundId.variant_set_id)
        intervalIterator = VariantsIntervalIterator(request, variantSet)
        return intervalIterator

    def variantAnnotationsGenerator(self, request):
        """
        Returns a generator over the (variantAnnotaitons, nextPageToken) pairs
        defined by the specified request.
        """
        compoundId = datamodel.VariantAnnotationSetCompoundId.parse(
            request.variant_annotation_set_id)
        dataset = self.getDataRepository().getDataset(compoundId.dataset_id)
        variantSet = dataset.getVariantSet(compoundId.variant_set_id)
        variantAnnotationSet = variantSet.getVariantAnnotationSet(
            request.variant_annotation_set_id)
        intervalIterator = VariantAnnotationsIntervalIterator(
            request, variantAnnotationSet)
        return intervalIterator

    def featuresGenerator(self, request):
        """
        Returns a generator over the (features, nextPageToken) pairs
        defined by the (JSON string) request.
        """
        compoundId = None
        parentId = None
        if request.feature_set_id is not None:
            compoundId = datamodel.FeatureSetCompoundId.parse(
                request.feature_set_id)
        if request.parent_id and request.parent_id != "":
            compoundParentId = datamodel.FeatureCompoundId.parse(
                request.parent_id)
            parentId = compoundParentId.featureId
            # A client can optionally specify JUST the (compound) parentID,
            # and the server needs to derive the dataset & featureSet
            # from this (compound) parentID.
            if compoundId is None:
                compoundId = compoundParentId
            else:
                # check that the dataset and featureSet of the parent
                # compound ID is the same as that of the featureSetId
                mismatchCheck = (
                    compoundParentId.dataset_id != compoundId.dataset_id or
                    compoundParentId.feature_set_id !=
                    compoundId.feature_set_id)
                if mismatchCheck:
                    raise exceptions.ParentIncompatibleWithFeatureSet()

        if compoundId is None:
            raise exceptions.FeatureSetNotSpecifiedException()

        dataset = self.getDataRepository().getDataset(
            compoundId.dataset_id)
        featureSet = dataset.getFeatureSet(compoundId.feature_set_id)
        if request.start == request.end and request.start == 0:
            start = None
            end = None
        else:
            start = request.start
            end = request.end
        return featureSet.getFeatures(
            request.reference_name, start, end,
            request.page_token, request.page_size,
            request.feature_types, parentId, request.name, request.gene_symbol)

    def phenotypesGenerator(self, request):
        """
        Returns a generator over the (phenotypes, nextPageToken) pairs
        defined by the (JSON string) request
        """
        # TODO make paging work using SPARQL?
        compoundId = datamodel.PhenotypeAssociationSetCompoundId.parse(
            request.phenotype_association_set_id)
        dataset = self.getDataRepository().getDataset(compoundId.dataset_id)
        phenotypeAssociationSet = dataset.getPhenotypeAssociationSet(
            compoundId.phenotypeAssociationSetId)
        annotationList = phenotypeAssociationSet.getAssociations(request)
        phenotypes = [annotation.phenotype for annotation in annotationList]
        return self._protocolListGenerator(
            request, phenotypes)

    def genotypesPhenotypesGenerator(self, request):
        """
        Returns a generator over the (phenotypes, nextPageToken) pairs
        defined by the (JSON string) request
        """
        # TODO make paging work using SPARQL?
        compoundId = datamodel.PhenotypeAssociationSetCompoundId.parse(
            request.phenotype_association_set_id)
        dataset = self.getDataRepository().getDataset(compoundId.dataset_id)
        phenotypeAssociationSet = dataset.getPhenotypeAssociationSet(
            compoundId.phenotypeAssociationSetId)
        featureSets = dataset.getFeatureSets()
        annotationList = phenotypeAssociationSet.getAssociations(
            request, featureSets)
        return self._protocolListGenerator(request, annotationList)

    def callSetsGenerator(self, request):
        """
        Returns a generator over the (callSet, nextPageToken) pairs defined
        by the specified request.
        """
        compoundId = datamodel.VariantSetCompoundId.parse(
            request.variant_set_id)
        dataset = self.getDataRepository().getDataset(compoundId.dataset_id)
        variantSet = dataset.getVariantSet(compoundId.variant_set_id)
        results = []
        for obj in variantSet.getCallSets():
            include = True
            if request.name:
                if request.name != obj.getLocalId():
                    include = False
            if request.bio_sample_id:
                if request.bio_sample_id != obj.getBioSampleId():
                    include = False
            if include:
                results.append(obj)
        return self._objectListGenerator(request, results)

    def featureSetsGenerator(self, request):
        """
        Returns a generator over the (featureSet, nextPageToken) pairs
        defined by the specified request.
        """
        dataset = self.getDataRepository().getDataset(request.dataset_id)
        return self._topLevelObjectGenerator(
            request, dataset.getNumFeatureSets(),
            dataset.getFeatureSetByIndex)

    def rnaQuantificationSetsGenerator(self, request):
        """
        Returns a generator over the (rnaQuantificationSet, nextPageToken)
        pairs defined by the specified request.
        """
        dataset = self.getDataRepository().getDataset(request.dataset_id)
        return self._topLevelObjectGenerator(
            request, dataset.getNumRnaQuantificationSets(),
            dataset.getRnaQuantificationSetByIndex)

    def rnaQuantificationsGenerator(self, request):
        """
        Returns a generator over the (rnaQuantification, nextPageToken) pairs
        defined by the specified request.
        """
        if len(request.rna_quantification_set_id) < 1:
            raise exceptions.BadRequestException(
                "Rna Quantification Set Id must be specified")
        else:
            compoundId = datamodel.RnaQuantificationSetCompoundId.parse(
                request.rna_quantification_set_id)
            dataset = self.getDataRepository().getDataset(
                compoundId.dataset_id)
            rnaQuantSet = dataset.getRnaQuantificationSet(
                compoundId.rna_quantification_set_id)
            return self._topLevelObjectGenerator(
                request, rnaQuantSet.getNumRnaQuantifications(),
                rnaQuantSet.getRnaQuantificationByIndex)

    def expressionLevelsGenerator(self, request):
        """
        Returns a generator over the (expressionLevel, nextPageToken) pairs
        defined by the specified request.

        Currently only supports searching over a specified rnaQuantification
        """
        rnaQuantificationId = request.rna_quantification_id
        compoundId = datamodel.RnaQuantificationCompoundId.parse(
            request.rna_quantification_id)
        dataset = self.getDataRepository().getDataset(compoundId.dataset_id)
        rnaQuantSet = dataset.getRnaQuantificationSet(
            compoundId.rna_quantification_set_id)
        rnaQuant = rnaQuantSet.getRnaQuantification(rnaQuantificationId)
        rnaQuantificationId = rnaQuant.getLocalId()
        startIndex = request.page_token
        maxResults = request.page_size
        # we need to determine if another expressionLevel follows the one
        # that is last returned from this method to set nextPageToken
        # correctly, so request an additional expressionLevel from
        # the database in all cases
        if maxResults:
            maxResults += 1
        expressionLevels = list(rnaQuant.getExpressionLevels(
            threshold=request.threshold,
            featureIds=request.feature_ids,
            startIndex=startIndex,
            maxResults=maxResults))
        # initialize loop
        nextPageTokenIndex = 0
        expressionLevelIndex = 0
        if request.page_token:
            nextPageTokenIndex, = _parsePageToken(request.page_token, 1)
        numToReturn = request.page_size
        # execute loop
        while numToReturn > 0 and expressionLevelIndex < len(expressionLevels):
            expressionLevel = expressionLevels[expressionLevelIndex]
            nextPageTokenIndex += 1
            nextPageToken = str(nextPageTokenIndex)
            if expressionLevelIndex == len(expressionLevels) - 1:
                nextPageToken = None
            yield expressionLevel.toProtocolElement(), nextPageToken
            expressionLevelIndex += 1
            numToReturn -= 1

    ###########################################################
    #
    # Public API methods. Each of these methods implements the
    # corresponding API end point, and return data ready to be
    # written to the wire.
    #
    ###########################################################

    def runGetRequest(self, obj):
        """
        Runs a get request by converting the specified datamodel
        object into its protocol representation.
        """
        protocolElement = obj.toProtocolElement()
        jsonString = protocol.toJson(protocolElement)
        return jsonString

    def runSearchRequest(
            self, requestStr, requestClass, responseClass, objectGenerator):
        """
        Runs the specified request. The request is a string containing
        a JSON representation of an instance of the specified requestClass.
        We return a string representation of an instance of the specified
        responseClass in JSON format. Objects are filled into the page list
        using the specified object generator, which must return
        (object, nextPageToken) pairs, and be able to resume iteration from
        any point using the nextPageToken attribute of the request object.
        """
        self.startProfile()
        try:
            request = protocol.fromJson(requestStr, requestClass)
        except protocol.json_format.ParseError:
            raise exceptions.InvalidJsonException(requestStr)
        # TODO How do we detect when the page size is not set?
        if not request.page_size:
            request.page_size = self._defaultPageSize
        if request.page_size < 0:
            raise exceptions.BadPageSizeException(request.page_size)
        responseBuilder = protocol.SearchResponseBuilder(
            responseClass, request.page_size, self._maxResponseLength)
        nextPageToken = None
        for obj, nextPageToken in objectGenerator(request):
            responseBuilder.addValue(obj)
            if responseBuilder.isFull():
                break
        responseBuilder.setNextPageToken(nextPageToken)
        responseString = responseBuilder.getSerializedResponse()
        self.endProfile()
        return responseString

    def runListReferenceBases(self, id_, requestArgs):
        """
        Runs a listReferenceBases request for the specified ID and
        request arguments.
        """
        compoundId = datamodel.ReferenceCompoundId.parse(id_)
        referenceSet = self.getDataRepository().getReferenceSet(
            compoundId.reference_set_id)
        reference = referenceSet.getReference(id_)
        start = _parseIntegerArgument(requestArgs, 'start', 0)
        end = _parseIntegerArgument(requestArgs, 'end', reference.getLength())
        if end == 0:  # assume meant "get all"
            end = reference.getLength()
        if 'pageToken' in requestArgs:
            pageTokenStr = requestArgs['pageToken']
            if pageTokenStr != "":
                start = _parsePageToken(pageTokenStr, 1)[0]

        chunkSize = self._maxResponseLength
        nextPageToken = None
        if start + chunkSize < end:
            end = start + chunkSize
            nextPageToken = str(start + chunkSize)
        sequence = reference.getBases(start, end)

        # build response
        response = protocol.ListReferenceBasesResponse()
        response.offset = start
        response.sequence = sequence
        if nextPageToken is not None:
            response.next_page_token = nextPageToken
        return protocol.toJson(response)

    # Get requests.

    def runGetCallSet(self, id_):
        """
        Returns a callset with the given id
        """
        compoundId = datamodel.CallSetCompoundId.parse(id_)
        dataset = self.getDataRepository().getDataset(compoundId.dataset_id)
        variantSet = dataset.getVariantSet(compoundId.variant_set_id)
        callSet = variantSet.getCallSet(id_)
        return self.runGetRequest(callSet)

    def runGetVariant(self, id_):
        """
        Returns a variant with the given id
        """
        compoundId = datamodel.VariantCompoundId.parse(id_)
        dataset = self.getDataRepository().getDataset(compoundId.dataset_id)
        variantSet = dataset.getVariantSet(compoundId.variant_set_id)
        gaVariant = variantSet.getVariant(compoundId)
        # TODO variant is a special case here, as it's returning a
        # protocol element rather than a datamodel object. We should
        # fix this for consistency.
        jsonString = protocol.toJson(gaVariant)
        return jsonString

    def runGetBioSample(self, id_):
        """
        Runs a getBioSample request for the specified ID.
        """
        compoundId = datamodel.BioSampleCompoundId.parse(id_)
        dataset = self.getDataRepository().getDataset(compoundId.dataset_id)
        bioSample = dataset.getBioSample(id_)
        return self.runGetRequest(bioSample)

    def runGetIndividual(self, id_):
        """
        Runs a getIndividual request for the specified ID.
        """
        compoundId = datamodel.BioSampleCompoundId.parse(id_)
        dataset = self.getDataRepository().getDataset(compoundId.dataset_id)
        individual = dataset.getIndividual(id_)
        return self.runGetRequest(individual)

    def runGetFeature(self, id_):
        """
        Returns JSON string of the feature object corresponding to
        the feature compoundID passed in.
        """
        compoundId = datamodel.FeatureCompoundId.parse(id_)
        dataset = self.getDataRepository().getDataset(compoundId.dataset_id)
        featureSet = dataset.getFeatureSet(compoundId.feature_set_id)
        gaFeature = featureSet.getFeature(compoundId)
        jsonString = protocol.toJson(gaFeature)
        return jsonString

    def runGetReadGroupSet(self, id_):
        """
        Returns a readGroupSet with the given id_
        """
        compoundId = datamodel.ReadGroupSetCompoundId.parse(id_)
        dataset = self.getDataRepository().getDataset(compoundId.dataset_id)
        readGroupSet = dataset.getReadGroupSet(id_)
        return self.runGetRequest(readGroupSet)

    def runGetReadGroup(self, id_):
        """
        Returns a read group with the given id_
        """
        compoundId = datamodel.ReadGroupCompoundId.parse(id_)
        dataset = self.getDataRepository().getDataset(compoundId.dataset_id)
        readGroupSet = dataset.getReadGroupSet(compoundId.read_group_set_id)
        readGroup = readGroupSet.getReadGroup(id_)
        return self.runGetRequest(readGroup)

    def runGetReference(self, id_):
        """
        Runs a getReference request for the specified ID.
        """
        compoundId = datamodel.ReferenceCompoundId.parse(id_)
        referenceSet = self.getDataRepository().getReferenceSet(
            compoundId.reference_set_id)
        reference = referenceSet.getReference(id_)
        return self.runGetRequest(reference)

    def runGetReferenceSet(self, id_):
        """
        Runs a getReferenceSet request for the specified ID.
        """
        referenceSet = self.getDataRepository().getReferenceSet(id_)
        return self.runGetRequest(referenceSet)

    def runGetVariantSet(self, id_):
        """
        Runs a getVariantSet request for the specified ID.
        """
        compoundId = datamodel.VariantSetCompoundId.parse(id_)
        dataset = self.getDataRepository().getDataset(compoundId.dataset_id)
        variantSet = dataset.getVariantSet(id_)
        return self.runGetRequest(variantSet)

    def runGetFeatureSet(self, id_):
        """
        Runs a getFeatureSet request for the specified ID.
        """
        compoundId = datamodel.FeatureSetCompoundId.parse(id_)
        dataset = self.getDataRepository().getDataset(compoundId.dataset_id)
        featureSet = dataset.getFeatureSet(id_)
        return self.runGetRequest(featureSet)

    def runGetDataset(self, id_):
        """
        Runs a getDataset request for the specified ID.
        """
        dataset = self.getDataRepository().getDataset(id_)
        return self.runGetRequest(dataset)

    def runGetVariantAnnotationSet(self, id_):
        """
        Runs a getVariantSet request for the specified ID.
        """
        compoundId = datamodel.VariantAnnotationSetCompoundId.parse(id_)
        dataset = self.getDataRepository().getDataset(compoundId.dataset_id)
        variantSet = dataset.getVariantSet(compoundId.variant_set_id)
        variantAnnotationSet = variantSet.getVariantAnnotationSet(id_)
        return self.runGetRequest(variantAnnotationSet)

    def runGetRnaQuantification(self, id_):
        """
        Runs a getRnaQuantification request for the specified ID.
        """
        compoundId = datamodel.RnaQuantificationCompoundId.parse(id_)
        dataset = self.getDataRepository().getDataset(compoundId.dataset_id)
        rnaQuantificationSet = dataset.getRnaQuantificationSet(
            compoundId.rna_quantification_set_id)
        rnaQuantification = rnaQuantificationSet.getRnaQuantification(id_)
        return self.runGetRequest(rnaQuantification)

    def runGetRnaQuantificationSet(self, id_):
        """
        Runs a getRnaQuantificationSet request for the specified ID.
        """
        compoundId = datamodel.RnaQuantificationSetCompoundId.parse(id_)
        dataset = self.getDataRepository().getDataset(compoundId.dataset_id)
        rnaQuantificationSet = dataset.getRnaQuantificationSet(id_)
        return self.runGetRequest(rnaQuantificationSet)

    def runGetExpressionLevel(self, id_):
        """
        Runs a getExpressionLevel request for the specified ID.
        """
        compoundId = datamodel.ExpressionLevelCompoundId.parse(id_)
        dataset = self.getDataRepository().getDataset(compoundId.dataset_id)
        rnaQuantificationSet = dataset.getRnaQuantificationSet(
            compoundId.rna_quantification_set_id)
        rnaQuantification = rnaQuantificationSet.getRnaQuantification(
            compoundId.rna_quantification_id)
        expressionLevel = rnaQuantification.getExpressionLevel(compoundId)
        return self.runGetRequest(expressionLevel)

    # Search requests.

    def runSearchReadGroupSets(self, request):
        """
        Runs the specified SearchReadGroupSetsRequest.
        """
        return self.runSearchRequest(
            request, protocol.SearchReadGroupSetsRequest,
            protocol.SearchReadGroupSetsResponse,
            self.readGroupSetsGenerator)

    def runSearchIndividuals(self, request):
        """
        Runs the specified search SearchIndividualsRequest.
        """
        return self.runSearchRequest(
            request, protocol.SearchIndividualsRequest,
            protocol.SearchIndividualsResponse,
            self.individualsGenerator)

    def runSearchBioSamples(self, request):
        """
        Runs the specified SearchBioSamplesRequest.
        """
        return self.runSearchRequest(
            request, protocol.SearchBioSamplesRequest,
            protocol.SearchBioSamplesResponse,
            self.bioSamplesGenerator)

    def runSearchReads(self, request):
        """
        Runs the specified SearchReadsRequest.
        """
        return self.runSearchRequest(
            request, protocol.SearchReadsRequest,
            protocol.SearchReadsResponse,
            self.readsGenerator)

    def runSearchReferenceSets(self, request):
        """
        Runs the specified SearchReferenceSetsRequest.
        """
        return self.runSearchRequest(
            request, protocol.SearchReferenceSetsRequest,
            protocol.SearchReferenceSetsResponse,
            self.referenceSetsGenerator)

    def runSearchReferences(self, request):
        """
        Runs the specified SearchReferenceRequest.
        """
        return self.runSearchRequest(
            request, protocol.SearchReferencesRequest,
            protocol.SearchReferencesResponse,
            self.referencesGenerator)

    def runSearchVariantSets(self, request):
        """
        Runs the specified SearchVariantSetsRequest.
        """
        return self.runSearchRequest(
            request, protocol.SearchVariantSetsRequest,
            protocol.SearchVariantSetsResponse,
            self.variantSetsGenerator)

    def runSearchVariantAnnotationSets(self, request):
        """
        Runs the specified SearchVariantAnnotationSetsRequest.
        """
        return self.runSearchRequest(
            request, protocol.SearchVariantAnnotationSetsRequest,
            protocol.SearchVariantAnnotationSetsResponse,
            self.variantAnnotationSetsGenerator)

    def runSearchVariants(self, request):
        """
        Runs the specified SearchVariantRequest.
        """
        return self.runSearchRequest(
            request, protocol.SearchVariantsRequest,
            protocol.SearchVariantsResponse,
            self.variantsGenerator)

    def runSearchVariantAnnotations(self, request):
        """
        Runs the specified SearchVariantAnnotationsRequest.
        """
        return self.runSearchRequest(
            request, protocol.SearchVariantAnnotationsRequest,
            protocol.SearchVariantAnnotationsResponse,
            self.variantAnnotationsGenerator)

    def runSearchCallSets(self, request):
        """
        Runs the specified SearchCallSetsRequest.
        """
        return self.runSearchRequest(
            request, protocol.SearchCallSetsRequest,
            protocol.SearchCallSetsResponse,
            self.callSetsGenerator)

    def runSearchDatasets(self, request):
        """
        Runs the specified SearchDatasetsRequest.
        """
        return self.runSearchRequest(
            request, protocol.SearchDatasetsRequest,
            protocol.SearchDatasetsResponse,
            self.datasetsGenerator)

    def runSearchFeatureSets(self, request):
        """
        Returns a SearchFeatureSetsResponse for the specified
        SearchFeatureSetsRequest object.
        """
        return self.runSearchRequest(
            request, protocol.SearchFeatureSetsRequest,
            protocol.SearchFeatureSetsResponse,
            self.featureSetsGenerator)

    def runSearchFeatures(self, request):
        """
        Returns a SearchFeaturesResponse for the specified
        SearchFeaturesRequest object.

        :param request: JSON string representing searchFeaturesRequest
        :return: JSON string representing searchFeatureResponse
        """
        return self.runSearchRequest(
            request, protocol.SearchFeaturesRequest,
            protocol.SearchFeaturesResponse,
            self.featuresGenerator)

<<<<<<< HEAD
    def runSearchGenotypePhenotypes(self, request):
        return self.runSearchRequest(
            request, protocol.SearchGenotypePhenotypeRequest,
            protocol.SearchGenotypePhenotypeResponse,
            self.genotypesPhenotypesGenerator)

    def runSearchPhenotypes(self, request):
        return self.runSearchRequest(
            request, protocol.SearchPhenotypesRequest,
            protocol.SearchPhenotypesResponse,
            self.phenotypesGenerator)

    def runSearchPhenotypeAssociationSets(self, request):
        return self.runSearchRequest(
            request, protocol.SearchPhenotypeAssociationSetsRequest,
            protocol.SearchPhenotypeAssociationSetsResponse,
            self.phenotypeAssociationSetsGenerator)
=======
    def runSearchRnaQuantificationSets(self, request):
        """
        Returns a SearchRnaQuantificationSetsResponse for the specified
        SearchRnaQuantificationSetsRequest object.
        """
        return self.runSearchRequest(
            request, protocol.SearchRnaQuantificationSetsRequest,
            protocol.SearchRnaQuantificationSetsResponse,
            self.rnaQuantificationSetsGenerator)

    def runSearchRnaQuantifications(self, request):
        """
        Returns a SearchRnaQuantificationResponse for the specified
        SearchRnaQuantificationRequest object.
        """
        return self.runSearchRequest(
            request, protocol.SearchRnaQuantificationsRequest,
            protocol.SearchRnaQuantificationsResponse,
            self.rnaQuantificationsGenerator)

    def runSearchExpressionLevels(self, request):
        """
        Returns a SearchExpressionLevelResponse for the specified
        SearchExpressionLevelRequest object.
        """
        return self.runSearchRequest(
            request, protocol.SearchExpressionLevelsRequest,
            protocol.SearchExpressionLevelsResponse,
            self.expressionLevelsGenerator)
>>>>>>> 92154067
<|MERGE_RESOLUTION|>--- conflicted
+++ resolved
@@ -1224,7 +1224,6 @@
             protocol.SearchFeaturesResponse,
             self.featuresGenerator)
 
-<<<<<<< HEAD
     def runSearchGenotypePhenotypes(self, request):
         return self.runSearchRequest(
             request, protocol.SearchGenotypePhenotypeRequest,
@@ -1242,7 +1241,7 @@
             request, protocol.SearchPhenotypeAssociationSetsRequest,
             protocol.SearchPhenotypeAssociationSetsResponse,
             self.phenotypeAssociationSetsGenerator)
-=======
+
     def runSearchRnaQuantificationSets(self, request):
         """
         Returns a SearchRnaQuantificationSetsResponse for the specified
@@ -1271,5 +1270,4 @@
         return self.runSearchRequest(
             request, protocol.SearchExpressionLevelsRequest,
             protocol.SearchExpressionLevelsResponse,
-            self.expressionLevelsGenerator)
->>>>>>> 92154067
+            self.expressionLevelsGenerator)