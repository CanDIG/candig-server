--- conflicted
+++ resolved
@@ -11,11 +11,8 @@
 import ga4gh.datamodel.variants as variants
 import ga4gh.exceptions as exceptions
 import ga4gh.protocol as protocol
-<<<<<<< HEAD
+import ga4gh.datamodel.bio_metadata as biodata
 import ga4gh.datamodel.rna_quantification as rnaQuantification
-=======
-import ga4gh.datamodel.bio_metadata as biodata
->>>>>>> 733bdcfe
 from ga4gh import pb
 
 
@@ -37,21 +34,18 @@
         self._readGroupSetIds = []
         self._readGroupSetIdMap = {}
         self._readGroupSetNameMap = {}
-<<<<<<< HEAD
+        self._bioSampleIds = []
+        self._bioSampleIdMap = {}
+        self._bioSampleNameMap = {}
+        self._individualIds = []
+        self._individualIdMap = {}
+        self._individualNameMap = {}
         self._rnaQuantificationSetIds = []
         self._rnaQuantificationSetIdMap = {}
         self._rnaQuantificationSetNameMap = {}
         self._featureGroupIds = []
         self._featureGroupIdMap = {}
         self._featureGroupNameMap = {}
-=======
-        self._bioSampleIds = []
-        self._bioSampleIdMap = {}
-        self._bioSampleNameMap = {}
-        self._individualIds = []
-        self._individualIdMap = {}
-        self._individualNameMap = {}
->>>>>>> 733bdcfe
 
     def populateFromRow(self, row):
         """
