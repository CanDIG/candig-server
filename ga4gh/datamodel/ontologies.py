--- conflicted
+++ resolved
@@ -12,6 +12,7 @@
 import ga4gh.exceptions as exceptions
 
 import ga4gh.datamodel.obo_parser as obo_parser
+from ga4gh import pb
 
 SEQUENCE_ONTOLOGY_PREFIX = "SO"
 
@@ -135,38 +136,7 @@
             termId = termIds[0]
         term = protocol.OntologyTerm()
         term.term = name
-<<<<<<< HEAD
-        term.id = self.getId(name)
+        term.id = termId
         term.source_name = self._sourceName
-        # TODO how do we get the right version?
-        term.source_version = ""
-        return term
-
-    def getGaTermById(self, id_):
-        """
-        Returns a GA4GH OntologyTerm object by its ontology ID.
-
-        :param name: name of the ontology term, ex. "SO:0000704"
-            is the ID for "gene" in the Sequence ontology.
-        :return: GA4GH OntologyTerm object.
-        """
-        term = protocol.OntologyTerm()
-        term.term = self.getName(id_)
-        term.id = id_
-        term.sourceName = self._sourceName
-        # TODO how do we get the right version?
-        term.sourceVersion = None
-        return term
-
-    def _readFile(self):
-        with open(self._dataUrl) as f:
-            for line in f:
-                # File format: id \t name
-                fields = line.rstrip().split("\t")
-                self._add(fields[0], fields[1])
-=======
-        term.id = termId
-        term.sourceName = self._sourceName
-        term.sourceVersion = self._sourceVersion
-        return term
->>>>>>> 44d7355e
+        term.source_version = pb.string(self._sourceVersion)
+        return term