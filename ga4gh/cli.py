"""
Command line interface programs for the GA4GH reference implementation.

TODO: document how to use these for development and simple deployment.
"""
from __future__ import division
from __future__ import print_function
from __future__ import unicode_literals

import argparse
import glob
import json
import logging
import operator
import os
import sys
import textwrap
import traceback
import unittest
import unittest.loader
import unittest.suite
import urlparse
import json

import requests

import ga4gh
import ga4gh.backend as backend
import ga4gh.client as client
import ga4gh.converters as converters
import ga4gh.frontend as frontend
import ga4gh.configtest as configtest
import ga4gh.exceptions as exceptions
import ga4gh.datarepo as datarepo
import ga4gh.protocol as protocol
import ga4gh.datamodel.reads as reads
import ga4gh.datamodel.variants as variants
import ga4gh.datamodel.references as references
import ga4gh.datamodel.sequenceAnnotations as sequenceAnnotations
import ga4gh.datamodel.datasets as datasets
import ga4gh.datamodel.ontologies as ontologies
import ga4gh.datamodel.bio_metadata as biodata
import ga4gh.datamodel.genotype_phenotype as genotype_phenotype
import ga4gh.datamodel.rna_quantification as rna_quantification


# the maximum value of a long type in avro = 2**63 - 1
# (64 bit signed integer)
# http://avro.apache.org/docs/1.7.7/spec.html#schema_primitive
# AVRO_LONG_MAX = (1 << 63) - 1
# TODO in the meantime, this is the max value pysam can handle
# This should be removed once pysam input sanitisation has been
# implemented.
AVRO_LONG_MAX = 2**31 - 1


##############################################################################
# common
##############################################################################


class SortedHelpFormatter(argparse.HelpFormatter):
    """
    An argparse HelpFormatter that sorts the flags and subcommands
    in alphabetical order
    """
    def add_arguments(self, actions):
        """
        Sort the flags alphabetically
        """
        actions = sorted(
            actions, key=operator.attrgetter('option_strings'))
        super(SortedHelpFormatter, self).add_arguments(actions)

    def _iter_indented_subactions(self, action):
        """
        Sort the subcommands alphabetically
        """
        try:
            get_subactions = action._get_subactions
        except AttributeError:
            pass
        else:
            self._indent()
            if isinstance(action, argparse._SubParsersAction):
                for subaction in sorted(
                        get_subactions(), key=lambda x: x.dest):
                    yield subaction
            else:
                for subaction in get_subactions():
                    yield subaction
            self._dedent()


def addSubparser(subparsers, subcommand, description):
    parser = subparsers.add_parser(
        subcommand, description=description, help=description)
    return parser


def createArgumentParser(description):
    parser = argparse.ArgumentParser(
        description=description,
        formatter_class=SortedHelpFormatter)
    return parser


##############################################################################
# Server
##############################################################################


def addServerOptions(parser):
    parser.add_argument(
        "--port", "-P", default=8000, type=int,
        help="The port to listen on")
    parser.add_argument(
        "--host", "-H", default="127.0.0.1",
        help="The server host string; use 0.0.0.0 to allow all connections.")
    parser.add_argument(
        "--config", "-c", default='DevelopmentConfig', type=str,
        help="The configuration to use")
    parser.add_argument(
        "--config-file", "-f", type=str, default=None,
        help="The configuration file to use")
    parser.add_argument(
        "--tls", "-t", action="store_true", default=False,
        help="Start in TLS (https) mode.")
    parser.add_argument(
        "--dont-use-reloader", default=False, action="store_true",
        help="Don't use the flask reloader")
    addVersionArgument(parser)
    addDisableUrllibWarningsArgument(parser)


def getServerParser():
    parser = createArgumentParser("GA4GH reference server")
    addServerOptions(parser)
    return parser


def server_main(args=None):
    parser = getServerParser()
    parsedArgs = parser.parse_args(args)
    if parsedArgs.disable_urllib_warnings:
        requests.packages.urllib3.disable_warnings()
    frontend.configure(
        parsedArgs.config_file, parsedArgs.config, parsedArgs.port)
    sslContext = None
    if parsedArgs.tls or ("OIDC_PROVIDER" in frontend.app.config):
        sslContext = "adhoc"
    frontend.app.run(
        host=parsedArgs.host, port=parsedArgs.port,
        use_reloader=not parsedArgs.dont_use_reloader,
        ssl_context=sslContext)


##############################################################################
# Client
##############################################################################


def verbosityToLogLevel(verbosity):
    """
    Returns the specfied verbosity level interpreted as a logging level.
    """
    ret = 0
    if verbosity == 1:
        ret = logging.INFO
    elif verbosity >= 2:
        ret = logging.DEBUG
    return ret


class AbstractQueryRunner(object):
    """
    Abstract base class for runner classes
    """
    def __init__(self, args):
        self._key = args.key
        # TODO this is an experimental addition which is useful for
        # testing. We should think about this and document it if we
        # this it's a useful feature. There is an argument for pushing
        # the backend instantiation into the client, and letting the
        # client be a factory, instantiating the correct Client class
        # depending on the prefix.
        filePrefix = "file://"
        if args.baseUrl.startswith(filePrefix):
            registryPath = args.baseUrl[len(filePrefix):]
            repo = datarepo.SqlDataRepository(registryPath)
            repo.open(datarepo.MODE_READ)
            theBackend = backend.Backend(repo)
            self._client = client.LocalClient(theBackend)
        else:
            self._client = client.HttpClient(
                args.baseUrl, verbosityToLogLevel(args.verbose), self._key)


class FormattedOutputRunner(AbstractQueryRunner):
    """
    Superclass of runners that support output in common formats.
    """
    def __init__(self, args):
        super(FormattedOutputRunner, self).__init__(args)
        self._output = self._textOutput
        if args.outputFormat == "json":
            self._output = self._jsonOutput

    def _jsonOutput(self, gaObjects):
        """
        Outputs the specified protocol objects as one JSON string per
        line.
        """
        for gaObject in gaObjects:
            print(protocol.toJson(gaObject))

    def _textOutput(self, gaObjects):
        """
        Outputs a text summary of the specified protocol objects, one
        per line.
        """
        for gaObject in gaObjects:
            if hasattr(gaObject, 'name'):
                print(gaObject.id, gaObject.name, sep="\t")
            else:
                print(gaObject.id, sep="\t")


class AbstractGetRunner(FormattedOutputRunner):
    """
    Abstract base class for get runner classes
    """
    def __init__(self, args):
        super(AbstractGetRunner, self).__init__(args)
        self._id = args.id

    def run(self):
        response = self._method(self._id)
        self._output([response])


class AbstractSearchRunner(FormattedOutputRunner):
    """
    Abstract base class for search runner classes
    """

    def __init__(self, args):
        super(AbstractSearchRunner, self).__init__(args)
        self._pageSize = args.pageSize
        self._client.set_page_size(self._pageSize)

    def getAllDatasets(self):
        """
        Returns all datasets on the server.
        """
        return self._client.search_datasets()

    def getAllVariantSets(self):
        """
        Returns all variant sets on the server.
        """
        for dataset in self.getAllDatasets():
            iterator = self._client.search_variant_sets(
                dataset_id=dataset.id)
            for variantSet in iterator:
                yield variantSet

    def getAllFeatureSets(self):
        """
        Returns all feature sets on the server.
        """
        for dataset in self.getAllDatasets():
            iterator = self._client.search_feature_sets(
                dataset_id=dataset.id)
            for featureSet in iterator:
                yield featureSet

    def getAllReadGroupSets(self):
        """
        Returns all readgroup sets on the server.
        """
        for dataset in self.getAllDatasets():
            iterator = self._client.search_read_group_sets(
                dataset_id=dataset.id)
            for readGroupSet in iterator:
                yield readGroupSet

    def getAllReadGroups(self):
        """
        Get all read groups in a read group set
        """
        for dataset in self.getAllDatasets():
            iterator = self._client.search_read_group_sets(
                dataset_id=dataset.id)
            for readGroupSet in iterator:
                readGroupSet = self._client.get_read_group_set(
                    readGroupSet.id)
                for readGroup in readGroupSet.read_groups:
                    yield readGroup.id

    def getAllReferenceSets(self):
        """
        Returns all reference sets on the server.
        """
        return self._client.search_reference_sets()

# Runners for the various search methods


class SearchDatasetsRunner(AbstractSearchRunner):
    """
    Runner class for the datasets/search method
    """
    def __init__(self, args):
        super(SearchDatasetsRunner, self).__init__(args)

    def run(self):
        iterator = self._client.search_datasets()
        self._output(iterator)


class SearchReferenceSetsRunner(AbstractSearchRunner):
    """
    Runner class for the referencesets/search method.
    """
    def __init__(self, args):
        super(SearchReferenceSetsRunner, self).__init__(args)
        self._accession = args.accession
        self._md5checksum = args.md5checksum
        self._assemblyId = args.assemblyId

    def run(self):
        iterator = self._client.search_reference_sets(
            accession=self._accession,
            md5checksum=self._md5checksum,
            assembly_id=self._assemblyId)
        self._output(iterator)


class SearchReferencesRunner(AbstractSearchRunner):
    """
    Runner class for the references/search method
    """
    def __init__(self, args):
        super(SearchReferencesRunner, self).__init__(args)
        self._referenceSetId = args.referenceSetId
        self._accession = args.accession
        self._md5checksum = args.md5checksum

    def _run(self, referenceSetId):
        iterator = self._client.search_references(
            accession=self._accession, md5checksum=self._md5checksum,
            reference_set_id=referenceSetId)
        self._output(iterator)

    def run(self):
        if self._referenceSetId is None:
            for referenceSet in self.getAllReferenceSets():
                self._run(referenceSet.id)
        else:
            self._run(self._referenceSetId)


class SearchVariantSetsRunner(AbstractSearchRunner):
    """
    Runner class for the variantsets/search method.
    """
    def __init__(self, args):
        super(SearchVariantSetsRunner, self).__init__(args)
        self._datasetId = args.datasetId

    def _run(self, datasetId):
        iterator = self._client.search_variant_sets(dataset_id=datasetId)
        self._output(iterator)

    def run(self):
        if self._datasetId is None:
            for dataset in self.getAllDatasets():
                self._run(dataset.id)
        else:
            self._run(self._datasetId)


class SearchBioSamplesRunner(AbstractSearchRunner):
    """
    Runner class for the biosamples/search method.
    """
    def __init__(self, args):
        super(SearchBioSamplesRunner, self).__init__(args)
        self._datasetId = args.datasetId
        self._individualId = args.individualId
        self._name = args.name

    def _run(self, datasetId):
        iterator = self._client.search_bio_samples(
            datasetId,
            name=self._name,
            individual_id=self._individualId)
        self._output(iterator)

    def run(self):
        if self._datasetId is None:
            for dataset in self.getAllDatasets():
                self._run(dataset.id)
        else:
            self._run(self._datasetId)


class SearchIndividualsRunner(AbstractSearchRunner):
    """
    Runner class for the individuals/search method.
    """
    def __init__(self, args):
        super(SearchIndividualsRunner, self).__init__(args)
        self._datasetId = args.datasetId
        self._name = args.name

    def _run(self, datasetId):
        iterator = self._client.search_bio_samples(
            datasetId,
            name=self._name)
        self._output(iterator)

    def run(self):
        if self._datasetId is None:
            for dataset in self.getAllDatasets():
                self._run(dataset.id)
        else:
            self._run(self._datasetId)


class SearchVariantAnnotationSetsRunner(AbstractSearchRunner):
    """
    Runner class for the variantannotationsets/search method.
    """
    def __init__(self, args):
        super(SearchVariantAnnotationSetsRunner, self).__init__(args)
        self._variantSetId = args.variantSetId

    def _run(self, variantSetId):
        iterator = self._client.search_variant_annotation_sets(
            variant_set_id=variantSetId)
        self._output(iterator)

    def run(self):
        self._run(self._variantSetId)


class SearchFeatureSetsRunner(AbstractSearchRunner):
    """
    Runner class for the featuresets/search method.
    """
    def __init__(self, args):
        super(SearchFeatureSetsRunner, self).__init__(args)
        self._datasetId = args.datasetId

    def _run(self, datasetId):
        iterator = self._client.search_feature_sets(dataset_id=datasetId)
        self._output(iterator)

    def run(self):
        if self._datasetId is None:
            for dataset in self.getAllDatasets():
                self._run(dataset.id)
        else:
            self._run(self._datasetId)


class SearchReadGroupSetsRunner(AbstractSearchRunner):
    """
    Runner class for the readgroupsets/search method
    """
    def __init__(self, args):
        super(SearchReadGroupSetsRunner, self).__init__(args)
        self._datasetId = args.datasetId
        self._name = args.name

    def _run(self, datasetId):
        iterator = self._client.search_read_group_sets(
            dataset_id=datasetId, name=self._name)
        self._output(iterator)

    def run(self):
        if self._datasetId is None:
            for dataset in self.getAllDatasets():
                self._run(dataset.id)
        else:
            self._run(self._datasetId)


class SearchCallSetsRunner(AbstractSearchRunner):
    """
    Runner class for the callsets/search method
    """
    def __init__(self, args):
        super(SearchCallSetsRunner, self).__init__(args)
        self._variantSetId = args.variantSetId
        self._name = args.name

    def _run(self, variantSetId):
        iterator = self._client.search_call_sets(
            variant_set_id=variantSetId, name=self._name)
        self._output(iterator)

    def run(self):
        if self._variantSetId is None:
            for variantSet in self.getAllVariantSets():
                self._run(variantSet.id)
        else:
            self._run(self._variantSetId)


class SearchGenotypePhenotypeRunner(AbstractSearchRunner):
    """
    Runner class for the featurephenotypeassociations/search method.
    """
    def __init__(self, args):
        super(SearchGenotypePhenotypeRunner, self).__init__(args)

        # if arg is JSON; parse; else return as string
        def checkJson(value):
            if value is not None:
                try:
                    return json.loads(value)
                except ValueError:
                    return value

        self._feature_ids = None
        self._evidence = None
        self._phenotype_ids = None
        self._phenotype_association_set_id = args.phenotype_association_set_id
        if args.feature_ids:
            self._feature_ids = args.feature_ids.split(",")
        if args.phenotype_ids:
            self._phenotype_ids = args.phenotype_ids.split(",")
        if args.evidence:
            self._evidence = checkJson(args.evidence)

    def run(self):
        iterator = self._client.search_genotype_phenotype(
            phenotype_association_set_id=self._phenotype_association_set_id,
            feature_ids=self._feature_ids,
            phenotype_ids=self._phenotype_ids,
            evidence=self._evidence)
        self._output(iterator)

    def _textOutput(self, gaObjects):
        """
        Prints out the specified FeaturePhenotypeAssociation objects.
        """
        for association in gaObjects:
            print(association.id)


class SearchPhenotypeRunner(AbstractSearchRunner):
    """
    Runner class for the phenotype/search method.
    """
    def __init__(self, args):
        super(SearchPhenotypeRunner, self).__init__(args)

        self._phenotype_association_set_id = args.phenotype_association_set_id
        self._phenotype_id = args.phenotype_id
        self._description = args.description
        self._type = args.type
        self._age_of_onset = args.age_of_onset

    def run(self):
        iterator = self._client.search_phenotype(
            phenotype_association_set_id=self._phenotype_association_set_id,
            phenotype_id=self._phenotype_id,
            description=self._description,
            type_=self._type,
            age_of_onset=self._age_of_onset)
        self._output(iterator)


class SearchPhenotypeAssociationSetsRunner(AbstractSearchRunner):
    """
    Runner class for the phenotypeassociationsets/search method.
    """
    def __init__(self, args):
        super(SearchPhenotypeAssociationSetsRunner, self).__init__(args)
        self._dataset_id = args.datasetId

    def run(self):
        iterator = self._client.search_phenotype_association_sets(
            dataset_id=self._dataset_id)
        self._output(iterator)


class VariantFormatterMixin(object):
    """
    Simple mixin to format variant objects.
    """
    def _textOutput(self, gaObjects):
        """
        Prints out the specified Variant objects in a VCF-like form.
        """
        for variant in gaObjects:
            print(
                variant.id, variant.variant_set_id, variant.names,
                variant.reference_name, variant.start, variant.end,
                variant.reference_bases, variant.alternate_bases,
                sep="\t", end="\t")
            for key, value in variant.info.items():
                val = value.values[0].string_value
                print(key, val, sep="=", end=";")
            print("\t", end="")
            for c in variant.calls:
                print(
                    c.call_set_id, c.genotype, c.genotype_likelihood, c.info,
                    c.phaseset, sep=":", end="\t")
            print()


class AnnotationFormatterMixin(object):
    """
    Simple mixin to format variant objects.
    """
    def _textOutput(self, gaObjects):
        """
        Prints out the specified Variant objects in a VCF-like form.
        """
        for variantAnnotation in gaObjects:
            print(
                variantAnnotation.id, variantAnnotation.variant_id,
                variantAnnotation.variant_annotation_set_id,
                variantAnnotation.created, sep="\t", end="\t")
            for effect in variantAnnotation.transcript_effects:
                print(effect.alternate_bases, sep="|", end="|")
                for so in effect.effects:
                    print(so.term, sep="&", end="|")
                    print(so.id, sep="&", end="|")
                print(effect.hgvs_annotation.transcript,
                      effect.hgvs_annotation.protein, sep="|", end="\t")
            print()


class FeatureFormatterMixin(object):
    """
    Mix-in class to format Feature (Sequence Annotation) objects
    """
    def _textOutput(self, gaObjects):
        for feature in gaObjects:
            print(
                feature.id, feature.parentId, feature.featureSetId,
                feature.referenceName, feature.start, feature.end,
                feature.strand, sep="\t", end="\t")
            print(
                "FeatureType:", feature.featureType.id,
                feature.featureType.term, end="\t")
            for attrkey in feature.attributes.vals.keys():
                print(
                    attrkey, feature.attributes.vals[attrkey],
                    sep=":", end="; ")
            print()


class SearchVariantsRunner(VariantFormatterMixin, AbstractSearchRunner):
    """
    Runner class for the variants/search method.
    """
    def __init__(self, args):
        super(SearchVariantsRunner, self).__init__(args)
        self._referenceName = args.referenceName
        self._variantSetId = args.variantSetId
        self._start = args.start
        self._end = args.end
        if args.callSetIds == []:
            self._callSetIds = []
        elif args.callSetIds == '*':
            self._callSetIds = None
        else:
            self._callSetIds = args.callSetIds.split(",")

    def _run(self, variantSetId):
        iterator = self._client.search_variants(
            start=self._start, end=self._end,
            reference_name=self._referenceName,
            variant_set_id=variantSetId,
            call_set_ids=self._callSetIds)
        self._output(iterator)

    def run(self):
        if self._variantSetId is None:
            for variantSet in self.getAllVariantSets():
                self._run(variantSet.id)
        else:
            self._run(self._variantSetId)


class SearchVariantAnnotationsRunner(
        AnnotationFormatterMixin, AbstractSearchRunner):
    """
    Runner class for the variantannotations/search method.
    """
    def __init__(self, args):
        super(SearchVariantAnnotationsRunner, self).__init__(args)
        self._referenceName = args.referenceName
        self._referenceId = args.referenceId
        self._variantAnnotationSetId = args.variantAnnotationSetId
        self._start = args.start
        self._end = args.end

        if args.effects == "":
            self._effects = []
        else:
            self._effects = []
            for eff in args.effects.split(","):
                term = protocol.OntologyTerm()
                term.id = eff
                self._effects.append(term)

    def _run(self, variantAnnotationSetId):
        iterator = self._client.search_variant_annotations(
            variant_annotation_set_id=variantAnnotationSetId,
            reference_name=self._referenceName,
            reference_id=self._referenceId,
            start=self._start, end=self._end,
            effects=self._effects)
        self._output(iterator)

    def getAllAnnotationSets(self):
        """
        Returns all variant annotation sets on the server.
        """
        for variantSet in self.getAllVariantSets():
            iterator = self._client.search_variant_annotation_sets(
                variant_set_id=variantSet.id)
            for variantAnnotationSet in iterator:
                yield variantAnnotationSet

    def run(self):
        if self._variantAnnotationSetId is None:
            for annotationSet in self.getAllAnnotationSets():
                self._run(annotationSet.id)
        else:
            self._run(self._variantAnnotationSetId)


class SearchFeaturesRunner(FeatureFormatterMixin, AbstractSearchRunner):
    """
    Runner class for the features/search method.
    """
    def __init__(self, args):
        super(SearchFeaturesRunner, self).__init__(args)
        self._referenceName = args.referenceName
        self._featureSetId = args.featureSetId
        self._parentId = args.parentId
        self._start = args.start
        self._end = args.end
        if args.featureTypes == "":
            self._featureTypes = []
        else:
            self._featureTypes = args.featureTypes.split(",")

    def _run(self, featureSetId):
        iterator = self._client.search_features(
            start=self._start, end=self._end,
            reference_name=self._referenceName,
            feature_set_id=featureSetId, parent_id=self._parentId,
            feature_types=self._featureTypes)
        self._output(iterator)

    def run(self):
        if self._featureSetId is None and not self._parentId:
            for featureSet in self.getAllFeatureSets():
                self._run(featureSet)
        else:
            self._run(self._featureSetId)


class SearchReadsRunner(AbstractSearchRunner):
    """
    Runner class for the reads/search method
    """
    def __init__(self, args):
        super(SearchReadsRunner, self).__init__(args)
        self._start = args.start
        self._end = args.end
        self._referenceId = args.referenceId
        self._readGroupIds = None
        if args.readGroupIds is not None:
            self._readGroupIds = args.readGroupIds.split(",")

    def _run(self, referenceGroupId, referenceId=None):
        """
        automatically guess reference id if not passed
        """
        # check if we can get reference id from rg
        if referenceId is None:
            referenceId = self._referenceId
        if referenceId is None:
            rg = self._client.get_read_group(
                read_group_id=referenceGroupId)
            iterator = self._client.search_references(rg.reference_set_id)
            for reference in iterator:
                self._run(referenceGroupId, reference.id)
        else:
            iterator = self._client.search_reads(
                read_group_ids=[referenceGroupId],
                reference_id=referenceId,
                start=self._start, end=self._end)
            self._output(iterator)

    def run(self):
        """
        Iterate passed read group ids, or go through all available read groups
        """
        if not self._readGroupIds:
            for referenceGroupId in self.getAllReadGroups():
                self._run(referenceGroupId)
        else:
            for referenceGroupId in self._readGroupIds:
                self._run(referenceGroupId)

    def _textOutput(self, gaObjects):
        """
        Prints out the specified Variant objects in a VCF-like form.
        """
        for read in gaObjects:
            # TODO add in some more useful output here.
            print(read.id)


class SearchRnaQuantificationSetsRunner(AbstractSearchRunner):
    """
    Runner class for the rnaquantificationsets/search method
    """
    def __init__(self, args):
        super(SearchRnaQuantificationSetsRunner, self).__init__(args)
        self._datasetId = args.datasetId

    def run(self):
        iterator = self._client.search_rna_quantification_sets(
            self._datasetId)
        self._output(iterator)

    def _textOutput(self, rnaQuants):
        for rnaQuant in rnaQuants:
            print(
                rnaQuant.id, rnaQuant.dataset_id, rnaQuant.name,
                sep="\t", end="\t")
            print()


class SearchRnaQuantificationsRunner(AbstractSearchRunner):
    """
    Runner class for the rnaquantifications/search method
    """
    def __init__(self, args):
        super(SearchRnaQuantificationsRunner, self).__init__(args)
        self._rnaQuantificationSetId = args.rnaQuantificationSetId

    def run(self):
        iterator = self._client.search_rna_quantifications(
            self._rnaQuantificationSetId)
        self._output(iterator)

    def _textOutput(self, rnaQuants):
        for rnaQuant in rnaQuants:
            print(
                rnaQuant.id, rnaQuant.description, rnaQuant.name,
                sep="\t", end="\t")
            for featureSet in rnaQuant.featureSetIds:
                print(featureSet, sep=",", end="\t")
            for readGroup in rnaQuant.readGroupIds:
                print(readGroup, sep=",", end="")
            print()


class SearchExpressionLevelsRunner(AbstractSearchRunner):
    """
    Runner class for the expressionlevels/search method
    """
    def __init__(self, args):
        super(SearchExpressionLevelsRunner, self).__init__(args)
        self._rnaQuantificationId = args.rnaQuantificationId
        self._feature_ids = []
        if len(args.featureIds) > 0:
            self._feature_ids = args.featureIds.split(",")
        self.threshold = args.threshold

    def run(self):
        iterator = self._client.search_expression_levels(
            rna_quantification_id=self._rnaQuantificationId,
            feature_ids=self._feature_ids,
            threshold=self.threshold)
        self._output(iterator)

    def _textOutput(self, expressionObjs):
        for expression in expressionObjs:
            print(
                expression.id, expression.expression, expression.name,
                expression.isNormalized, expression.rawReadCount,
                expression.score, expression.units, sep="\t", end="\t")
            print()


# ListReferenceBases is an oddball, and doesn't fit either get or
# search patterns.
class ListReferenceBasesRunner(AbstractQueryRunner):
    """
    Runner class for the references/{id}/bases method
    """
    def __init__(self, args):
        super(ListReferenceBasesRunner, self).__init__(args)
        self._referenceId = args.id
        self._start = args.start
        self._end = args.end
        self._outputFormat = args.outputFormat

    def run(self):
        sequence = self._client.list_reference_bases(
            self._referenceId, self._start, self._end)
        if self._outputFormat == "text":
            print(sequence)
        else:
            start = self._start if self._start else ""
            end = self._end if self._end else ""
            print(">{}:{}-{}".format(self._referenceId, start, end))

            textWidth = 70
            for index in xrange(0, len(sequence), textWidth):
                print(sequence[index: index+textWidth])


# Runners for the various GET methods.

class GetReferenceSetRunner(AbstractGetRunner):
    """
    Runner class for the referencesets/{id} method
    """
    def __init__(self, args):
        super(GetReferenceSetRunner, self).__init__(args)
        self._method = self._client.get_reference_set


class GetReferenceRunner(AbstractGetRunner):
    """
    Runner class for the references/{id} method
    """
    def __init__(self, args):
        super(GetReferenceRunner, self).__init__(args)
        self._method = self._client.get_reference


class GetReadGroupSetRunner(AbstractGetRunner):
    """
    Runner class for the readgroupsets/{id} method
    """
    def __init__(self, args):
        super(GetReadGroupSetRunner, self).__init__(args)
        self._method = self._client.get_read_group_set


class GetReadGroupRunner(AbstractGetRunner):
    """
    Runner class for the references/{id} method
    """
    def __init__(self, args):
        super(GetReadGroupRunner, self).__init__(args)
        self._method = self._client.get_read_group


class GetBioSampleRunner(AbstractGetRunner):
    """
    Runner class for the references/{id} method
    """
    def __init__(self, args):
        super(GetBioSampleRunner, self).__init__(args)
        self._method = self._client.getBioSample


class GetIndividualRunner(AbstractGetRunner):
    """
    Runner class for the references/{id} method
    """
    def __init__(self, args):
        super(GetIndividualRunner, self).__init__(args)
        self._method = self._client.get_individual


class GetCallSetRunner(AbstractGetRunner):
    """
    Runner class for the callsets/{id} method
    """
    def __init__(self, args):
        super(GetCallSetRunner, self).__init__(args)
        self._method = self._client.get_call_set


class GetDatasetRunner(AbstractGetRunner):
    """
    Runner class for the datasets/{id} method
    """
    def __init__(self, args):
        super(GetDatasetRunner, self).__init__(args)
        self._method = self._client.get_dataset


class GetVariantRunner(VariantFormatterMixin, AbstractGetRunner):
    """
    Runner class for the variants/{id} method
    """
    def __init__(self, args):
        super(GetVariantRunner, self).__init__(args)
        self._method = self._client.get_variant


class GetVariantSetRunner(AbstractGetRunner):
    """
    Runner class for the variantsets/{id} method
    """
    def __init__(self, args):
        super(GetVariantSetRunner, self).__init__(args)
        self._method = self._client.get_variant_set


class GetVariantAnnotationSetRunner(AbstractGetRunner):
    """
    Runner class for the variantannotationsets/{id} method
    """
    def __init__(self, args):
        super(GetVariantAnnotationSetRunner, self).__init__(args)
        self._method = self._client.get_variant_annotation_set


class GetFeatureRunner(FeatureFormatterMixin, AbstractGetRunner):
    """
    Runner class for the features/{id} method
    """
    def __init__(self, args):
        super(GetFeatureRunner, self).__init__(args)
        self._method = self._client.get_feature


class GetFeatureSetRunner(AbstractGetRunner):
    """
    Runner class for the featuresets/{id} method
    """
    def __init__(self, args):
        super(GetFeatureSetRunner, self).__init__(args)
        self._method = self._client.get_feature_set


class GetRnaQuantificationRunner(AbstractGetRunner):
    """
    Runner class for the rnaquantifications/{id} method
    """
    def __init__(self, args):
        super(GetRnaQuantificationRunner, self).__init__(args)
        self._method = self._client.get_rna_quantification


class GetExpressionLevelRunner(AbstractGetRunner):
    """
    Runner class for the expressionlevels/{id} method
    """
    def __init__(self, args):
        super(GetExpressionLevelRunner, self).__init__(args)
        self._method = self._client.get_expression_level


class GetRnaQuantificationSetRunner(AbstractGetRunner):
    """
    Runner class for the rnaquantificationsets/{id} method
    """
    def __init__(self, args):
        super(GetRnaQuantificationSetRunner, self).__init__(args)
        self._method = self._client.get_rna_quantification_set


def addDisableUrllibWarningsArgument(parser):
    parser.add_argument(
        "--disable-urllib-warnings", default=False, action="store_true",
        help="Disable urllib3 warnings")


def addVersionArgument(parser):
    # TODO argparse strips newlines from version output
    versionString = (
        "GA4GH Server Version {}\n"
        "(Protocol Version {})".format(
            ga4gh.__version__, protocol.version))
    parser.add_argument(
        "--version", version=versionString, action="version")


def addVariantSearchOptions(parser):
    """
    Adds common options to a variant searches command line parser.
    """
    addVariantSetIdArgument(parser)
    addReferenceNameArgument(parser)
    addCallSetIdsArgument(parser)
    addStartArgument(parser)
    addEndArgument(parser)
    addPageSizeArgument(parser)


def addAnnotationsSearchOptions(parser):
    """
    Adds common options to a annotation searches command line parser.
    """
    addAnnotationSetIdArgument(parser)
    addReferenceNameArgument(parser)
    addReferenceIdArgument(parser)
    addStartArgument(parser)
    addEndArgument(parser)
    addEffectsArgument(parser)
    addPageSizeArgument(parser)


def addFeaturesSearchOptions(parser):
    """
    Adds common options to a features search command line parser.
    """
    addFeatureSetIdArgument(parser)
    addReferenceNameArgument(parser)
    addStartArgument(parser)
    addEndArgument(parser)
    addParentFeatureIdArgument(parser)
    addFeatureTypesArgument(parser)


def addGenotypePhenotypeSearchOptions(parser):
    """
    Adds options to a g2p searches command line parser.
    """
    parser.add_argument(
        "--phenotype_association_set_id", "-s", default=None,
        help="Only return associations from this phenotype_association_set.")
    parser.add_argument(
        "--feature_ids", "-f", default=None,
        help="Only return associations for these features.")
    parser.add_argument(
        "--phenotype_ids", "-p", default=None,
        help="Only return associations for these phenotypes.")
    parser.add_argument(
        "--evidence", "-E", default=None,
        help="Only return associations to this evidence.")


def addPhenotypeSearchOptions(parser):
    """
    Adds options to a phenotype searches command line parser.
    """
    parser.add_argument(
        "--phenotype_association_set_id", "-s", default=None,
        help="Only return phenotypes from this phenotype_association_set.")
    parser.add_argument(
        "--phenotype_id", "-p", default=None,
        help="Only return this phenotype.")
    parser.add_argument(
        "--description", "-d", default=None,
        help="Only return phenotypes matching this description.")
    parser.add_argument(
        "--age_of_onset", "-a", default=None,
        help="Only return phenotypes with this age_of_onset.")
    parser.add_argument(
        "--type", "-T", default=None,
        help="Only return phenotypes with this type.")


def addPhenotypeAssociationSetsSearchOptions(parser):
    """
    Adds options to a phenotype assoc. sets searches command line parser.
    """
    addDatasetIdArgument(parser)


def addVariantSetIdArgument(parser):
    parser.add_argument(
        "--variantSetId", "-V", default=None,
        help="The variant set id to search over")


def addVariantSetIdMandatoryArgument(parser):
    parser.add_argument(
        "variantSetId", help="The variant set id to search over")


def addAnnotationSetIdArgument(parser):
    parser.add_argument(
        "--variantAnnotationSetId", "-V", default=None,
        help="The variant annotation set id to search over")


def addFeatureSetIdArgument(parser):
    parser.add_argument(
        "--featureSetId", "-F", default=None,
        help="The feature set id to search over")


def addReferenceNameArgument(parser):
    parser.add_argument(
        "--referenceName", "-r", default="1",
        help="Only return variants on this reference.")


def addReferenceIdArgument(parser):
    parser.add_argument(
        "--referenceId", "-c", default="",
        help="Only return variants on this reference ID.")


def addCallSetIdsArgument(parser):
    parser.add_argument(
        "--callSetIds", "-c", default=[],
        help="""Return variant calls which belong to call sets
            with these IDs. Pass in IDs as a comma separated list (no spaces).
            Use '*' to request all call sets (the quotes are important!).
            """)


def addFeatureIdsArgument(parser):
    parser.add_argument(
        "--featureIds", "-f", default=[],
        help="""Return annotations on any of the feature IDs.
            Pass in IDs as a comma separated list (no spaces).
            """)


def addEffectsArgument(parser):
    parser.add_argument(
        "--effects", "-effs", default="",
        help="""Return annotations having any of these effects.
            Pass in IDs as a comma separated list (no spaces).
            """)


def addFeatureTypesArgument(parser):
    parser.add_argument(
        "--featureTypes", "-t", default="",
        help="""Return features matching any of the supplied
            feature types (ontology terms).
            Pass in terms as a comma separated list (no spaces).
            """)


def addParentFeatureIdArgument(parser):
    parser.add_argument(
        "--parentId", "-p", default="",
        help="Filter features by supplied parent ID")


def addStartArgument(parser):
    parser.add_argument(
        "--start", "-s", default=0, type=int,
        help="The start of the search range (inclusive).")


def addEndArgument(parser, defaultValue=AVRO_LONG_MAX):
    parser.add_argument(
        "--end", "-e", default=defaultValue, type=int,
        help="The end of the search range (exclusive).")


def addIdArgument(parser):
    parser.add_argument("id", default=None, help="The id of the object")


def addGetArguments(parser):
    addUrlArgument(parser)
    addIdArgument(parser)
    addOutputFormatArgument(parser)


def addUrlArgument(parser):
    """
    Adds the URL endpoint argument to the specified parser.
    """
    parser.add_argument("baseUrl", help="The URL of the API endpoint")


def addOutputFormatArgument(parser):
    parser.add_argument(
        "--outputFormat", "-O", choices=['text', 'json'], default="text",
        help=(
            "The format for object output. Currently supported are "
            "'text' (default), which gives a short summary of the object and "
            "'json', which outputs each object in line-delimited JSON"))


def addAccessionArgument(parser):
    parser.add_argument(
        "--accession", default=None,
        help="The accession to search for")


def addMd5ChecksumArgument(parser):
    parser.add_argument(
        "--md5checksum", default=None,
        help="The md5checksum to search for")


def addPageSizeArgument(parser):
    parser.add_argument(
        "--pageSize", "-m", default=None, type=int,
        help=(
            "The maximum number of results returned in one page. "
            "The default is to let the server decide how many "
            "results to return in a single page."))


def addDatasetIdArgument(parser):
    parser.add_argument(
        "--datasetId", default=None,
        help="The datasetId to search over")


def addReferenceSetIdArgument(parser):
    parser.add_argument(
        "--referenceSetId", default=None,
        help="The referenceSet to search over")


def addNameArgument(parser):
    parser.add_argument(
        "--name", default=None,
        help="The name to search over")


def addIndividualIdArgument(parser):
    parser.add_argument(
        "--individualId", default=None,
        help="The ID of the individual")


def addBioSampleIdArgument(parser):
    parser.add_argument(
        "--bioSampleId", default=None,
        help="The ID of the biosample")


def addClientGlobalOptions(parser):
    parser.add_argument(
        '--verbose', '-v', action='count', default=0,
        help="Increase verbosity; can be supplied multiple times")
    parser.add_argument(
        "--key", "-k", default='invalid',
        help="Auth Key. Found on server index page.")
    addDisableUrllibWarningsArgument(parser)
    addVersionArgument(parser)


def addHelpParser(subparsers):
    parser = subparsers.add_parser(
        "help", description="ga4gh_client help",
        help="show this help message and exit")
    return parser


def addVariantsSearchParser(subparsers):
    parser = addSubparser(
        subparsers, "variants-search", "Search for variants")
    parser.set_defaults(runner=SearchVariantsRunner)
    addUrlArgument(parser)
    addOutputFormatArgument(parser)
    addVariantSearchOptions(parser)
    return parser


def addVariantSetsSearchParser(subparsers):
    parser = addSubparser(
        subparsers, "variantsets-search", "Search for variantSets")
    parser.set_defaults(runner=SearchVariantSetsRunner)
    addOutputFormatArgument(parser)
    addUrlArgument(parser)
    addPageSizeArgument(parser)
    addDatasetIdArgument(parser)
    return parser


def addVariantAnnotationSearchParser(subparsers):
    parser = subparsers.add_parser(
        "variantannotations-search",
        description="Search for variant annotations",
        help="Search for variant annotations.")
    parser.set_defaults(runner=SearchVariantAnnotationsRunner)
    addUrlArgument(parser)
    addOutputFormatArgument(parser)
    addAnnotationsSearchOptions(parser)
    return parser


def addVariantAnnotationSetsSearchParser(subparsers):
    parser = subparsers.add_parser(
        "variantannotationsets-search",
        description="Search for variant annotation sets",
        help="Search for variantAnnotationSets.")
    parser.set_defaults(runner=SearchVariantAnnotationSetsRunner)
    addOutputFormatArgument(parser)
    addUrlArgument(parser)
    addPageSizeArgument(parser)
    addVariantSetIdMandatoryArgument(parser)
    return parser


def addVariantAnnotationSetsGetParser(subparsers):
    parser = addSubparser(
        subparsers, "variantannotationsets-get", "Get a variantAnnotationSet")
    parser.set_defaults(runner=GetVariantAnnotationSetRunner)
    addGetArguments(parser)


def addVariantSetsGetParser(subparsers):
    parser = addSubparser(
        subparsers, "variantsets-get", "Get a variantSet")
    parser.set_defaults(runner=GetVariantSetRunner)
    addGetArguments(parser)


def addFeaturesGetParser(subparsers):
    parser = addSubparser(
        subparsers, "features-get", "Get a feature by ID")
    parser.set_defaults(runner=GetFeatureRunner)
    addGetArguments(parser)


def addFeatureSetsGetParser(subparsers):
    parser = addSubparser(
        subparsers, "featuresets-get", "Get a featureSet by ID")
    parser.set_defaults(runner=GetFeatureSetRunner)
    addGetArguments(parser)


def addBioSamplesGetParser(subparsers):
    parser = addSubparser(
        subparsers, "biosamples-get", "Get a biosample by ID")
    parser.set_defaults(runner=GetBioSampleRunner)
    addGetArguments(parser)


def addIndividualsGetParser(subparsers):
    parser = addSubparser(
        subparsers, "individuals-get", "Get a individual by ID")
    parser.set_defaults(runner=GetIndividualRunner)
    addGetArguments(parser)


def addBioSamplesSearchParser(subparsers):
    parser = subparsers.add_parser(
        "biosamples-search",
        description="Search for biosamples",
        help="Search for biosamples.")
    parser.set_defaults(runner=SearchBioSamplesRunner)
    addUrlArgument(parser)
    addOutputFormatArgument(parser)
    addPageSizeArgument(parser)
    addDatasetIdArgument(parser)
    addNameArgument(parser)
    addIndividualIdArgument(parser)
    return parser


def addIndividualsSearchParser(subparsers):
    parser = subparsers.add_parser(
        "individuals-search",
        description="Search for individuals",
        help="Search for individuals.")
    parser.set_defaults(runner=SearchIndividualsRunner)
    addUrlArgument(parser)
    addOutputFormatArgument(parser)
    addDatasetIdArgument(parser)
    addPageSizeArgument(parser)
    addNameArgument(parser)
    return parser


def addFeaturesSearchParser(subparsers):
    parser = subparsers.add_parser(
        "features-search",
        description="Search for sequence annotation features",
        help="Search for sequence annotation features.")
    parser.set_defaults(runner=SearchFeaturesRunner)
    addUrlArgument(parser)
    addOutputFormatArgument(parser)
    addPageSizeArgument(parser)
    addFeaturesSearchOptions(parser)
    return parser


def addFeatureSetsSearchParser(subparsers):
    parser = subparsers.add_parser(
        "featuresets-search",
        description="Search for sequence annotation feature sets",
        help="Search for featureSets.")
    parser.set_defaults(runner=SearchFeatureSetsRunner)
    addOutputFormatArgument(parser)
    addUrlArgument(parser)
    addPageSizeArgument(parser)
    addDatasetIdArgument(parser)
    return parser


def addReferenceSetsSearchParser(subparsers):
    parser = addSubparser(
        subparsers, "referencesets-search", "Search for referenceSets")
    parser.set_defaults(runner=SearchReferenceSetsRunner)
    addUrlArgument(parser)
    addOutputFormatArgument(parser)
    addPageSizeArgument(parser)
    addAccessionArgument(parser)
    addMd5ChecksumArgument(parser)
    parser.add_argument(
        "--assemblyId",
        help="The assembly id to search for")
    return parser


def addReferencesSearchParser(subparsers):
    parser = addSubparser(
        subparsers, "references-search", "Search for references")
    parser.set_defaults(runner=SearchReferencesRunner)
    addUrlArgument(parser)
    addOutputFormatArgument(parser)
    addPageSizeArgument(parser)
    addAccessionArgument(parser)
    addMd5ChecksumArgument(parser)
    addReferenceSetIdArgument(parser)
    return parser


def addReadGroupSetsSearchParser(subparsers):
    parser = addSubparser(
        subparsers, "readgroupsets-search", "Search for readGroupSets")
    parser.set_defaults(runner=SearchReadGroupSetsRunner)
    addUrlArgument(parser)
    addOutputFormatArgument(parser)
    addBioSampleIdArgument(parser)
    addPageSizeArgument(parser)
    addDatasetIdArgument(parser)
    addNameArgument(parser)
    return parser


def addCallSetsSearchParser(subparsers):
    parser = addSubparser(
        subparsers, "callsets-search", "Search for callSets")
    parser.set_defaults(runner=SearchCallSetsRunner)
    addUrlArgument(parser)
    addOutputFormatArgument(parser)
    addBioSampleIdArgument(parser)
    addPageSizeArgument(parser)
    addNameArgument(parser)
    addVariantSetIdArgument(parser)
    return parser


def addReadsSearchParser(subparsers):
    parser = addSubparser(
        subparsers, "reads-search", "Search for reads")
    parser.set_defaults(runner=SearchReadsRunner)
    addOutputFormatArgument(parser)
    addReadsSearchParserArguments(parser)
    return parser


def addDatasetsGetParser(subparsers):
    parser = addSubparser(
        subparsers, "datasets-get", "Get a dataset")
    parser.set_defaults(runner=GetDatasetRunner)
    addGetArguments(parser)


def addDatasetsSearchParser(subparsers):
    parser = addSubparser(
        subparsers, "datasets-search", "Search for datasets")
    parser.set_defaults(runner=SearchDatasetsRunner)
    addUrlArgument(parser)
    addPageSizeArgument(parser)
    addOutputFormatArgument(parser)
    return parser


def addReadsSearchParserArguments(parser):
    addUrlArgument(parser)
    addPageSizeArgument(parser)
    addStartArgument(parser)
    addEndArgument(parser)
    parser.add_argument(
        "--readGroupIds", default=None,
        help="The readGroupIds to search over")
    parser.add_argument(
        "--referenceId", default=None,
        help="The referenceId to search over")


def addReferenceSetsGetParser(subparsers):
    parser = addSubparser(
        subparsers, "referencesets-get", "Get a referenceset")
    parser.set_defaults(runner=GetReferenceSetRunner)
    addGetArguments(parser)


def addReferencesGetParser(subparsers):
    parser = addSubparser(
        subparsers, "references-get", "Get a reference")
    parser.set_defaults(runner=GetReferenceRunner)
    addGetArguments(parser)


def addReadGroupSetsGetParser(subparsers):
    parser = addSubparser(
        subparsers, "readgroupsets-get", "Get a read group set")
    parser.set_defaults(runner=GetReadGroupSetRunner)
    addGetArguments(parser)


def addReadGroupsGetParser(subparsers):
    parser = addSubparser(
        subparsers, "readgroups-get", "Get a read group")
    parser.set_defaults(runner=GetReadGroupRunner)
    addGetArguments(parser)


def addCallSetsGetParser(subparsers):
    parser = addSubparser(
        subparsers, "callsets-get", "Get a callSet")
    parser.set_defaults(runner=GetCallSetRunner)
    addGetArguments(parser)


def addVariantsGetParser(subparsers):
    parser = addSubparser(
        subparsers, "variants-get", "Get a variant")
    parser.set_defaults(runner=GetVariantRunner)
    addGetArguments(parser)


def addRnaQuantificationSetGetParser(subparsers):
    parser = addSubparser(
        subparsers, "rnaquantificationsets-get",
        "Get a rna quantification set")
    parser.set_defaults(runner=GetRnaQuantificationSetRunner)
    addGetArguments(parser)


def addRnaQuantificationGetParser(subparsers):
    parser = addSubparser(
        subparsers, "rnaquantifications-get", "Get a rna quantification")
    parser.set_defaults(runner=GetRnaQuantificationRunner)
    addGetArguments(parser)


def addExpressionLevelGetParser(subparsers):
    parser = addSubparser(
        subparsers, "expressionlevels-get", "Get a expression level")
    parser.set_defaults(runner=GetExpressionLevelRunner)
    addGetArguments(parser)


def addReferencesBasesListParser(subparsers):
    parser = addSubparser(
        subparsers, "references-list-bases", "List bases of a reference")
    parser.add_argument(
        "--outputFormat", "-O", choices=['text', 'fasta'], default="text",
        help=(
            "The format for sequence output. Currently supported are "
            "'text' (default), which prints the sequence out directly and "
            "'fasta', which formats the sequence into fixed width FASTA"))
    parser.set_defaults(runner=ListReferenceBasesRunner)
    addUrlArgument(parser)
    addIdArgument(parser)
    addStartArgument(parser)
    addEndArgument(parser, defaultValue=None)


def addGenotypePhenotypeSearchParser(subparsers):
    parser = addSubparser(
        subparsers, "genotypephenotype-search",
        "Search for genotype to phenotype associations")
    parser.set_defaults(runner=SearchGenotypePhenotypeRunner)
    addUrlArgument(parser)
    addOutputFormatArgument(parser)
    addGenotypePhenotypeSearchOptions(parser)
    addPageSizeArgument(parser)
    return parser


def addPhenotypeSearchParser(subparsers):
    parser = addSubparser(
        subparsers, "phenotype-search", "Search for phenotypes")
    parser.set_defaults(runner=SearchPhenotypeRunner)
    addUrlArgument(parser)
    addOutputFormatArgument(parser)
    addPhenotypeSearchOptions(parser)
    addPageSizeArgument(parser)
    return parser


def addPhenotypeAssociationSetsSearchParser(subparsers):
    parser = addSubparser(
        subparsers, "phenotypeassociationsets-search",
        "Search for phenotypeassociationsets")
    parser.set_defaults(runner=SearchPhenotypeAssociationSetsRunner)
    addUrlArgument(parser)
    addOutputFormatArgument(parser)
    addPhenotypeAssociationSetsSearchOptions(parser)
    addPageSizeArgument(parser)


def addRnaQuantificationSetsSearchParser(subparsers):
    parser = subparsers.add_parser(
        "rnaquantificationsets-search",
        description="Search for rna quantification set",
        help="Search for rna quantification set")
    parser.set_defaults(runner=SearchRnaQuantificationSetsRunner)
    addUrlArgument(parser)
    addPageSizeArgument(parser)
    addDatasetIdArgument(parser)
    addOutputFormatArgument(parser)
    return parser


def addRnaQuantificationsSearchParser(subparsers):
    parser = subparsers.add_parser(
        "rnaquantifications-search",
        description="Search for rna quantification",
        help="Search for rna quantification")
    parser.set_defaults(runner=SearchRnaQuantificationsRunner)
    addUrlArgument(parser)
    addPageSizeArgument(parser)
    parser.add_argument(
        "--rnaQuantificationSetId", default=None,
        help="The rnaQuantification set to search over")
    addOutputFormatArgument(parser)
    return parser


def addExpressionLevelsSearchParser(subparsers):
    parser = subparsers.add_parser(
        "expressionlevels-search",
        description="Search for feature expression",
        help="Search for feature expression")
    parser.set_defaults(runner=SearchExpressionLevelsRunner)
    addUrlArgument(parser)
    addPageSizeArgument(parser)
    addFeatureIdsArgument(parser)
    parser.add_argument(
        "--rnaQuantificationId", default='',
        help="The RNA Quantification Id to search over")
    parser.add_argument(
        "--threshold", default=0.0, type=float,
        help="The minimum value for expression results to report.")
    addOutputFormatArgument(parser)
    return parser


def getClientParser():
    parser = createArgumentParser("GA4GH reference client")
    addClientGlobalOptions(parser)
    subparsers = parser.add_subparsers(title='subcommands',)
    addHelpParser(subparsers)
    addVariantsSearchParser(subparsers)
    addVariantSetsSearchParser(subparsers)
    addVariantAnnotationSearchParser(subparsers)
    addVariantAnnotationSetsSearchParser(subparsers)
    addVariantSetsGetParser(subparsers)
    addVariantAnnotationSetsGetParser(subparsers)
    addFeaturesSearchParser(subparsers)
    addFeaturesGetParser(subparsers)
    addFeatureSetsGetParser(subparsers)
    addFeatureSetsSearchParser(subparsers)
    addBioSamplesSearchParser(subparsers)
    addBioSamplesGetParser(subparsers)
    addIndividualsSearchParser(subparsers)
    addIndividualsGetParser(subparsers)
    addReferenceSetsSearchParser(subparsers)
    addReferencesSearchParser(subparsers)
    addReadGroupSetsSearchParser(subparsers)
    addCallSetsSearchParser(subparsers)
    addReadsSearchParser(subparsers)
    addDatasetsSearchParser(subparsers)
    addReferenceSetsGetParser(subparsers)
    addReferencesGetParser(subparsers)
    addReadGroupSetsGetParser(subparsers)
    addReadGroupsGetParser(subparsers)
    addCallSetsGetParser(subparsers)
    addVariantsGetParser(subparsers)
    addDatasetsGetParser(subparsers)
    addRnaQuantificationSetGetParser(subparsers)
    addRnaQuantificationGetParser(subparsers)
    addExpressionLevelGetParser(subparsers)
    addReferencesBasesListParser(subparsers)
    addGenotypePhenotypeSearchParser(subparsers)
    addPhenotypeSearchParser(subparsers)
    addPhenotypeAssociationSetsSearchParser(subparsers)
    addRnaQuantificationSetsSearchParser(subparsers)
    addRnaQuantificationsSearchParser(subparsers)
    addExpressionLevelsSearchParser(subparsers)
    return parser


def client_main(args=None):
    parser = getClientParser()
    parsedArgs = parser.parse_args(args)
    if "runner" not in parsedArgs:
        parser.print_help()
    else:
        if parsedArgs.disable_urllib_warnings:
            requests.packages.urllib3.disable_warnings()
        try:
            runner = parsedArgs.runner(parsedArgs)
            runner.run()
        except (exceptions.BaseClientException,
                requests.exceptions.RequestException) as exception:
            # TODO suppress exception unless debug settings are enabled
            raise exception


##############################################################################
# ga2vcf
##############################################################################

class Ga2VcfRunner(SearchVariantsRunner):
    """
    Runner class for the ga2vcf
    """
    def __init__(self, args):
        super(Ga2VcfRunner, self).__init__(args)
        self._outputFile = args.outputFile
        self._binaryOutput = False
        if args.outputFormat == "bcf":
            self._binaryOutput = True

    def run(self):
        variantSet = self._client.get_variant_set(self._variantSetId)
        iterator = self._client.search_variants(
            start=self._start, end=self._end,
            reference_name=self._referenceName,
            variant_set_id=self._variantSetId,
            call_set_ids=self._callSetIds)
        # do conversion
        vcfConverter = converters.VcfConverter(
            variantSet, iterator, self._outputFile, self._binaryOutput)
        vcfConverter.convert()


def addOutputFileArgument(parser):
    parser.add_argument(
        "--outputFile", "-o", default=None,
        help="the file to write the output to")


def getGa2VcfParser():
    parser = createArgumentParser((
        "GA4GH VCF conversion tool. Converts variant information "
        "stored in a GA4GH repository into VCF format."))
    addClientGlobalOptions(parser)
    addOutputFileArgument(parser)
    addUrlArgument(parser)
    parser.add_argument("variantSetId", help="The variant set to convert")
    parser.add_argument(
        "--outputFormat", "-O", choices=['vcf', 'bcf'], default="vcf",
        help=(
            "The format for object output. Currently supported are "
            "'vcf' (default), which is a text-based format and "
            "'bcf', which is the binary equivalent"))
    addReferenceNameArgument(parser)
    addCallSetIdsArgument(parser)
    addStartArgument(parser)
    addEndArgument(parser)
    addPageSizeArgument(parser)
    return parser


def ga2vcf_main():
    parser = getGa2VcfParser()
    args = parser.parse_args()
    if "baseUrl" not in args:
        parser.print_help()
    else:
        runner = Ga2VcfRunner(args)
        runner.run()


##############################################################################
# ga2sam
##############################################################################


class Ga2SamRunner(SearchReadsRunner):
    """
    Runner class for the ga2vcf
    """
    def __init__(self, args):
        args.readGroupIds = args.readGroupId
        super(Ga2SamRunner, self).__init__(args)
        self._outputFile = args.outputFile
        self._binaryOutput = False
        if args.outputFormat == "bam":
            self._binaryOutput = True

    def run(self):
        samConverter = converters.SamConverter(
            self._client, readGroupId=self._readGroupIds[0],
            referenceId=self._referenceId, start=self._start, end=self._end,
            outputFileName=self._outputFile, binaryOutput=self._binaryOutput)
        samConverter.convert()


def getGa2SamParser():
    parser = createArgumentParser("GA4GH SAM conversion tool")
    addClientGlobalOptions(parser)
    addUrlArgument(parser)
    parser.add_argument(
        "readGroupId",
        help="The ReadGroup to convert to SAM/BAM format.")
    addPageSizeArgument(parser)
    addStartArgument(parser)
    addEndArgument(parser)
    parser.add_argument(
        "--referenceId", default=None,
        help="The referenceId to search over")
    parser.add_argument(
        "--outputFormat", "-O", default="sam", choices=["sam", "bam"],
        help=(
            "The format for object output. Currently supported are "
            "'sam' (default), which is a text-based format and "
            "'bam', which is the binary equivalent"))
    addOutputFileArgument(parser)
    return parser


def ga2sam_main():
    parser = getGa2SamParser()
    args = parser.parse_args()
    if "baseUrl" not in args:
        parser.print_help()
    else:
        runner = Ga2SamRunner(args)
        runner.run()


##############################################################################
# Configuration testing
##############################################################################


class SimplerResult(unittest.TestResult):
    """
    The TestResult class gives formatted tracebacks as error messages, which
    is not what we want. Instead we just want the error message from the
    err praram. Hence this subclass.
    """
    def addError(self, test, err):
        self.errors.append((test,
                            "{0}: {1}".format(err[0].__name__, err[1])))

    def addFailure(self, test, err):
        self.failures.append((test,
                              "{0}: {1}".format(err[0].__name__, err[1])))


def configtest_main(parser=None):
    if parser is None:
        parser = createArgumentParser(
            "GA4GH server configuration validator")
    parser.add_argument(
        "--config", "-c", default='DevelopmentConfig', type=str,
        help="The configuration to use")
    parser.add_argument(
        "--config-file", "-f", type=str, default=None,
        help="The configuration file to use")
    addVersionArgument(parser)

    args = parser.parse_args()
    configStr = 'ga4gh.serverconfig:{0}'.format(args.config)

    configtest.TestConfig.configStr = configStr
    configtest.TestConfig.configFile = args.config_file
    configtest.TestConfig.configEnv = "GA4GH_CONFIGURATION"

    loader = unittest.TestLoader()
    tests = loader.loadTestsFromModule(configtest)
    results = SimplerResult()
    tests.run(results)

    logging.basicConfig(level=logging.INFO)
    log = logging.getLogger(__name__)
    log.info('{0} Tests run. {1} errors, {2} failures, {3} skipped'.
             format(results.testsRun,
                    len(results.errors),
                    len(results.failures),
                    len(results.skipped)))
    for result in results.errors:
        if result is not None:
            log.critical('Error: {0}: {1}'.format(result[0].id(), result[1]))
    for result in results.failures:
        if result is not None:
            log.critical('Failure: {0}: {1}'.format(result[0].id(), result[1]))
    for result in results.skipped:
        if result is not None:
            log.info('Skipped: {0}: {1}'.format(result[0].id(), result[1]))

##############################################################################
# data repository management tool
##############################################################################


def getNameFromPath(filePath):
    """
    Returns the filename of the specified path without its extensions.
    This is usually how we derive the default name for a given object.
    """
    if len(filePath) == 0:
        raise ValueError("Cannot have empty path for name")
    fileName = os.path.split(os.path.normpath(filePath))[1]
    # We need to handle things like .fa.gz, so we can't use
    # os.path.splitext
    ret = fileName.split(".")[0]
    assert ret != ""
    return ret


def getRawInput(display):
    """
    Wrapper around raw_input; put into separate function so that it
    can be easily mocked for tests.
    """
    return raw_input(display)


class RepoManager(object):
    """
    Class that provide command line functionality to manage a
    data repository.
    """
    def __init__(self, args):
        self._args = args
        self._registryPath = args.registryPath
        self._repo = datarepo.SqlDataRepository(self._registryPath)

    def _confirmDelete(self, objectType, name, func):
        if self._args.force:
            func()
        else:
            displayString = (
                "Are you sure you want to delete the {} '{}'? "
                "[y|N] ".format(objectType, name))
            userResponse = getRawInput(displayString)
            if userResponse.strip() == 'y':
                func()
            else:
                print("Aborted")

    def _updateRepo(self, func, *args, **kwargs):
        """
        Runs the specified function that updates the repo with the specified
        arguments. This method ensures that all updates are transactional,
        so that if any part of the update fails no changes are made to the
        repo.
        """
        # TODO how do we make this properly transactional?
        self._repo.open(datarepo.MODE_WRITE)
        try:
            func(*args, **kwargs)
            self._repo.commit()
        finally:
            self._repo.close()

    def _openRepo(self):
        if not self._repo.exists():
            raise exceptions.RepoManagerException(
                "Repo '{}' does not exist. Please create a new repo "
                "using the 'init' command.".format(self._registryPath))
        self._repo.open(datarepo.MODE_READ)

    def _checkSequenceOntology(self, ontology):
        so = ontologies.SEQUENCE_ONTOLOGY_PREFIX
        if ontology.getOntologyPrefix() != so:
            raise exceptions.RepoManagerException(
                "Ontology '{}' does not have ontology prefix '{}'".format(
                    ontology.getName(), so))

    def _getFilePath(self, filePath, useRelativePath):
        return filePath if useRelativePath else os.path.abspath(filePath)

    def init(self):
        forceMessage = (
            "Respository '{}' already exists. Use --force to overwrite")
        if self._repo.exists():
            if self._args.force:
                self._repo.delete()
            else:
                raise exceptions.RepoManagerException(
                    forceMessage.format(self._registryPath))
        self._updateRepo(self._repo.initialise)

    def list(self):
        """
        Lists the contents of this repo.
        """
        self._openRepo()
        # TODO this is _very_ crude. We need much more options and detail here.
        self._repo.printSummary()

    def verify(self):
        """
        Checks that the data pointed to in the repository works and
        we don't have any broken URLs, missing files, etc.
        """
        self._openRepo()
        self._repo.verify()

    def addOntology(self):
        """
        Adds a new Ontology to this repo.
        """
        self._openRepo()
        name = self._args.name
        filePath = self._getFilePath(self._args.filePath,
                                     self._args.relativePath)
        if name is None:
            name = getNameFromPath(filePath)
        ontology = ontologies.Ontology(name)
        ontology.populateFromFile(filePath)
        self._updateRepo(self._repo.insertOntology, ontology)

    def addPhenotypeAssociationSet(self):
        """
        Adds a new phenotype association set to this repo.
        """
        self._openRepo()
        name = self._args.name
        if name is None:
            name = getNameFromPath(self._args.dirPath)
        dataset = self._repo.getDatasetByName(self._args.datasetName)
        phenotypeAssociationSet = \
            genotype_phenotype.RdfPhenotypeAssociationSet(
                dataset, name, self._args.dirPath)
        self._updateRepo(
            self._repo.insertPhenotypeAssociationSet,
            phenotypeAssociationSet)

    def removePhenotypeAssociationSet(self):
        """
        Removes a phenotype association set from the repo
        """
        self._openRepo()
        dataset = self._repo.getDatasetByName(self._args.datasetName)
        phenotypeAssociationSet = dataset.getPhenotypeAssociationSetByName(
            self._args.name)

        def func():
            self._updateRepo(
                self._repo.removePhenotypeAssociationSet,
                phenotypeAssociationSet)
        self._confirmDelete(
            "PhenotypeAssociationSet",
            phenotypeAssociationSet.getLocalId(),
            func)

    def addDataset(self):
        """
        Adds a new dataset into this repo.
        """
        self._openRepo()
        dataset = datasets.Dataset(self._args.datasetName)
        dataset.setDescription(self._args.description)
        dataset.setInfo(json.loads(self._args.info))
        self._updateRepo(self._repo.insertDataset, dataset)

    def addReferenceSet(self):
        """
        Adds a new reference set into this repo.
        """
        self._openRepo()
        name = self._args.name
        filePath = self._getFilePath(self._args.filePath,
                                     self._args.relativePath)
        if name is None:
            name = getNameFromPath(self._args.filePath)
        referenceSet = references.HtslibReferenceSet(name)
        referenceSet.populateFromFile(filePath)
        referenceSet.setDescription(self._args.description)
        referenceSet.setNcbiTaxonId(self._args.ncbiTaxonId)
        referenceSet.setIsDerived(self._args.isDerived)
        referenceSet.setAssemblyId(self._args.assemblyId)
        sourceAccessions = []
        if self._args.sourceAccessions is not None:
            sourceAccessions = self._args.sourceAccessions.split(",")
        referenceSet.setSourceAccessions(sourceAccessions)
        referenceSet.setSourceUri(self._args.sourceUri)
        self._updateRepo(self._repo.insertReferenceSet, referenceSet)

    def addReadGroupSet(self):
        """
        Adds a new ReadGroupSet into this repo.
        """
        self._openRepo()
        dataset = self._repo.getDatasetByName(self._args.datasetName)
        dataUrl = self._args.dataFile
        indexFile = self._args.indexFile
        parsed = urlparse.urlparse(dataUrl)
        # TODO, add https support and others when they have been
        # tested.
        if parsed.scheme in ['http', 'ftp']:
            if indexFile is None:
                raise exceptions.MissingIndexException(dataUrl)
        else:
            if indexFile is None:
                indexFile = dataUrl + ".bai"
            dataUrl = self._getFilePath(self._args.dataFile,
                                        self._args.relativePath)
            indexFile = self._getFilePath(indexFile, self._args.relativePath)
        name = self._args.name
        if self._args.name is None:
            name = getNameFromPath(dataUrl)
        readGroupSet = reads.HtslibReadGroupSet(dataset, name)
        readGroupSet.populateFromFile(dataUrl, indexFile)
        referenceSetName = self._args.referenceSetName
        if referenceSetName is None:
            # Try to find a reference set name from the BAM header.
            referenceSetName = readGroupSet.getBamHeaderReferenceSetName()
        referenceSet = self._repo.getReferenceSetByName(referenceSetName)
        readGroupSet.setReferenceSet(referenceSet)
        self._updateRepo(self._repo.insertReadGroupSet, readGroupSet)

    def addVariantSet(self):
        """
        Adds a new VariantSet into this repo.
        """
        self._openRepo()
        dataset = self._repo.getDatasetByName(self._args.datasetName)
        dataUrls = self._args.dataFiles
        name = self._args.name
        if len(dataUrls) == 1:
            if self._args.name is None:
                name = getNameFromPath(dataUrls[0])
            if os.path.isdir(dataUrls[0]):
                # Read in the VCF files from the directory.
                # TODO support uncompressed VCF and BCF files
                vcfDir = dataUrls[0]
                pattern = os.path.join(vcfDir, "*.vcf.gz")
                dataUrls = glob.glob(pattern)
                if len(dataUrls) == 0:
                    raise exceptions.RepoManagerException(
                        "Cannot find any VCF files in the directory "
                        "'{}'.".format(vcfDir))
                dataUrls[0] = self._getFilePath(dataUrls[0],
                                                self._args.relativePath)
        elif self._args.name is None:
            raise exceptions.RepoManagerException(
                "Cannot infer the intended name of the VariantSet when "
                "more than one VCF file is provided. Please provide a "
                "name argument using --name.")
        parsed = urlparse.urlparse(dataUrls[0])
        if parsed.scheme not in ['http', 'ftp']:
            dataUrls = map(lambda url: self._getFilePath(
                url, self._args.relativePath), dataUrls)
        # Now, get the index files for the data files that we've now obtained.
        indexFiles = self._args.indexFiles
        if indexFiles is None:
            # First check if all the paths exist locally, as they must
            # if we are making a default index path.
            for dataUrl in dataUrls:
                if not os.path.exists(dataUrl):
                    raise exceptions.MissingIndexException(
                        "Cannot find file '{}'. All variant files must be "
                        "stored locally if the default index location is "
                        "used. If you are trying to create a VariantSet "
                        "based on remote URLs, please download the index "
                        "files to the local file system and provide them "
                        "with the --indexFiles argument".format(dataUrl))
            # We assume that the indexes are made by adding .tbi
            indexSuffix = ".tbi"
            # TODO support BCF input properly here by adding .csi
            indexFiles = [filename + indexSuffix for filename in dataUrls]
        indexFiles = map(lambda url: self._getFilePath(
            url, self._args.relativePath), indexFiles)
        variantSet = variants.HtslibVariantSet(dataset, name)
        variantSet.populateFromFile(dataUrls, indexFiles)
        # Get the reference set that is associated with the variant set.
        referenceSetName = self._args.referenceSetName
        if referenceSetName is None:
            # Try to find a reference set name from the VCF header.
            referenceSetName = variantSet.getVcfHeaderReferenceSetName()
        if referenceSetName is None:
            raise exceptions.RepoManagerException(
                "Cannot infer the ReferenceSet from the VCF header. Please "
                "specify the ReferenceSet to associate with this "
                "VariantSet using the --referenceSetName option")
        referenceSet = self._repo.getReferenceSetByName(referenceSetName)
        variantSet.setReferenceSet(referenceSet)

        # Now check for annotations
        annotationSets = []
        if variantSet.isAnnotated() and self._args.addAnnotationSets:
            ontologyName = self._args.ontologyName
            if ontologyName is None:
                raise exceptions.RepoManagerException(
                    "A sequence ontology name must be provided")
            ontology = self._repo.getOntologyByName(ontologyName)
            self._checkSequenceOntology(ontology)
            for annotationSet in variantSet.getVariantAnnotationSets():
                annotationSet.setOntology(ontology)
                annotationSets.append(annotationSet)

        # Add the annotation sets and the variant set as an atomic update
        def updateRepo():
            self._repo.insertVariantSet(variantSet)
            for annotationSet in annotationSets:
                self._repo.insertVariantAnnotationSet(annotationSet)
        self._updateRepo(updateRepo)

    def removeReferenceSet(self):
        """
        Removes a referenceSet from the repo.
        """
        self._openRepo()
        referenceSet = self._repo.getReferenceSetByName(
            self._args.referenceSetName)

        def func():
            self._updateRepo(self._repo.removeReferenceSet, referenceSet)
        self._confirmDelete("ReferenceSet", referenceSet.getLocalId(), func)

    def removeReadGroupSet(self):
        """
        Removes a readGroupSet from the repo.
        """
        self._openRepo()
        dataset = self._repo.getDatasetByName(self._args.datasetName)
        readGroupSet = dataset.getReadGroupSetByName(
            self._args.readGroupSetName)

        def func():
            self._updateRepo(self._repo.removeReadGroupSet, readGroupSet)
        self._confirmDelete("ReadGroupSet", readGroupSet.getLocalId(), func)

    def removeVariantSet(self):
        """
        Removes a variantSet from the repo.
        """
        self._openRepo()
        dataset = self._repo.getDatasetByName(self._args.datasetName)
        variantSet = dataset.getVariantSetByName(self._args.variantSetName)

        def func():
            self._updateRepo(self._repo.removeVariantSet, variantSet)
        self._confirmDelete("VariantSet", variantSet.getLocalId(), func)

    def removeDataset(self):
        """
        Removes a dataset from the repo.
        """
        self._openRepo()
        dataset = self._repo.getDatasetByName(self._args.datasetName)

        def func():
            self._updateRepo(self._repo.removeDataset, dataset)
        self._confirmDelete("Dataset", dataset.getLocalId(), func)

    def addFeatureSet(self):
        """
        Adds a new feature set into this repo
        """
        self._openRepo()
        dataset = self._repo.getDatasetByName(self._args.datasetName)
        filePath = self._getFilePath(self._args.filePath,
                                     self._args.relativePath)
        name = getNameFromPath(self._args.filePath)
        featureSet = sequenceAnnotations.Gff3DbFeatureSet(
            dataset, name)
        referenceSetName = self._args.referenceSetName
        if referenceSetName is None:
            raise exceptions.RepoManagerException(
                "A reference set name must be provided")
        referenceSet = self._repo.getReferenceSetByName(referenceSetName)
        featureSet.setReferenceSet(referenceSet)
        ontologyName = self._args.ontologyName
        if ontologyName is None:
            raise exceptions.RepoManagerException(
                "A sequence ontology name must be provided")
        ontology = self._repo.getOntologyByName(ontologyName)
        self._checkSequenceOntology(ontology)
        featureSet.setOntology(ontology)
        featureSet.populateFromFile(filePath)
        self._updateRepo(self._repo.insertFeatureSet, featureSet)

    def removeFeatureSet(self):
        """
        Removes a feature set from this repo
        """
        self._openRepo()
        dataset = self._repo.getDatasetByName(self._args.datasetName)
        featureSet = dataset.getFeatureSetByName(self._args.featureSetName)

        def func():
            self._updateRepo(self._repo.removeFeatureSet, featureSet)
        self._confirmDelete("FeatureSet", featureSet.getLocalId(), func)

    def addBioSample(self):
        """
        Adds a new biosample into this repo
        """
        self._openRepo()
        dataset = self._repo.getDatasetByName(self._args.datasetName)
        bioSample = biodata.BioSample(dataset, self._args.bioSampleName)
        bioSample.populateFromJson(self._args.bioSample)
        self._updateRepo(self._repo.insertBioSample, bioSample)

    def removeBioSample(self):
        """
        Removes a biosample from this repo
        """
        self._openRepo()
        dataset = self._repo.getDatasetByName(self._args.datasetName)
        bioSample = dataset.getBioSampleByName(self._args.bioSampleName)

        def func():
            self._updateRepo(self._repo.removeBioSample, bioSample)
        self._confirmDelete("BioSample", bioSample.getLocalId(), func)

    def addIndividual(self):
        """
        Adds a new individual into this repo
        """
        self._openRepo()
        dataset = self._repo.getDatasetByName(self._args.datasetName)
        individual = biodata.Individual(dataset, self._args.individualName)
        individual.populateFromJson(self._args.individual)
        self._updateRepo(self._repo.insertIndividual, individual)

    def removeIndividual(self):
        """
        Removes an individual from this repo
        """
        self._openRepo()
        dataset = self._repo.getDatasetByName(self._args.datasetName)
        individual = dataset.getIndividualByName(self._args.individualName)

        def func():
            self._updateRepo(self._repo.removeIndividual, individual)
        self._confirmDelete("Individual", individual.getLocalId(), func)

    def removeOntology(self):
        """
        Removes an ontology from the repo.
        """
        self._openRepo()
        ontology = self._repo.getOntologyByName(self._args.ontologyName)

        def func():
            self._updateRepo(self._repo.removeOntology, ontology)
        self._confirmDelete("Ontology", ontology.getName(), func)

    def addRnaQuantificationSet(self):
        """
        Adds an rnaQuantificationSet into this repo
        """
        self._openRepo()
        dataset = self._repo.getDatasetByName(self._args.datasetName)
        if self._args.name is None:
            name = getNameFromPath(self._args.filePath)
        else:
            name = self._args.name
        rnaQuantificationSet = rna_quantification.SqliteRnaQuantificationSet(
            dataset, name)
        referenceSetName = self._args.referenceSetName
        if referenceSetName is None:
            raise exceptions.RepoManagerException(
                "A reference set name must be provided")
        referenceSet = self._repo.getReferenceSetByName(referenceSetName)
        rnaQuantificationSet.setReferenceSet(referenceSet)
        rnaQuantificationSet.populateFromFile(self._args.filePath)
        self._updateRepo(
            self._repo.insertRnaQuantificationSet, rnaQuantificationSet)

    def removeRnaQuantificationSet(self):
        """
        Removes an rnaQuantificationSet from this repo
        """
        self._openRepo()
        dataset = self._repo.getDatasetByName(self._args.datasetName)
        rnaQuantSet = dataset.getRnaQuantificationSetByName(
            self._args.rnaQuantificationSetName)

        def func():
            self._updateRepo(self._repo.removeRnaQuantification, rnaQuantSet)
        self._confirmDelete(
            "RnaQuantificationSet", rnaQuantSet.getLocalId(), func)

    #
    # Methods to simplify adding common arguments to the parser.
    #

    @classmethod
    def addRepoArgument(cls, subparser):
        subparser.add_argument(
            "registryPath",
            help="the location of the registry database")

    @classmethod
    def addForceOption(cls, subparser):
        subparser.add_argument(
            "-f", "--force", action='store_true',
            default=False, help="do not prompt for confirmation")

    @classmethod
    def addRelativePathOption(cls, subparser):
        subparser.add_argument(
            "-r", "--relativePath", action='store_true',
            default=False, help="store relative path in database")

    @classmethod
    def addDescriptionOption(cls, subparser, objectType):
        subparser.add_argument(
            "-d", "--description", default="",
            help="The human-readable description of the {}.".format(
                objectType))

    @classmethod
    def addDatasetNameArgument(cls, subparser):
        subparser.add_argument(
            "datasetName", help="the name of the dataset")

    @classmethod
<<<<<<< HEAD
    def addClassNameOption(cls, subparser, objectType):
        helpText = (
            "the name of the class used to "
            "fetch features in this {}"
        ).format(objectType)
        subparser.add_argument(
            "-C", "--className",
            default="ga4gh.datamodel.sequenceAnnotations.Gff3DbFeatureSet",
            help=helpText)
=======
    def addDatasetInfoArgument(cls, subparser):
        subparser.add_argument(
            "-i", "--info", default="{}", help="the info of the dataset")
>>>>>>> 5a8e99b3

    @classmethod
    def addReferenceSetNameOption(cls, subparser, objectType):
        helpText = (
            "the name of the reference set to associate with this {}"
        ).format(objectType)
        subparser.add_argument(
            "-R", "--referenceSetName", default=None, help=helpText)

    @classmethod
    def addSequenceOntologyNameOption(cls, subparser, objectType):
        helpText = (
            "the name of the sequence ontology instance used to "
            "translate ontology term names to IDs in this {}"
        ).format(objectType)
        subparser.add_argument(
            "-O", "--ontologyName", default=None, help=helpText)

    @classmethod
    def addOntologyNameArgument(cls, subparser):
        subparser.add_argument(
            "ontologyName",
            help="the name of the ontology")

    @classmethod
    def addReadGroupSetNameArgument(cls, subparser):
        subparser.add_argument(
            "readGroupSetName",
            help="the name of the read group set")

    @classmethod
    def addVariantSetNameArgument(cls, subparser):
        subparser.add_argument(
            "variantSetName",
            help="the name of the variant set")

    @classmethod
    def addFeatureSetNameArgument(cls, subparser):
        subparser.add_argument(
            "featureSetName",
            help="the name of the feature set")

    @classmethod
    def addIndividualNameArgument(cls, subparser):
        subparser.add_argument(
            "individualName",
            help="the name of the individual")

    @classmethod
    def addBioSampleNameArgument(cls, subparser):
        subparser.add_argument(
            "bioSampleName",
            help="the name of the biosample")

    @classmethod
    def addBioSampleArgument(cls, subparser):
        subparser.add_argument(
            "bioSample",
            help="the JSON of the biosample")

    @classmethod
    def addIndividualArgument(cls, subparser):
        subparser.add_argument(
            "individual",
            help="the JSON of the individual")

    @classmethod
    def addFilePathArgument(cls, subparser, helpText):
        subparser.add_argument("filePath", help=helpText)

    @classmethod
    def addDirPathArgument(cls, subparser, helpText):
        subparser.add_argument("dirPath", help=helpText)

    @classmethod
    def addNameOption(cls, parser, objectType):
        parser.add_argument(
            "-n", "--name", default=None,
            help="The name of the {}".format(objectType))

    @classmethod
    def addNameArgument(cls, parser, objectType):
        parser.add_argument(
            "name", help="The name of the {}".format(objectType))

    @classmethod
    def addRnaQuantificationNameArgument(cls, subparser):
        subparser.add_argument(
            "rnaQuantificationName",
            help="the name of the RNA Quantification")

    @classmethod
    def getParser(cls):
        parser = createArgumentParser(
            "GA4GH data repository management tool")
        subparsers = parser.add_subparsers(title='subcommands',)
        addVersionArgument(parser)

        initParser = addSubparser(
            subparsers, "init", "Initialize a data repository")
        initParser.set_defaults(runner="init")
        cls.addRepoArgument(initParser)
        cls.addForceOption(initParser)

        verifyParser = addSubparser(
            subparsers, "verify",
            "Verifies the repository by examing all data files")
        verifyParser.set_defaults(runner="verify")
        cls.addRepoArgument(verifyParser)

        listParser = addSubparser(
            subparsers, "list", "List the contents of the repo")
        listParser.set_defaults(runner="list")
        cls.addRepoArgument(listParser)

        addDatasetParser = addSubparser(
            subparsers, "add-dataset", "Add a dataset to the data repo")
        addDatasetParser.set_defaults(runner="addDataset")
        cls.addRepoArgument(addDatasetParser)
        cls.addDatasetNameArgument(addDatasetParser)
        cls.addDatasetInfoArgument(addDatasetParser)
        cls.addDescriptionOption(addDatasetParser, "dataset")

        removeDatasetParser = addSubparser(
            subparsers, "remove-dataset",
            "Remove a dataset from the data repo")
        removeDatasetParser.set_defaults(runner="removeDataset")
        cls.addRepoArgument(removeDatasetParser)
        cls.addDatasetNameArgument(removeDatasetParser)
        cls.addForceOption(removeDatasetParser)

        objectType = "reference set"
        addReferenceSetParser = addSubparser(
            subparsers, "add-referenceset",
            "Add a reference set to the data repo")
        addReferenceSetParser.set_defaults(runner="addReferenceSet")
        cls.addRepoArgument(addReferenceSetParser)
        cls.addFilePathArgument(
            addReferenceSetParser,
            "The path of the FASTA file to use as a reference set. This "
            "file must be bgzipped and indexed.")
        cls.addRelativePathOption(addReferenceSetParser)
        cls.addNameOption(addReferenceSetParser, objectType)
        cls.addDescriptionOption(addReferenceSetParser, objectType)
        addReferenceSetParser.add_argument(
            "--ncbiTaxonId", default=None, help="The NCBI Taxon Id")
        addReferenceSetParser.add_argument(
            "--isDerived", default=False, type=bool,
            help="Indicates if this reference set is derived from another")
        addReferenceSetParser.add_argument(
            "--assemblyId", default=None,
            help="The assembly id")
        addReferenceSetParser.add_argument(
            "--sourceAccessions", default=None,
            help="The source accessions (pass as comma-separated list)")
        addReferenceSetParser.add_argument(
            "--sourceUri", default=None,
            help="The source URI")

        removeReferenceSetParser = addSubparser(
            subparsers, "remove-referenceset",
            "Remove a reference set from the repo")
        removeReferenceSetParser.set_defaults(runner="removeReferenceSet")
        cls.addRepoArgument(removeReferenceSetParser)
        removeReferenceSetParser.add_argument(
            "referenceSetName",
            help="the name of the reference set")
        cls.addForceOption(removeReferenceSetParser)

        objectType = "ReadGroupSet"
        addReadGroupSetParser = addSubparser(
            subparsers, "add-readgroupset",
            "Add a read group set to the data repo")
        addReadGroupSetParser.set_defaults(runner="addReadGroupSet")
        cls.addRepoArgument(addReadGroupSetParser)
        cls.addDatasetNameArgument(addReadGroupSetParser)
        cls.addNameOption(addReadGroupSetParser, objectType)
        cls.addReferenceSetNameOption(addReadGroupSetParser, "ReadGroupSet")
        cls.addRelativePathOption(addReadGroupSetParser)
        addReadGroupSetParser.add_argument(
            "dataFile",
            help="The file path or URL of the BAM file for this ReadGroupSet")
        addReadGroupSetParser.add_argument(
            "-I", "--indexFile", default=None,
            help=(
                "The file path of the BAM index for this ReadGroupSet. "
                "If the dataFile argument is a local file, this will "
                "be automatically inferred by appending '.bai' to the "
                "file name. If the dataFile is a remote URL the path to "
                "a local file containing the BAM index must be provided"))

        addOntologyParser = addSubparser(
            subparsers, "add-ontology",
            "Adds an ontology in OBO format to the repo. Currently, "
            "a sequence ontology (SO) instance is required to translate "
            "ontology term names held in annotations to ontology IDs. "
            "Sequence ontology files can be found at "
            "https://github.com/The-Sequence-Ontology/SO-Ontologies")
        addOntologyParser.set_defaults(runner="addOntology")
        cls.addRepoArgument(addOntologyParser)
        cls.addFilePathArgument(
            addOntologyParser,
            "The path of the OBO file defining this ontology.")
        cls.addRelativePathOption(addOntologyParser)
        cls.addNameOption(addOntologyParser, "ontology")

        removeOntologyParser = addSubparser(
            subparsers, "remove-ontology",
            "Remove an ontology from the repo")
        removeOntologyParser.set_defaults(runner="removeOntology")
        cls.addRepoArgument(removeOntologyParser)
        cls.addOntologyNameArgument(removeOntologyParser)
        cls.addForceOption(removeOntologyParser)

        removeReadGroupSetParser = addSubparser(
            subparsers, "remove-readgroupset",
            "Remove a read group set from the repo")
        removeReadGroupSetParser.set_defaults(runner="removeReadGroupSet")
        cls.addRepoArgument(removeReadGroupSetParser)
        cls.addDatasetNameArgument(removeReadGroupSetParser)
        cls.addReadGroupSetNameArgument(removeReadGroupSetParser)
        cls.addForceOption(removeReadGroupSetParser)

        objectType = "VariantSet"
        addVariantSetParser = addSubparser(
            subparsers, "add-variantset",
            "Add a variant set to the data repo based on one or "
            "more VCF files. ")
        addVariantSetParser.set_defaults(runner="addVariantSet")
        cls.addRepoArgument(addVariantSetParser)
        cls.addDatasetNameArgument(addVariantSetParser)
        cls.addRelativePathOption(addVariantSetParser)
        addVariantSetParser.add_argument(
            "dataFiles", nargs="+",
            help=(
                "The VCF/BCF files representing the new VariantSet. "
                "These may be specified either one or more paths "
                "to local files or remote URLS, or as a path to "
                "a local directory containing VCF files. Either "
                "a single directory argument may be passed or a "
                "list of file paths/URLS, but not a mixture of "
                "directories and paths.")
            )
        addVariantSetParser.add_argument(
            "-I", "--indexFiles", nargs="+", metavar="indexFiles",
            help=(
                "The index files for the VCF/BCF files provided in "
                "the dataFiles argument. These must be provided in the "
                "same order as the data files."))
        cls.addNameOption(addVariantSetParser, objectType)
        cls.addReferenceSetNameOption(addVariantSetParser, objectType)
        cls.addSequenceOntologyNameOption(addVariantSetParser, objectType)
        addVariantSetParser.add_argument(
            "-a", "--addAnnotationSets", action="store_true",
            help=(
                "If the supplied VCF file contains annotations, create the "
                "corresponding VariantAnnotationSet."))

        removeVariantSetParser = addSubparser(
            subparsers, "remove-variantset",
            "Remove a variant set from the repo")
        removeVariantSetParser.set_defaults(runner="removeVariantSet")
        cls.addRepoArgument(removeVariantSetParser)
        cls.addDatasetNameArgument(removeVariantSetParser)
        cls.addVariantSetNameArgument(removeVariantSetParser)
        cls.addForceOption(removeVariantSetParser)

        addFeatureSetParser = addSubparser(
            subparsers, "add-featureset", "Add a feature set to the data repo")
        addFeatureSetParser.set_defaults(runner="addFeatureSet")
        cls.addRepoArgument(addFeatureSetParser)
        cls.addDatasetNameArgument(addFeatureSetParser)
        cls.addRelativePathOption(addFeatureSetParser)
        cls.addFilePathArgument(
            addFeatureSetParser,
            "The path to the converted SQLite database containing Feature "
            "data")
        cls.addReferenceSetNameOption(addFeatureSetParser, "feature set")
        cls.addSequenceOntologyNameOption(addFeatureSetParser, "feature set")
        cls.addClassNameOption(addFeatureSetParser, "feature set")

        removeFeatureSetParser = addSubparser(
            subparsers, "remove-featureset",
            "Remove a feature set from the repo")
        removeFeatureSetParser.set_defaults(runner="removeFeatureSet")
        cls.addRepoArgument(removeFeatureSetParser)
        cls.addDatasetNameArgument(removeFeatureSetParser)
        cls.addFeatureSetNameArgument(removeFeatureSetParser)
        cls.addForceOption(removeFeatureSetParser)

        addBioSampleParser = addSubparser(
            subparsers, "add-biosample", "Add a BioSample to the dataset")
        addBioSampleParser.set_defaults(runner="addBioSample")
        cls.addRepoArgument(addBioSampleParser)
        cls.addDatasetNameArgument(addBioSampleParser)
        cls.addBioSampleNameArgument(addBioSampleParser)
        cls.addBioSampleArgument(addBioSampleParser)

        removeBioSampleParser = addSubparser(
            subparsers, "remove-biosample",
            "Remove a BioSample from the repo")
        removeBioSampleParser.set_defaults(runner="removeBioSample")
        cls.addRepoArgument(removeBioSampleParser)
        cls.addDatasetNameArgument(removeBioSampleParser)
        cls.addBioSampleNameArgument(removeBioSampleParser)
        cls.addForceOption(removeBioSampleParser)

        addIndividualParser = addSubparser(
            subparsers, "add-individual", "Add an Individual to the dataset")
        addIndividualParser.set_defaults(runner="addIndividual")
        cls.addRepoArgument(addIndividualParser)
        cls.addDatasetNameArgument(addIndividualParser)
        cls.addIndividualNameArgument(addIndividualParser)
        cls.addIndividualArgument(addIndividualParser)

        removeIndividualParser = addSubparser(
            subparsers, "remove-individual",
            "Remove an Individual from the repo")
        removeIndividualParser.set_defaults(runner="removeIndividual")
        cls.addRepoArgument(removeIndividualParser)
        cls.addDatasetNameArgument(removeIndividualParser)
        cls.addIndividualNameArgument(removeIndividualParser)
        cls.addForceOption(removeIndividualParser)

        addPhenotypeAssociationSetParser = addSubparser(
            subparsers, "add-phenotypeassociationset",
            "Adds phenotypes in ttl format to the repo.")
        addPhenotypeAssociationSetParser.set_defaults(
            runner="addPhenotypeAssociationSet")
        cls.addRepoArgument(addPhenotypeAssociationSetParser)
        cls.addDatasetNameArgument(addPhenotypeAssociationSetParser)
        cls.addDirPathArgument(
            addPhenotypeAssociationSetParser,
            "The path of the directory conainting ttl files.")
        cls.addNameOption(
            addPhenotypeAssociationSetParser,
            "PhenotypeAssociationSet")

        removePhenotypeAssociationSetParser = addSubparser(
            subparsers, "remove-phenotypeassociationset",
            "Remove an phenotypes from the repo")
        removePhenotypeAssociationSetParser.set_defaults(
            runner="removePhenotypeAssociationSet")
        cls.addRepoArgument(removePhenotypeAssociationSetParser)
        cls.addDatasetNameArgument(removePhenotypeAssociationSetParser)
        cls.addNameArgument(
            removePhenotypeAssociationSetParser,
            "phenotype association set")
        cls.addForceOption(removePhenotypeAssociationSetParser)

        addRnaQuantificationSetParser = addSubparser(
            subparsers, "add-rnaquantificationset",
            "Add an RNA quantification set to the data repo")
        addRnaQuantificationSetParser.set_defaults(
            runner="addRnaQuantificationSet")
        cls.addRepoArgument(addRnaQuantificationSetParser)
        cls.addDatasetNameArgument(addRnaQuantificationSetParser)
        cls.addFilePathArgument(
            addRnaQuantificationSetParser,
            "The path to the converted SQLite database containing RNA data")
        objectType = "RnaQuantificationSet"
        cls.addReferenceSetNameOption(
            addRnaQuantificationSetParser, objectType)
        cls.addNameOption(addRnaQuantificationSetParser, objectType)

        removeRnaQuantificationSetParser = addSubparser(
            subparsers, "remove-rnaquantificationset",
            "Remove an RNA quantification set from the repo")
        removeRnaQuantificationSetParser.set_defaults(
            runner="removeRnaQuantificationSet")
        cls.addRepoArgument(removeRnaQuantificationSetParser)
        cls.addDatasetNameArgument(removeRnaQuantificationSetParser)
        cls.addRnaQuantificationNameArgument(removeRnaQuantificationSetParser)
        cls.addForceOption(removeRnaQuantificationSetParser)

        return parser

    @classmethod
    def runCommand(cls, args):
        parser = cls.getParser()
        parsedArgs = parser.parse_args(args)
        if "runner" not in parsedArgs:
            parser.print_help()
        manager = RepoManager(parsedArgs)
        runMethod = getattr(manager, parsedArgs.runner)
        runMethod()


def getRepoManagerParser():
    """
    Used by sphinx.argparse.
    """
    return RepoManager.getParser()


def repoExitError(message):
    """
    Exits the repo manager with error status.
    """
    wrapper = textwrap.TextWrapper(
        break_on_hyphens=False, break_long_words=False)
    formatted = wrapper.fill("{}: error: {}".format(sys.argv[0], message))
    sys.exit(formatted)


def repo_main(args=None):
    try:
        RepoManager.runCommand(args)
    except exceptions.RepoManagerException as exception:
        # These are exceptions that happen throughout the CLI, and are
        # used to communicate back to the user
        repoExitError(str(exception))
    except exceptions.NotFoundException as exception:
        # We expect NotFoundExceptions to occur when we're looking for
        # datasets, readGroupsets, etc.
        repoExitError(str(exception))
    except exceptions.DataException as exception:
        # We expect DataExceptions to occur when a file open fails,
        # a URL cannot be reached, etc.
        repoExitError(str(exception))
    except Exception as exception:
        # Uncaught exception: this is a bug
        message = """
An internal error has occurred.  Please file a bug report at
https://github.com/ga4gh/server/issues
with all the relevant details, and the following stack trace.
"""
        print("{}: error:".format(sys.argv[0]), file=sys.stderr)
        print(message, file=sys.stderr)
        traceback.print_exception(*sys.exc_info())
        sys.exit(1)<|MERGE_RESOLUTION|>--- conflicted
+++ resolved
@@ -9,7 +9,6 @@
 
 import argparse
 import glob
-import json
 import logging
 import operator
 import os
@@ -1669,40 +1668,6 @@
     addEndArgument(parser, defaultValue=None)
 
 
-def addGenotypePhenotypeSearchParser(subparsers):
-    parser = addSubparser(
-        subparsers, "genotypephenotype-search",
-        "Search for genotype to phenotype associations")
-    parser.set_defaults(runner=SearchGenotypePhenotypeRunner)
-    addUrlArgument(parser)
-    addOutputFormatArgument(parser)
-    addGenotypePhenotypeSearchOptions(parser)
-    addPageSizeArgument(parser)
-    return parser
-
-
-def addPhenotypeSearchParser(subparsers):
-    parser = addSubparser(
-        subparsers, "phenotype-search", "Search for phenotypes")
-    parser.set_defaults(runner=SearchPhenotypeRunner)
-    addUrlArgument(parser)
-    addOutputFormatArgument(parser)
-    addPhenotypeSearchOptions(parser)
-    addPageSizeArgument(parser)
-    return parser
-
-
-def addPhenotypeAssociationSetsSearchParser(subparsers):
-    parser = addSubparser(
-        subparsers, "phenotypeassociationsets-search",
-        "Search for phenotypeassociationsets")
-    parser.set_defaults(runner=SearchPhenotypeAssociationSetsRunner)
-    addUrlArgument(parser)
-    addOutputFormatArgument(parser)
-    addPhenotypeAssociationSetsSearchOptions(parser)
-    addPageSizeArgument(parser)
-
-
 def addRnaQuantificationSetsSearchParser(subparsers):
     parser = subparsers.add_parser(
         "rnaquantificationsets-search",
@@ -1748,6 +1713,40 @@
         help="The minimum value for expression results to report.")
     addOutputFormatArgument(parser)
     return parser
+
+
+def addGenotypePhenotypeSearchParser(subparsers):
+    parser = addSubparser(
+        subparsers, "genotypephenotype-search",
+        "Search for genotype to phenotype associations")
+    parser.set_defaults(runner=SearchGenotypePhenotypeRunner)
+    addUrlArgument(parser)
+    addOutputFormatArgument(parser)
+    addGenotypePhenotypeSearchOptions(parser)
+    addPageSizeArgument(parser)
+    return parser
+
+
+def addPhenotypeSearchParser(subparsers):
+    parser = addSubparser(
+        subparsers, "phenotype-search", "Search for phenotypes")
+    parser.set_defaults(runner=SearchPhenotypeRunner)
+    addUrlArgument(parser)
+    addOutputFormatArgument(parser)
+    addPhenotypeSearchOptions(parser)
+    addPageSizeArgument(parser)
+    return parser
+
+
+def addPhenotypeAssociationSetsSearchParser(subparsers):
+    parser = addSubparser(
+        subparsers, "phenotypeassociationsets-search",
+        "Search for phenotypeassociationsets")
+    parser.set_defaults(runner=SearchPhenotypeAssociationSetsRunner)
+    addUrlArgument(parser)
+    addOutputFormatArgument(parser)
+    addPhenotypeAssociationSetsSearchOptions(parser)
+    addPageSizeArgument(parser)
 
 
 def getClientParser():
@@ -1786,12 +1785,12 @@
     addRnaQuantificationGetParser(subparsers)
     addExpressionLevelGetParser(subparsers)
     addReferencesBasesListParser(subparsers)
+    addRnaQuantificationSetsSearchParser(subparsers)
+    addRnaQuantificationsSearchParser(subparsers)
+    addExpressionLevelsSearchParser(subparsers)
     addGenotypePhenotypeSearchParser(subparsers)
     addPhenotypeSearchParser(subparsers)
     addPhenotypeAssociationSetsSearchParser(subparsers)
-    addRnaQuantificationSetsSearchParser(subparsers)
-    addRnaQuantificationsSearchParser(subparsers)
-    addExpressionLevelsSearchParser(subparsers)
     return parser
 
 
@@ -2120,40 +2119,6 @@
         ontology = ontologies.Ontology(name)
         ontology.populateFromFile(filePath)
         self._updateRepo(self._repo.insertOntology, ontology)
-
-    def addPhenotypeAssociationSet(self):
-        """
-        Adds a new phenotype association set to this repo.
-        """
-        self._openRepo()
-        name = self._args.name
-        if name is None:
-            name = getNameFromPath(self._args.dirPath)
-        dataset = self._repo.getDatasetByName(self._args.datasetName)
-        phenotypeAssociationSet = \
-            genotype_phenotype.RdfPhenotypeAssociationSet(
-                dataset, name, self._args.dirPath)
-        self._updateRepo(
-            self._repo.insertPhenotypeAssociationSet,
-            phenotypeAssociationSet)
-
-    def removePhenotypeAssociationSet(self):
-        """
-        Removes a phenotype association set from the repo
-        """
-        self._openRepo()
-        dataset = self._repo.getDatasetByName(self._args.datasetName)
-        phenotypeAssociationSet = dataset.getPhenotypeAssociationSetByName(
-            self._args.name)
-
-        def func():
-            self._updateRepo(
-                self._repo.removePhenotypeAssociationSet,
-                phenotypeAssociationSet)
-        self._confirmDelete(
-            "PhenotypeAssociationSet",
-            phenotypeAssociationSet.getLocalId(),
-            func)
 
     def addDataset(self):
         """
@@ -2308,6 +2273,40 @@
                 self._repo.insertVariantAnnotationSet(annotationSet)
         self._updateRepo(updateRepo)
 
+    def addPhenotypeAssociationSet(self):
+        """
+        Adds a new phenotype association set to this repo.
+        """
+        self._openRepo()
+        name = self._args.name
+        if name is None:
+            name = getNameFromPath(self._args.dirPath)
+        dataset = self._repo.getDatasetByName(self._args.datasetName)
+        phenotypeAssociationSet = \
+            genotype_phenotype.RdfPhenotypeAssociationSet(
+                dataset, name, self._args.dirPath)
+        self._updateRepo(
+            self._repo.insertPhenotypeAssociationSet,
+            phenotypeAssociationSet)
+
+    def removePhenotypeAssociationSet(self):
+        """
+        Removes a phenotype association set from the repo
+        """
+        self._openRepo()
+        dataset = self._repo.getDatasetByName(self._args.datasetName)
+        phenotypeAssociationSet = dataset.getPhenotypeAssociationSetByName(
+            self._args.name)
+
+        def func():
+            self._updateRepo(
+                self._repo.removePhenotypeAssociationSet,
+                phenotypeAssociationSet)
+        self._confirmDelete(
+            "PhenotypeAssociationSet",
+            phenotypeAssociationSet.getLocalId(),
+            func)
+
     def removeReferenceSet(self):
         """
         Removes a referenceSet from the repo.
@@ -2521,7 +2520,101 @@
             "datasetName", help="the name of the dataset")
 
     @classmethod
-<<<<<<< HEAD
+    def addDatasetInfoArgument(cls, subparser):
+        subparser.add_argument(
+            "-i", "--info", default="{}", help="the info of the dataset")
+
+    @classmethod
+    def addReferenceSetNameOption(cls, subparser, objectType):
+        helpText = (
+            "the name of the reference set to associate with this {}"
+        ).format(objectType)
+        subparser.add_argument(
+            "-R", "--referenceSetName", default=None, help=helpText)
+
+    @classmethod
+    def addSequenceOntologyNameOption(cls, subparser, objectType):
+        helpText = (
+            "the name of the sequence ontology instance used to "
+            "translate ontology term names to IDs in this {}"
+        ).format(objectType)
+        subparser.add_argument(
+            "-O", "--ontologyName", default=None, help=helpText)
+
+    @classmethod
+    def addOntologyNameArgument(cls, subparser):
+        subparser.add_argument(
+            "ontologyName",
+            help="the name of the ontology")
+
+    @classmethod
+    def addReadGroupSetNameArgument(cls, subparser):
+        subparser.add_argument(
+            "readGroupSetName",
+            help="the name of the read group set")
+
+    @classmethod
+    def addVariantSetNameArgument(cls, subparser):
+        subparser.add_argument(
+            "variantSetName",
+            help="the name of the variant set")
+
+    @classmethod
+    def addFeatureSetNameArgument(cls, subparser):
+        subparser.add_argument(
+            "featureSetName",
+            help="the name of the feature set")
+
+    @classmethod
+    def addIndividualNameArgument(cls, subparser):
+        subparser.add_argument(
+            "individualName",
+            help="the name of the individual")
+
+    @classmethod
+    def addBioSampleNameArgument(cls, subparser):
+        subparser.add_argument(
+            "bioSampleName",
+            help="the name of the biosample")
+
+    @classmethod
+    def addBioSampleArgument(cls, subparser):
+        subparser.add_argument(
+            "bioSample",
+            help="the JSON of the biosample")
+
+    @classmethod
+    def addIndividualArgument(cls, subparser):
+        subparser.add_argument(
+            "individual",
+            help="the JSON of the individual")
+
+    @classmethod
+    def addFilePathArgument(cls, subparser, helpText):
+        subparser.add_argument("filePath", help=helpText)
+
+    @classmethod
+    def addDirPathArgument(cls, subparser, helpText):
+        subparser.add_argument("dirPath", help=helpText)
+
+    @classmethod
+    def addNameOption(cls, parser, objectType):
+        parser.add_argument(
+            "-n", "--name", default=None,
+            help="The name of the {}".format(objectType))
+
+    @classmethod
+    def addNameArgument(cls, parser, objectType):
+        parser.add_argument(
+            "name", help="The name of the {}".format(objectType))
+
+    @classmethod
+    def addRnaQuantificationNameArgument(cls, subparser):
+        subparser.add_argument(
+            "rnaQuantificationName",
+            help="the name of the RNA Quantification")
+
+    @classmethod
     def addClassNameOption(cls, subparser, objectType):
         helpText = (
             "the name of the class used to "
@@ -2531,101 +2624,6 @@
             "-C", "--className",
             default="ga4gh.datamodel.sequenceAnnotations.Gff3DbFeatureSet",
             help=helpText)
-=======
-    def addDatasetInfoArgument(cls, subparser):
-        subparser.add_argument(
-            "-i", "--info", default="{}", help="the info of the dataset")
->>>>>>> 5a8e99b3
-
-    @classmethod
-    def addReferenceSetNameOption(cls, subparser, objectType):
-        helpText = (
-            "the name of the reference set to associate with this {}"
-        ).format(objectType)
-        subparser.add_argument(
-            "-R", "--referenceSetName", default=None, help=helpText)
-
-    @classmethod
-    def addSequenceOntologyNameOption(cls, subparser, objectType):
-        helpText = (
-            "the name of the sequence ontology instance used to "
-            "translate ontology term names to IDs in this {}"
-        ).format(objectType)
-        subparser.add_argument(
-            "-O", "--ontologyName", default=None, help=helpText)
-
-    @classmethod
-    def addOntologyNameArgument(cls, subparser):
-        subparser.add_argument(
-            "ontologyName",
-            help="the name of the ontology")
-
-    @classmethod
-    def addReadGroupSetNameArgument(cls, subparser):
-        subparser.add_argument(
-            "readGroupSetName",
-            help="the name of the read group set")
-
-    @classmethod
-    def addVariantSetNameArgument(cls, subparser):
-        subparser.add_argument(
-            "variantSetName",
-            help="the name of the variant set")
-
-    @classmethod
-    def addFeatureSetNameArgument(cls, subparser):
-        subparser.add_argument(
-            "featureSetName",
-            help="the name of the feature set")
-
-    @classmethod
-    def addIndividualNameArgument(cls, subparser):
-        subparser.add_argument(
-            "individualName",
-            help="the name of the individual")
-
-    @classmethod
-    def addBioSampleNameArgument(cls, subparser):
-        subparser.add_argument(
-            "bioSampleName",
-            help="the name of the biosample")
-
-    @classmethod
-    def addBioSampleArgument(cls, subparser):
-        subparser.add_argument(
-            "bioSample",
-            help="the JSON of the biosample")
-
-    @classmethod
-    def addIndividualArgument(cls, subparser):
-        subparser.add_argument(
-            "individual",
-            help="the JSON of the individual")
-
-    @classmethod
-    def addFilePathArgument(cls, subparser, helpText):
-        subparser.add_argument("filePath", help=helpText)
-
-    @classmethod
-    def addDirPathArgument(cls, subparser, helpText):
-        subparser.add_argument("dirPath", help=helpText)
-
-    @classmethod
-    def addNameOption(cls, parser, objectType):
-        parser.add_argument(
-            "-n", "--name", default=None,
-            help="The name of the {}".format(objectType))
-
-    @classmethod
-    def addNameArgument(cls, parser, objectType):
-        parser.add_argument(
-            "name", help="The name of the {}".format(objectType))
-
-    @classmethod
-    def addRnaQuantificationNameArgument(cls, subparser):
-        subparser.add_argument(
-            "rnaQuantificationName",
-            help="the name of the RNA Quantification")
 
     @classmethod
     def getParser(cls):
@@ -2860,6 +2858,31 @@
         cls.addIndividualNameArgument(removeIndividualParser)
         cls.addForceOption(removeIndividualParser)
 
+        objectType = "RnaQuantificationSet"
+        addRnaQuantificationSetParser = addSubparser(
+            subparsers, "add-rnaquantificationset",
+            "Add an RNA quantification set to the data repo")
+        addRnaQuantificationSetParser.set_defaults(
+            runner="addRnaQuantificationSet")
+        cls.addRepoArgument(addRnaQuantificationSetParser)
+        cls.addDatasetNameArgument(addRnaQuantificationSetParser)
+        cls.addFilePathArgument(
+            addRnaQuantificationSetParser,
+            "The path to the converted SQLite database containing RNA data")
+        cls.addReferenceSetNameOption(
+            addRnaQuantificationSetParser, objectType)
+        cls.addNameOption(addRnaQuantificationSetParser, objectType)
+
+        removeRnaQuantificationSetParser = addSubparser(
+            subparsers, "remove-rnaquantificationset",
+            "Remove an RNA quantification set from the repo")
+        removeRnaQuantificationSetParser.set_defaults(
+            runner="removeRnaQuantificationSet")
+        cls.addRepoArgument(removeRnaQuantificationSetParser)
+        cls.addDatasetNameArgument(removeRnaQuantificationSetParser)
+        cls.addRnaQuantificationNameArgument(removeRnaQuantificationSetParser)
+        cls.addForceOption(removeRnaQuantificationSetParser)
+
         addPhenotypeAssociationSetParser = addSubparser(
             subparsers, "add-phenotypeassociationset",
             "Adds phenotypes in ttl format to the repo.")
@@ -2869,7 +2892,7 @@
         cls.addDatasetNameArgument(addPhenotypeAssociationSetParser)
         cls.addDirPathArgument(
             addPhenotypeAssociationSetParser,
-            "The path of the directory conainting ttl files.")
+            "The path of the directory containing ttl files.")
         cls.addNameOption(
             addPhenotypeAssociationSetParser,
             "PhenotypeAssociationSet")
@@ -2885,31 +2908,6 @@
             removePhenotypeAssociationSetParser,
             "phenotype association set")
         cls.addForceOption(removePhenotypeAssociationSetParser)
-
-        addRnaQuantificationSetParser = addSubparser(
-            subparsers, "add-rnaquantificationset",
-            "Add an RNA quantification set to the data repo")
-        addRnaQuantificationSetParser.set_defaults(
-            runner="addRnaQuantificationSet")
-        cls.addRepoArgument(addRnaQuantificationSetParser)
-        cls.addDatasetNameArgument(addRnaQuantificationSetParser)
-        cls.addFilePathArgument(
-            addRnaQuantificationSetParser,
-            "The path to the converted SQLite database containing RNA data")
-        objectType = "RnaQuantificationSet"
-        cls.addReferenceSetNameOption(
-            addRnaQuantificationSetParser, objectType)
-        cls.addNameOption(addRnaQuantificationSetParser, objectType)
-
-        removeRnaQuantificationSetParser = addSubparser(
-            subparsers, "remove-rnaquantificationset",
-            "Remove an RNA quantification set from the repo")
-        removeRnaQuantificationSetParser.set_defaults(
-            runner="removeRnaQuantificationSet")
-        cls.addRepoArgument(removeRnaQuantificationSetParser)
-        cls.addDatasetNameArgument(removeRnaQuantificationSetParser)
-        cls.addRnaQuantificationNameArgument(removeRnaQuantificationSetParser)
-        cls.addForceOption(removeRnaQuantificationSetParser)
 
         return parser
 
