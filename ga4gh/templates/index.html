--- conflicted
+++ resolved
@@ -147,7 +147,6 @@
                     {% endfor %}
                     {% endfor %}
                 </table>
-<<<<<<< HEAD
                 <h6>PhenotypeAssociationSets</h6>
                 <table class="table table-striped">
                     <tr>
@@ -158,16 +157,17 @@
                     <tr>
                         <td>{{ paSet.getLocalId() }}</td>
                         <td>{{ paSet.getId() }}</td>
-=======
+                    </tr>
+                    {% endfor %}
+                </table>
                 <h6>RnaQuantificationSets</h6>
                 <table class="table table-striped">
                     <th>Name</th>
                     <th>Id</th>
                     {% for rnaQuantificationSet in info.getRnaQuantificationSets(dataset.getId()) %}
                     <tr>
-                    <td>{{ rnaQuantificationSet.getLocalId() }}</td>
-                    <td>{{ rnaQuantificationSet.getId() }}</td>
->>>>>>> 92154067
+                        <td>{{ rnaQuantificationSet.getLocalId() }}</td>
+                        <td>{{ rnaQuantificationSet.getId() }}</td>
                     </tr>
                     {% endfor %}
                 </table>
