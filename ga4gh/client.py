"""
Client classes for the GA4GH reference implementation.
"""
from __future__ import division
from __future__ import print_function
from __future__ import unicode_literals

import requests
import posixpath
import logging

import ga4gh.protocol as protocol
import ga4gh.pb as pb
import ga4gh.exceptions as exceptions


class AbstractClient(object):
    """
    The abstract superclass of GA4GH Client objects.
    """

    def __init__(self, log_level=0):
        self._page_size = None
        self._log_level = log_level
        self._protocol_bytes_received = 0
        logging.basicConfig()
        self._logger = logging.getLogger(__name__)
        self._logger.setLevel(log_level)

    def _deserialize_response(
            self, json_response_string, protocol_response_class):
        self._protocol_bytes_received += len(json_response_string)
        self._logger.debug("response:{}".format(json_response_string))
        if not json_response_string:
            raise exceptions.EmptyResponseException()
        return protocol.fromJson(json_response_string, protocol_response_class)

    def _run_search_page_request(
            self, protocol_request, object_name, protocol_response_class):
        """
        Runs a complete transaction with the server to obtain a single
        page of search results.
        """
        raise NotImplemented()

    def _run_search_request(
            self, protocol_request, object_name, protocol_response_class):
        """
        Runs the specified request at the specified object_name and
        instantiates an object of the specified class. We yield each object in
        listAttr.  If pages of results are present, repeat this process
        until the pageToken is null.
        """
        not_done = True
        while not_done:
            response_object = self._run_search_page_request(
                protocol_request, object_name, protocol_response_class)
            value_list = getattr(
                response_object,
                protocol.getValueListName(protocol_response_class))
            for extract in value_list:
                yield extract
            not_done = bool(response_object.next_page_token)
            protocol_request.page_token = response_object.next_page_token

    def _run_list_reference_bases_page_request(self, id_, protocol_request):
        """
        Runs a complete transaction with the server to get a single
        page of results for the specified ListReferenceBasesRequest.
        """
        raise NotImplemented()

    def list_reference_bases(self, id_, start=0, end=None):
        """
        Returns an iterator over the bases from the server in the form
        of consecutive strings. This command does not conform to the
        patterns of the other search and get requests, and is implemented
        differently.
        """
        request = protocol.ListReferenceBasesRequest()
        request.start = pb.int(start)
        request.end = pb.int(end)
        not_done = True
        # TODO We should probably use a StringIO here to make string buffering
        # a bit more efficient.
        bases_list = []
        while not_done:
            response = self._run_list_reference_bases_page_request(
                id_, request)
            bases_list.append(response.sequence)
            not_done = bool(response.next_page_token)
            request.page_token = response.next_page_token
        return "".join(bases_list)

    def _run_get_request(self, object_name, protocol_response_class, id_):
        """
        Requests an object from the server and returns the object of
        type protocol_response_class that has id id_.
        Used for requests where a single object is the expected response.
        """
        raise NotImplemented()

    def get_bio_sample(self, bio_sample_id):
        """
        Perform a get request for the given BioSample.

        :param str bio_sample_id: The ID of the BioSample
        :return: The requested BioSample.
        :rtype: :class:`ga4gh.protocol.BioSample`
        """
        return self._run_get_request(
            "biosamples", protocol.BioSample, bio_sample_id)

    def get_individual(self, individual_id):
        """
        Perform a get request for the given Individual.

        :param str individual_id: The ID of the Individual
        :return: The requested Individual.
        :rtype: :class:`ga4gh.protocol.Individual`
        """
        return self._run_get_request(
            "individuals", protocol.Individual, individual_id)

    def get_page_size(self):
        """
        Returns the suggested maximum size of pages of results returned by
        the server.
        """
        return self._page_size

    def set_page_size(self, page_size):
        """
        Sets the requested maximum size of pages of results returned by the
        server to the specified value.
        """
        self._page_size = page_size

    def get_protocol_bytes_received(self):
        """
        Returns the total number of protocol bytes received from the server
        by this client.

        :return: The number of bytes consumed by protocol traffic read from
            the server during the lifetime of this client.
        :rtype: int
        """
        return self._protocol_bytes_received

    def get_dataset(self, dataset_id):
        """
        Returns the Dataset with the specified ID from the server.

        :param str dataset_id: The ID of the Dataset of interest.
        :return: The Dataset of interest.
        :rtype: :class:`ga4gh.protocol.Dataset`
        """
        return self._run_get_request(
            "datasets", protocol.Dataset, dataset_id)

    def get_reference_set(self, reference_set_id):
        """
        Returns the ReferenceSet with the specified ID from the server.

        :param str reference_set_id: The ID of the ReferenceSet of interest.
        :return: The ReferenceSet of interest.
        :rtype: :class:`ga4gh.protocol.ReferenceSet`
        """
        return self._run_get_request(
            "referencesets", protocol.ReferenceSet, reference_set_id)

    def get_reference(self, reference_id):
        """
        Returns the Reference with the specified ID from the server.

        :param str reference_id: The ID of the Reference of interest.
        :return: The Reference of interest.
        :rtype: :class:`ga4gh.protocol.Reference`
        """
        return self._run_get_request(
            "references", protocol.Reference, reference_id)

    def get_read_group_set(self, read_group_set_id):
        """
        Returns the ReadGroupSet with the specified ID from the server.

        :param str read_group_set_id: The ID of the ReadGroupSet of interest.
        :return: The ReadGroupSet of interest.
        :rtype: :class:`ga4gh.protocol.ReadGroupSet`
        """
        return self._run_get_request(
            "readgroupsets", protocol.ReadGroupSet, read_group_set_id)

    def get_read_group(self, read_group_id):
        """
        Returns the ReadGroup with the specified ID from the server.

        :param str read_group_id: The ID of the ReadGroup of interest.
        :return: The ReadGroup of interest.
        :rtype: :class:`ga4gh.protocol.ReadGroup`
        """
        return self._run_get_request(
            "readgroups", protocol.ReadGroup, read_group_id)

    def get_call_set(self, call_set_id):
        """
        Returns the CallSet with the specified ID from the server.

        :param str call_set_id: The ID of the CallSet of interest.
        :return: The CallSet of interest.
        :rtype: :class:`ga4gh.protocol.CallSet`
        """
        return self._run_get_request(
            "callsets", protocol.CallSet, call_set_id)

    def get_variant(self, variant_id):
        """
        Returns the Variant with the specified ID from the server.

        :param str variant_id: The ID of the Variant of interest.
        :return: The Variant of interest.
        :rtype: :class:`ga4gh.protocol.Variant`
        """
        return self._run_get_request(
            "variants", protocol.Variant, variant_id)

    def get_variant_set(self, variant_set_id):
        """
        Returns the VariantSet with the specified ID from the server.

        :param str variant_set_id: The ID of the VariantSet of interest.
        :return: The VariantSet of interest.
        :rtype: :class:`ga4gh.protocol.VariantSet`
        """
        return self._run_get_request(
            "variantsets", protocol.VariantSet, variant_set_id)

    def get_variant_annotation_set(self, variant_annotation_set_id):
        """
        Returns the VariantAnnotationSet with the specified ID from
        the server.

        :param str variant_annotation_set_id: The ID of the
            VariantAnnotationSet of interest.
        :return: The VariantAnnotationSet of interest.
        :rtype: :class:`ga4gh.protocol.VariantAnnotationSet`
        """
        return self._run_get_request(
            "variantannotationsets", protocol.VariantAnnotationSet,
            variant_annotation_set_id)

    def get_feature_set(self, feature_set_id):
        """
        Returns the FeatureSet with the specified ID from the server.

        :param str feature_set_id: The ID of the FeatureSet of interest.
        :return: The FeatureSet of interest.
        :rtype: :class:`ga4gh.protocol.FeatureSet`
        """
        return self._run_get_request(
            "featuresets", protocol.FeatureSet, feature_set_id)

    def get_feature(self, feature_id):
        """
        Returns the feature with the specified ID from the server.

        :param str feature_id: The ID of the requested feature
        :return: The requested ga4gh.protocol.Feature object.
        """
        return self._run_get_request(
            "features", protocol.Feature, feature_id)

<<<<<<< HEAD
    def getRnaQuantificationSet(self, rnaQuantificationSetId):
        """
        Returns the RnaQuantificationSet with the specified ID from the server.
        :param str rnaQuantificationSetId: The ID of the RnaQuantificationSet
            of interest.
        :return: The RnaQuantificationSet of interest.
        :rtype: :class:`ga4gh.protocol.RnaQuantificationSet`
        """
        return self._runGetRequest(
            "rnaquantificationsets", protocol.RnaQuantificationSet,
            rnaQuantificationSetId)

    def getRnaQuantification(self, rnaQuantificationId):
        """
        Returns the RnaQuantification with the specified ID from the server.
        :param str rnaQuantificationId: The ID of the RnaQuantification of
            interest.
        :return: The RnaQuantification of interest.
        :rtype: :class:`ga4gh.protocol.RnaQuantification`
        """
        return self._runGetRequest(
            "rnaquantification", protocol.RnaQuantification,
            rnaQuantificationId)

    def getExpressionLevel(self, expressionLevelId):
        """
        Returns the ExpressionLevel with the specified ID from the server.
        :param str expressionLevelId: The ID of the ExpressionLevel of
            interest.
        :return: The ExpressionLevel of interest.
        :rtype: :class:`ga4gh.protocol.ExpressionLevel`
        """
        return self._runGetRequest(
            "expressionlevels", protocol.ExpressionLevel,
            expressionLevelId)

    def getFeatureGroup(self, featureGroupId):
        """
        Returns the FeatureGroup with the specified ID from the server.
        :param str featureGroupId: The ID of the FeatureGroup of
            interest.
        :return: The FeatureGroup of interest.
        :rtype: :class:`ga4gh.protocol.FeatureGroup`
        """
        return self._runGetRequest(
            "featuregroups", protocol.FeatureGroup,
            featureGroupId)

    def searchVariants(
            self, variantSetId, start=None, end=None, referenceName=None,
            callSetIds=None):
=======
    def search_variants(
            self, variant_set_id, start=None, end=None, reference_name=None,
            call_set_ids=None):
>>>>>>> 1b549f21
        """
        Returns an iterator over the Variants fulfilling the specified
        conditions from the specified VariantSet.

        :param str variant_set_id: The ID of the
            :class:`ga4gh.protocol.VariantSet` of interest.
        :param int start: Required. The beginning of the window (0-based,
            inclusive) for which overlapping variants should be returned.
            Genomic positions are non-negative integers less than reference
            length. Requests spanning the join of circular genomes are
            represented as two requests one on each side of the join
            (position 0).
        :param int end: Required. The end of the window (0-based, exclusive)
            for which overlapping variants should be returned.
        :param str reference_name: The name of the
            :class:`ga4gh.protocol.Reference` we wish to return variants from.
        :param list call_set_ids: Only return variant calls which belong to
            call sets with these IDs. If an empty array, returns variants
            without any call objects. If null, returns all variant calls.

        :return: An iterator over the :class:`ga4gh.protocol.Variant` objects
            defined by the query parameters.
        :rtype: iter
        """
        request = protocol.SearchVariantsRequest()
        request.reference_name = pb.string(reference_name)
        request.start = pb.int(start)
        request.end = pb.int(end)
        request.variant_set_id = variant_set_id
        request.call_set_ids.extend(pb.string(call_set_ids))
        request.page_size = pb.int(self._page_size)
        return self._run_search_request(
            request, "variants", protocol.SearchVariantsResponse)

    def search_variant_annotations(
            self, variant_annotation_set_id, reference_name="",
            reference_id="", start=0, end=0, effects=[]):
        """
        Returns an iterator over the Variant Annotations fulfilling
        the specified conditions from the specified VariantSet.

        :param str variant_annotation_set_id: The ID of the
            :class:`ga4gh.protocol.VariantAnnotationSet` of interest.
        :param int start: Required. The beginning of the window (0-based,
            inclusive) for which overlapping variants should be returned.
            Genomic positions are non-negative integers less than reference
            length. Requests spanning the join of circular genomes are
            represented as two requests one on each side of the join
            (position 0).
        :param int end: Required. The end of the window (0-based, exclusive)
            for which overlapping variants should be returned.
        :param str reference_name: The name of the
            :class:`ga4gh.protocol.Reference` we wish to return variants from.

        :return: An iterator over the
            :class:`ga4gh.protocol.VariantAnnotation` objects
            defined by the query parameters.
        :rtype: iter
        """
        request = protocol.SearchVariantAnnotationsRequest()
        request.variant_annotation_set_id = variant_annotation_set_id
        request.reference_name = reference_name
        request.reference_id = reference_id
        request.start = start
        request.end = end
        for effect in effects:
            request.effects.add().CopyFrom(protocol.OntologyTerm(**effect))
        for effect in request.effects:
            if not effect.id:
                raise exceptions.BadRequestException(
                    "Each ontology term should have an id set")
        request.page_size = pb.int(self._page_size)
        return self._run_search_request(
            request, "variantannotations",
            protocol.SearchVariantAnnotationsResponse)

    def search_features(
            self, feature_set_id=None, parent_id="", reference_name="",
            start=0, end=0, feature_types=[], name="", gene_symbol=""):
        """
        Returns the result of running a search_features method
        on a request with the passed-in parameters.

        :param str feature_set_id: ID of the feature Set being searched
        :param str parent_id: ID (optional) of the parent feature
        :param str reference_name: name of the reference to search
            (ex: "chr1")
        :param int start: search start position on reference
        :param int end: end position on reference
        :param feature_types: array of terms to limit search by (ex: "gene")
        :param str name: only return features with this name
        :param str gene_symbol: only return features on this gene
        :return: an iterator over Features as returned in the
            SearchFeaturesResponse object.
        """
        request = protocol.SearchFeaturesRequest()
        request.feature_set_id = feature_set_id
        request.parent_id = parent_id
        request.reference_name = reference_name
        request.name = name
        request.gene_symbol = gene_symbol
        request.start = start
        request.end = end
        request.feature_types.extend(feature_types)
        request.page_size = pb.int(self._page_size)
        return self._run_search_request(
            request, "features",
            protocol.SearchFeaturesResponse)

    def search_datasets(self):
        """
        Returns an iterator over the Datasets on the server.

        :return: An iterator over the :class:`ga4gh.protocol.Dataset`
            objects on the server.
        """
        request = protocol.SearchDatasetsRequest()
        request.page_size = pb.int(self._page_size)
        return self._run_search_request(
            request, "datasets", protocol.SearchDatasetsResponse)

    def search_variant_sets(self, dataset_id):
        """
        Returns an iterator over the VariantSets fulfilling the specified
        conditions from the specified Dataset.

        :param str dataset_id: The ID of the :class:`ga4gh.protocol.Dataset`
            of interest.
        :return: An iterator over the :class:`ga4gh.protocol.VariantSet`
            objects defined by the query parameters.
        """
        request = protocol.SearchVariantSetsRequest()
        request.dataset_id = dataset_id
        request.page_size = pb.int(self._page_size)
        return self._run_search_request(
            request, "variantsets", protocol.SearchVariantSetsResponse)

    def search_variant_annotation_sets(self, variant_set_id):
        """
        Returns an iterator over the Annotation Sets fulfilling the specified
        conditions from the specified variant set.

        :param str variant_set_id: The ID of the
            :class:`ga4gh.protocol.VariantSet` of interest.
        :return: An iterator over the :class:`ga4gh.protocol.AnnotationSet`
            objects defined by the query parameters.
        """
        request = protocol.SearchVariantAnnotationSetsRequest()
        request.variant_set_id = variant_set_id
        request.page_size = pb.int(self._page_size)
        return self._run_search_request(
            request, "variantannotationsets",
            protocol.SearchVariantAnnotationSetsResponse)

    def search_feature_sets(self, dataset_id):
        """
        Returns an iterator over the FeatureSets fulfilling the specified
        conditions from the specified Dataset.

        :param str dataset_id: The ID of the
            :class:`ga4gh.protocol.Dataset` of interest.
        :return: An iterator over the :class:`ga4gh.protocol.FeatureSet`
            objects defined by the query parameters.
        """
        request = protocol.SearchFeatureSetsRequest()
        request.dataset_id = dataset_id
        request.page_size = pb.int(self._page_size)
        return self._run_search_request(
            request, "featuresets", protocol.SearchFeatureSetsResponse)

    def search_reference_sets(
            self, accession=None, md5checksum=None, assembly_id=None):
        """
        Returns an iterator over the ReferenceSets fulfilling the specified
        conditions.

        :param str accession: If not null, return the reference sets for which
            the `accession` matches this string (case-sensitive, exact match).
        :param str md5checksum: If not null, return the reference sets for
            which the `md5checksum` matches this string (case-sensitive, exact
            match). See :class:`ga4gh.protocol.ReferenceSet::md5checksum` for
            details.
        :param str assembly_id: If not null, return the reference sets for
            which the `assembly_id` matches this string (case-sensitive,
            exact match).
        :return: An iterator over the :class:`ga4gh.protocol.ReferenceSet`
            objects defined by the query parameters.
        """
        request = protocol.SearchReferenceSetsRequest()
        request.accession = pb.string(accession)
        request.md5checksum = pb.string(md5checksum)
        request.assembly_id = pb.string(assembly_id)
        request.page_size = pb.int(self._page_size)
        return self._run_search_request(
            request, "referencesets", protocol.SearchReferenceSetsResponse)

    def search_references(
            self, reference_set_id, accession=None, md5checksum=None):
        """
        Returns an iterator over the References fulfilling the specified
        conditions from the specified Dataset.

        :param str reference_set_id: The ReferenceSet to search.
        :param str accession: If not None, return the references for which the
            `accession` matches this string (case-sensitive, exact match).
        :param str md5checksum: If not None, return the references for which
            the `md5checksum` matches this string (case-sensitive, exact
            match).
        :return: An iterator over the :class:`ga4gh.protocol.Reference`
            objects defined by the query parameters.
        """
        request = protocol.SearchReferencesRequest()
        request.reference_set_id = reference_set_id
        request.accession = pb.string(accession)
        request.md5checksum = pb.string(md5checksum)
        request.page_size = pb.int(self._page_size)
        return self._run_search_request(
            request, "references", protocol.SearchReferencesResponse)

    def search_call_sets(self, variant_set_id, name=None, bio_sample_id=None):
        """
        Returns an iterator over the CallSets fulfilling the specified
        conditions from the specified VariantSet.

        :param str variant_set_id: Find callsets belonging to the
            provided variant set.
        :param str name: Only CallSets matching the specified name will
            be returned.
        :param str bio_sample_id: Only CallSets matching this id will
            be returned.
        :return: An iterator over the :class:`ga4gh.protocol.CallSet`
            objects defined by the query parameters.
        """
        request = protocol.SearchCallSetsRequest()
        request.variant_set_id = variant_set_id
        request.name = pb.string(name)
        request.bio_sample_id = pb.string(bio_sample_id)
        request.page_size = pb.int(self._page_size)
        return self._run_search_request(
            request, "callsets", protocol.SearchCallSetsResponse)

    def search_bio_samples(self, dataset_id, name=None, individual_id=None):
        """
        Returns an iterator over the BioSamples fulfilling the specified
        conditions.

        :param str dataset_id: The dataset to search within.
        :param str name: Only BioSamples matching the specified name will
            be returned.
        :param str individual_id: Only BioSamples matching matching this
            id will be returned.
        :return: An iterator over the :class:`ga4gh.protocol.BioSample`
            objects defined by the query parameters.
        """
        request = protocol.SearchBioSamplesRequest()
        request.dataset_id = dataset_id
        request.name = pb.string(name)
        request.individual_id = pb.string(individual_id)
        request.page_size = pb.int(self._page_size)
        return self._run_search_request(
            request, "biosamples", protocol.SearchBioSamplesResponse)

    def search_individuals(self, dataset_id, name=None):
        """
        Returns an iterator over the Individuals fulfilling the specified
        conditions.

        :param str dataset_id: The dataset to search within.
        :param str name: Only Individuals matching the specified name will
            be returned.
        :return: An iterator over the :class:`ga4gh.protocol.BioSample`
            objects defined by the query parameters.
        """
        request = protocol.SearchIndividualsRequest()
        request.dataset_id = dataset_id
        request.name = pb.string(name)
        request.page_size = pb.int(self._page_size)
        return self._run_search_request(
            request, "individuals", protocol.SearchIndividualsResponse)

    def search_read_group_sets(
            self, dataset_id, name=None, bio_sample_id=None):
        """
        Returns an iterator over the ReadGroupSets fulfilling the specified
        conditions from the specified Dataset.

        :param str name: Only ReadGroupSets matching the specified name
            will be returned.
        :param str bio_sample_id: Only ReadGroups matching the specified
            bioSample will be included in the response.
        :return: An iterator over the :class:`ga4gh.protocol.ReadGroupSet`
            objects defined by the query parameters.
        :rtype: iter
        """
        request = protocol.SearchReadGroupSetsRequest()
        request.dataset_id = dataset_id
        request.name = pb.string(name)
        request.bio_sample_id = pb.string(bio_sample_id)
        request.page_size = pb.int(self._page_size)
        return self._run_search_request(
            request, "readgroupsets", protocol.SearchReadGroupSetsResponse)

    def search_reads(
            self, read_group_ids, reference_id=None, start=None, end=None):
        """
        Returns an iterator over the Reads fulfilling the specified
        conditions from the specified read_group_ids.

        :param str read_group_ids: The IDs of the
            :class:`ga4gh.protocol.ReadGroup` of interest.
        :param str reference_id: The name of the
            :class:`ga4gh.protocol.Reference` we wish to return reads
            mapped to.
        :param int start: The start position (0-based) of this query. If a
            reference is specified, this defaults to 0. Genomic positions are
            non-negative integers less than reference length. Requests spanning
            the join of circular genomes are represented as two requests one on
            each side of the join (position 0).
        :param int end: The end position (0-based, exclusive) of this query.
            If a reference is specified, this defaults to the reference's
            length.
        :return: An iterator over the
            :class:`ga4gh.protocol.ReadAlignment` objects defined by
            the query parameters.
        :rtype: iter
        """
        request = protocol.SearchReadsRequest()
        request.read_group_ids.extend(read_group_ids)
        request.reference_id = pb.string(reference_id)
        request.start = pb.int(start)
        request.end = pb.int(end)
        request.page_size = pb.int(self._page_size)
        return self._run_search_request(
            request, "reads", protocol.SearchReadsResponse)

    def searchRnaQuantificationSets(self, datasetId):
        """
        Returns an iterator over the RnaQuantificationSet objects from the
        server
        """
        request = protocol.SearchRnaQuantificationSetsRequest()
        request.dataset_id = datasetId
        request.page_size = pb.int(self._pageSize)
        return self._runSearchRequest(
            request, "rnaquantificationsets",
            protocol.SearchRnaQuantificationSetsResponse)

    def searchRnaQuantifications(self, datasetId, rnaQuantificationSetId=""):
        """
        Returns an iterator over the RnaQuantification objects from the server

        :param str rnaQuantificationSetId: The ID of the
            :class:`ga4gh.protocol.RnaQuantificationSet` of interest.
        """
        request = protocol.SearchRnaQuantificationsRequest()
        request.rna_quantification_set_id = rnaQuantificationSetId
        request.dataset_id = datasetId
        request.page_size = pb.int(self._pageSize)
        return self._runSearchRequest(
            request, "rnaquantifications",
            protocol.SearchRnaQuantificationsResponse)

    def searchExpressionLevels(
            self, rnaQuantificationId="", featureGroupId="", threshold=0.0):
        """
        Returns an iterator over the ExpressionLevel objects from the server

        :param str expressionLevelId: The ID of the
            :class:`ga4gh.protocol.ExpressionLevel` of interest.
        :param str featureGroupId: The ID of the
            :class:`ga4gh.protocol.FeatureGroup` of interest.
        :param str rnaQuantificationIdIDs: The ID of the
            :class:`ga4gh.protocol.RnaQuantification` of interest.
        :param float threshold: Minimum expression of responses to return.
        """
        request = protocol.SearchExpressionLevelsRequest()
        request.rna_quantification_id = rnaQuantificationId
        request.feature_group_id = featureGroupId
        request.threshold = threshold
        request.page_size = pb.int(self._pageSize)
        return self._runSearchRequest(
            request, "expressionlevels",
            protocol.SearchExpressionLevelsResponse)

    def searchFeatureGroups(self, datasetId=""):
        """
        Returns an iterator over the FeatureGroup objects from the
        server
        """
        request = protocol.SearchFeatureGroupsRequest()
        request.dataset_id = datasetId
        request.page_size = pb.int(self._pageSize)
        return self._runSearchRequest(
            request, "featuregroups",
            protocol.SearchFeatureGroupsResponse)


class HttpClient(AbstractClient):
    """
    The GA4GH HTTP client. This class provides methods corresponding to the
    GA4GH search and object GET methods.

    .. todo:: Add a better description of the role of this class and include
        links to the high-level API documention.

    :param str urlPrefix: The base URL of the GA4GH server we wish to
        communicate with. This should include the 'http' or 'https' prefix.
    :param int logLevel: The amount of debugging information to log using
        the :mod:`logging` module. This is :data:`logging.WARNING` by default.
    :param str authentication_key: The authentication key provided by the
        server after logging in.
    """

    def __init__(
            self, url_prefix, logLevel=logging.WARNING,
            authentication_key=None):
        super(HttpClient, self).__init__(logLevel)
        self._url_prefix = url_prefix
        self._authentication_key = authentication_key
        self._session = requests.Session()
        self._setup_http_session()
        requests_log = logging.getLogger("requests.packages.urllib3")
        requests_log.setLevel(logLevel)
        requests_log.propagate = True

    def _setup_http_session(self):
        """
        Sets up the common HTTP session parameters used by requests.
        """
        headers = {"Content-type": "application/json"}
        self._session.headers.update(headers)
        # TODO is this unsafe????
        self._session.verify = False

    def _check_response_status(self, response):
        """
        Checks the speficied HTTP response from the requests package and
        raises an exception if a non-200 HTTP code was returned by the
        server.
        """
        if response.status_code != requests.codes.ok:
            self._logger.error("%s %s", response.status_code, response.text)
            raise exceptions.RequestNonSuccessException(
                "Url {0} had status_code {1}".format(
                    response.url, response.status_code))

    def _get_http_parameters(self):
        """
        Returns the basic HTTP parameters we need all requests.
        """
        return {'key': self._authentication_key}

    def _run_search_page_request(
            self, protocol_request, object_name, protocol_response_class):
        url = posixpath.join(self._url_prefix, object_name + '/search')
        data = protocol.toJson(protocol_request)
        self._logger.debug("request:{}".format(data))
        response = self._session.post(
            url, params=self._get_http_parameters(), data=data)
        self._check_response_status(response)
        return self._deserialize_response(
            response.text, protocol_response_class)

    def _run_get_request(self, object_name, protocol_response_class, id_):
        url_suffix = "{object_name}/{id}".format(
            object_name=object_name, id=id_)
        url = posixpath.join(self._url_prefix, url_suffix)
        response = self._session.get(url, params=self._get_http_parameters())
        self._check_response_status(response)
        return self._deserialize_response(
            response.text, protocol_response_class)

    def _run_list_reference_bases_page_request(self, id_, request):
        url_suffix = "references/{id}/bases".format(id=id_)
        url = posixpath.join(self._url_prefix, url_suffix)
        params = self._get_http_parameters()
        params.update(protocol.toJsonDict(request))
        response = self._session.get(url, params=params)
        self._check_response_status(response)
        return self._deserialize_response(
            response.text, protocol.ListReferenceBasesResponse)


class LocalClient(AbstractClient):

    def __init__(self, backend):
        super(LocalClient, self).__init__()
        self._backend = backend
        self._get_method_map = {
            "callsets": self._backend.runGetCallSet,
            "datasets": self._backend.runGetDataset,
            "referencesets": self._backend.runGetReferenceSet,
            "references": self._backend.runGetReference,
            "variantsets": self._backend.runGetVariantSet,
            "featuresets": self._backend.runGetFeatureSet,
            "variants": self._backend.runGetVariant,
            "features": self._backend.runGetFeature,
            "readgroupsets": self._backend.runGetReadGroupSet,
            "readgroups": self._backend.runGetReadGroup,
            "variantannotationsets": self._backend.runGetVariantAnnotationSet,
            "biosamples": self._backend.runGetBioSample,
            "individuals": self._backend.runGetIndividual,
            "rnaquantificationsets": self._backend.runGetRnaQuantificationSet,
            "rnaquantifications": self._backend.runGetRnaQuantification,
            "expressionlevels": self._backend.runGetExpressionLevel,
            "featuregroups": self._backend.runGetFeatureGroup
        }
        self._search_method_map = {
            "callsets": self._backend.runSearchCallSets,
            "datasets": self._backend.runSearchDatasets,
            "referencesets": self._backend.runSearchReferenceSets,
            "references": self._backend.runSearchReferences,
            "variantsets": self._backend.runSearchVariantSets,
            "featuresets": self._backend.runSearchFeatureSets,
            "variants": self._backend.runSearchVariants,
            "features": self._backend.runSearchFeatures,
            "readgroupsets": self._backend.runSearchReadGroupSets,
            "reads": self._backend.runSearchReads,
            "variantannotations": self._backend.runSearchVariantAnnotations,
            "variantannotationsets":
                self._backend.runSearchVariantAnnotationSets,
            "biosamples": self._backend.runSearchBioSamples,
            "individuals": self._backend.runSearchIndividuals,
            "rnaquantificationsets":
                self._backend.runSearchRnaQuantificationSets,
            "rnaquantifications": self._backend.runSearchRnaQuantifications,
            "expressionlevels": self._backend.runSearchExpressionLevels,
            "featuregroups": self._backend.runSearchFeatureGroups
        }

    def _run_get_request(self, object_name, protocol_response_class, id_):
        get_method = self._get_method_map[object_name]
        response_json = get_method(id_)
        return self._deserialize_response(
            response_json, protocol_response_class)

    def _run_search_page_request(
            self, protocol_request, object_name, protocol_response_class):
        search_method = self._search_method_map[object_name]
        response_json = search_method(protocol.toJson(protocol_request))
        return self._deserialize_response(
            response_json, protocol_response_class)

    def _run_list_reference_bases_page_request(self, id_, request):
        request_args = protocol.toJsonDict(request)
        # We need to remove end from this dict if it's not specified because
        # of the way we're interacting with Flask and HTTP GET params.
        # TODO: This is a really nasty way of doing things; we really
        # should just have a request object and pass that around instead of an
        # arguments dictionary.
        if request.end is 0:
            del request_args["end"]
        if request.page_token == '':
            del request_args["pageToken"]
        response_json = self._backend.runListReferenceBases(id_, request_args)
        return self._deserialize_response(
            response_json, protocol.ListReferenceBasesResponse)<|MERGE_RESOLUTION|>--- conflicted
+++ resolved
@@ -270,7 +270,6 @@
         return self._run_get_request(
             "features", protocol.Feature, feature_id)
 
-<<<<<<< HEAD
     def getRnaQuantificationSet(self, rnaQuantificationSetId):
         """
         Returns the RnaQuantificationSet with the specified ID from the server.
@@ -319,14 +318,9 @@
             "featuregroups", protocol.FeatureGroup,
             featureGroupId)
 
-    def searchVariants(
-            self, variantSetId, start=None, end=None, referenceName=None,
-            callSetIds=None):
-=======
     def search_variants(
             self, variant_set_id, start=None, end=None, reference_name=None,
             call_set_ids=None):
->>>>>>> 1b549f21
         """
         Returns an iterator over the Variants fulfilling the specified
         conditions from the specified VariantSet.
