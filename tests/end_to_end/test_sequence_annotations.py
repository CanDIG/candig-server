--- conflicted
+++ resolved
@@ -42,16 +42,10 @@
         """
         response = self.sendJsonPostRequest(path, protocol.toJson(request))
         self.assertEqual(200, response.status_code)
-<<<<<<< HEAD
-        responseData = protocol.deserialize(response.data,
-                                            self.serialization,
-                                            responseClass)
-=======
         responseData = protocol.deserialize(
                 response.data,
                 self.serialization,
                 responseClass)
->>>>>>> 4392ecfa
         self.assertTrue(
             protocol.validate(protocol.toJson(responseData), responseClass))
         return responseData
