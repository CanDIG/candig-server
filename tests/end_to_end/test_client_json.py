"""
Performs an end-to-end test where we verify that the data
output by the client command line interface is equal to
the values we expect using the test dataset.
"""
from __future__ import division
from __future__ import print_function
from __future__ import unicode_literals

import datetime
import json
import unittest
import freezegun

import ga4gh.client.client as client
import ga4gh.server.backend as backend
import ga4gh.client.cli as cli_client
import ga4gh.server.datarepo as datarepo
import ga4gh.common.utils as utils
import tests.paths as paths
import server

import ga4gh.schemas.protocol as protocol


def setUpModule():
    global moduleTestServer
    moduleTestServer = server.Ga4ghServerForTestingDataSource(
        paths.testDataRepo)
    moduleTestServer.start()


def tearDownModule():
    moduleTestServer.shutdown()


@freezegun.freeze_time(datetime.datetime.now())
class TestClientOutput(unittest.TestCase):
    """
    Base class for client output tests
    """
    def setUp(self):
        self._maxDiff = None
        repoPath = paths.testDataRepo
        self._dataUrl = moduleTestServer.getUrl()
        dataRepository = datarepo.SqlDataRepository(repoPath)
        dataRepository.open(datarepo.MODE_READ)
        self._backend = backend.Backend(dataRepository)
<<<<<<< HEAD
        self._client = client.LocalClient(self._backend,
                                          serialization="application/json")
=======
        self._client = client.LocalClient(
            self._backend,
            serialization="application/json")
>>>>>>> 4392ecfa
        # TODO probably could use a cache of objects, so we don't
        # need to keep re-fetching them

    def captureCliOutput(self, command, arguments, outputFormat):
        clientCommand = "{} {} {} -O {}".format(
            command, self._dataUrl, arguments, outputFormat)
        stdout, stderr = utils.captureOutput(
            cli_client.client_main, clientCommand.split())
        self.assertEqual(len(stderr), 0)
        return stdout


class TestClientFasta(TestClientOutput):
    """
    Tests client FASTA output
    """
    def captureFastaOutput(self, command, arguments=""):
        stdout = self.captureCliOutput(command, arguments, "fasta")
        lines = stdout.split()
        return lines

    def testListReferenceBases(self):
        referenceSetIterator = self._client.search_reference_sets()
        referenceSet = next(referenceSetIterator)
        referencesIterator = self._client.search_references(referenceSet.id)
        reference = next(referencesIterator)
        start = 1
        end = 5
        lines = self.captureFastaOutput(
            "references-list-bases --start {} --end {}".format(start, end),
            reference.id)
        self.assertEqual(
            lines[0], ">{}:{}-{}".format(reference.id, start, end))
        cliBases = ''.join(lines[1:])
        bases = self._client.list_reference_bases(reference.id, start, end)
        self.assertEqual(cliBases, bases)


class TestClientJson(TestClientOutput):
    """
    Tests that the JSON output by the client on the command line for
    various options is equal to the values we find using the Python
    client API.
    """
    def captureJsonOutput(self, command, arguments=""):
        """
        Runs the specified command add the JSON output option and
        returns the result as a list of JSON parsed dictionaries.
        """
        stdout = self.captureCliOutput(command, arguments, "json")
        cliOutput = []
        for line in stdout.splitlines():
            try:
                cliOutput.append(json.loads(line))
            except ValueError, e:
                raise Exception((e, line, stdout, command, arguments))
        return cliOutput

    def verifyParsedOutputsEqual(
            self, clientIterator, cliCommand, cliArguments="",
            scrubFunc=None):
        """
        Verify that the parsed JSON of all the objects in the specified
        client iterator are equal to the parsed JSON from the specified
        CLI command.
        """
        cliOutput = self.captureJsonOutput(cliCommand, cliArguments)
        clientOutput = [
            protocol.toJsonDict(gObj) for gObj in clientIterator]
        if scrubFunc is not None:
            # this is a hack to deal with the issue of the timestamps on
            # objects being different
            scrubFunc(cliOutput, clientOutput)
        self.assertEqual(clientOutput, cliOutput)
        return len(clientOutput)

    def _scrubReadGroup(self, cliReadGroup, clientReadGroup):
        cliReadGroup['created'] = clientReadGroup['created']
        cliReadGroup['updated'] = clientReadGroup['updated']
        cliReadGroup['experiment']['messageUpdateTime'] = \
            clientReadGroup['experiment']['messageUpdateTime']
        cliReadGroup['experiment']['messageCreateTime'] = \
            clientReadGroup['experiment']['messageCreateTime']

    def scrubReadGroup(self, cliOutput, clientOutput):
        for cliReadGroup, clientReadGroup in utils.zipLists(
                cliOutput, clientOutput):
            self._scrubReadGroup(cliReadGroup, clientReadGroup)

    def scrubReadGroupSet(self, cliOutput, clientOutput):
        for cliReadGroupSet, clientReadGroupSet in utils.zipLists(
                cliOutput, clientOutput):
            for cliReadGroup, clientReadGroup in utils.zipLists(
                    cliReadGroupSet['readGroups'],
                    clientReadGroupSet['readGroups']):
                self._scrubReadGroup(cliReadGroup, clientReadGroup)

    def verifyParsedOutputsEqualReadGroup(
            self, clientIterator, cliCommand, cliArguments=""):
        cliOutput = self.captureJsonOutput(cliCommand, cliArguments)
        clientOutput = [
            protocol.toJsonDict(gObj) for gObj in clientIterator]
        self.assertEqual(clientOutput, cliOutput)
        return len(clientOutput)

    def testGetCallSet(self):
        for dataset in self._client.search_datasets():
            for variantSet in self._client.search_variant_sets(dataset.id):
                for callSet in self._client.search_call_sets(variantSet.id):
                    self.verifyParsedOutputsEqual(
                        [callSet], "callsets-get", callSet.id)

    def testGetDataset(self):
        for dataset in self._client.search_datasets():
            self.verifyParsedOutputsEqual(
                [dataset], "datasets-get", dataset.id)

    def testGetReadGroup(self):
        for dataset in self._client.search_datasets():
            for readGroupSet in self._client.search_read_group_sets(
                    dataset.id):
                for readGroup in readGroupSet.read_groups:
                    self.verifyParsedOutputsEqual(
                        [readGroup], "readgroups-get", readGroup.id,
                        scrubFunc=self.scrubReadGroup)

    def testGetReadGroupSet(self):
        for dataset in self._client.search_datasets():
            for readGroupSet in self._client.search_read_group_sets(
                    dataset.id):
                self.verifyParsedOutputsEqual(
                    [readGroupSet], "readgroupsets-get", readGroupSet.id,
                    scrubFunc=self.scrubReadGroupSet)

    def testGetReference(self):
        for referenceSet in self._client.search_reference_sets():
            for reference in self._client.search_references(
                    referenceSet.id):
                self.verifyParsedOutputsEqual(
                    [reference], "references-get", reference.id)

    def testGetReferenceSet(self):
        for referenceSet in self._client.search_reference_sets():
            self.verifyParsedOutputsEqual(
                [referenceSet], "referencesets-get", referenceSet.id)

    @unittest.skip("TODO: clarify semantics of callsets and fix")
    def testGetVariant(self):
        test_executed = 0
        start = 0
        end = 1000
        referenceName = "1"
        for dataset in self._client.search_datasets():
            for variantSet in self._client.search_variant_sets(dataset.id):
                variants = self._client.search_variants(
                    variantSet.id, start=start, end=end,
                    reference_name=referenceName)
                for variant in variants:
                    test_executed += self.verifyParsedOutputsEqual(
                        [variant], "variants-get", variant.id)
        self.assertGreater(test_executed, 0)

    def testGetVariantAnnotationSet(self):
        # TODO this doesn't actually test get_variant_annotation_set
        test_executed = 0
        for dataset in self._client.search_datasets():
            for variantSet in self._client.search_variant_sets(dataset.id):
                for annSet in self._client.search_variant_annotation_sets(
                        variantSet.id):
                    test_executed += self.verifyParsedOutputsEqual(
                        [annSet], "variantannotationsets-get", annSet.id)
        self.assertGreater(test_executed, 0)

    def testGetVariantSet(self):
        for dataset in self._client.search_datasets():
            for variantSet in self._client.search_variant_sets(dataset.id):
                self.verifyParsedOutputsEqual(
                    [variantSet], "variantsets-get", variantSet.id)

    def testSearchCallSets(self):
        for dataset in self._client.search_datasets():
            for variantSet in self._client.search_variant_sets(dataset.id):
                iterator = self._client.search_call_sets(variantSet.id)
                args = "--variantSetId {}".format(variantSet.id)
                self.verifyParsedOutputsEqual(
                    iterator, "callsets-search", args)

    def testGetBiosamples(self):
        for dataset in self._client.search_datasets():
            for biosample in self._client.search_biosamples(dataset.id):
                self.verifyParsedOutputsEqual(
                    [biosample], "biosamples-get", biosample.id)

    def testGetIndividuals(self):
        for dataset in self._client.search_datasets():
            for individual in self._client.search_individuals(dataset.id):
                self.verifyParsedOutputsEqual(
                    [individual], "individuals-get", individual.id)

    def testSearchDatasets(self):
        iterator = self._client.search_datasets()
        self.verifyParsedOutputsEqual(iterator, "datasets-search")

    def testSearchReadGroupSets(self):
        for dataset in self._client.search_datasets():
            iterator = self._client.search_read_group_sets(dataset.id)
            self.verifyParsedOutputsEqual(
                iterator, "readgroupsets-search",
                "--datasetId {}".format(dataset.id),
                scrubFunc=self.scrubReadGroupSet)
            for readGroupSet in iterator:
                bioIterator = self._client.search_read_group_sets(
                    dataset.id,
                    name=readGroupSet.name,
                    biosample_id=readGroupSet.biosampleId)
                self.verifyParsedOutputsEqual(
                    bioIterator, "readgroupsets-search",
                    "--datasetId {} --name {} --biosampleId {}".format(
                        dataset.id,
                        readGroupSet.name,
                        readGroupSet.biosampleId),
                    scrubFunc=self.scrubReadGroupSet)

    def testSearchReads(self):
        test_executed = 0
        start = 0
        end = 1000000
        for dataset in self._client.search_datasets():
            for readGroupSet in self._client.search_read_group_sets(
                    dataset.id):
                for readGroup in readGroupSet.read_groups:
                    reference = self._client.search_references(
                        reference_set_id=readGroup.reference_set_id).next()
                    referenceId = reference.id
                    iterator = self._client.search_reads(
                        [readGroup.id], reference_id=referenceId,
                        start=start, end=end)
                    args = "--start {} --end {} --readGroupIds {}\
                    --referenceId {}".format(
                        start, end, readGroup.id, referenceId)
                    test_executed += self.verifyParsedOutputsEqual(
                        iterator, "reads-search", args)
        self.assertGreater(test_executed, 0)

    def testSearchReferenceSets(self):
        iterator = self._client.search_reference_sets()
        self.verifyParsedOutputsEqual(iterator, "referencesets-search")

    def testSearchReferences(self):
        for referenceSet in self._client.search_reference_sets():
            iterator = self._client.search_references(
                reference_set_id=referenceSet.id)
            args = "--referenceSetId={}".format(referenceSet.id)
            self.verifyParsedOutputsEqual(iterator, "references-search", args)

    def testSearchVariantSets(self):
        for dataset in self._client.search_datasets():
            iterator = self._client.search_variant_sets(dataset.id)
            self.verifyParsedOutputsEqual(iterator, "variantsets-search")

    def testSearchVariants(self):
        test_executed = 0
        start = 0
        end = 1000
        referenceName = "1"
        for dataset in self._client.search_datasets():
            for variantSet in self._client.search_variant_sets(dataset.id):
                iterator = self._client.search_variants(
                    variantSet.id, start=start, end=end,
                    reference_name=referenceName, call_set_ids=[])
                args = "--variantSetId {} --start {} --end {} -r {}".format(
                    variantSet.id, start, end, referenceName)
                test_executed += self.verifyParsedOutputsEqual(
                    iterator, "variants-search", args)
        self.assertGreater(test_executed, 0)

    def testSearchBiosamples(self):
        for dataset in self._client.search_datasets():
            iterator = self._client.search_biosamples(dataset.id)
            self.verifyParsedOutputsEqual(iterator, "biosamples-search")
        for dataset in self._client.search_datasets():
            for biosample in self._client.search_biosamples(dataset.id):
                iterator = self._client.search_biosamples(
                    dataset.id, biosample.name)
                self.verifyParsedOutputsEqual(
                    iterator,
                    "biosamples-search",
                    "--datasetId {} --name {}".format(
                        dataset.id,
                        biosample.name))
                if biosample.individualId:
                    iterator = self._client.search_biosamples(
                        dataset.id, individual_id=biosample.individualId)
                    self.verifyParsedOutputsEqual(
                        iterator,
                        "biosamples-search",
                        "--datasetId {} --individualId {}".format(
                            dataset.id,
                            biosample.individualId))

    def testSearchIndividuals(self):
        for dataset in self._client.search_datasets():
            iterator = self._client.search_individuals(dataset.id)
            self.verifyParsedOutputsEqual(iterator, "individuals-search")
        for dataset in self._client.search_datasets():
            for individual in self._client.search_individuals(dataset.id):
                iterator = self._client.search_individuals(
                    dataset.id, individual.name)
                self.verifyParsedOutputsEqual(
                    iterator, "individuals-search", "--name {}".format(
                        individual.name))

    def testSearchVariantAnnotationSets(self):
        for dataset in self._client.search_datasets():
            for variantSet in self._client.search_variant_sets(dataset.id):
                iterator = self._client.search_variant_annotation_sets(
                    variantSet.id)
                args = "{}".format(variantSet.id)
                self.verifyParsedOutputsEqual(
                    iterator, "variantannotationsets-search", args)

    def testSearchVariantAnnotations(self):
        test_executed = 0
        start = 0
        end = 10000000
        referenceName = "1"
        for dataset in self._client.search_datasets():
            for variantSet in self._client.search_variant_sets(dataset.id):
                searchIterator = self._client.search_variant_annotation_sets(
                    variantSet.id)
                for variantAnnotationSet in searchIterator:
                    iterator = self._client.search_variant_annotations(
                        variantAnnotationSet.id,
                        start=start,
                        end=end,
                        reference_name=referenceName)
                    args = ("--variantAnnotationSetId {}"
                            " --start {} --end {} -r {}").format(
                        variantAnnotationSet.id, start, end, referenceName)
                    test_executed += self.verifyParsedOutputsEqual(
                        iterator, "variantannotations-search", args)
        self.assertGreater(test_executed, 0)

    def testGetFeatures(self):
        for dataset in self._client.search_datasets():
            datasetId = dataset.id
            for featureSet in self._client.search_feature_sets(datasetId):
                for feature in self._client.search_features(
                        featureSet.id):
                    self.verifyParsedOutputsEqual(
                        [feature], "features-get", feature.id)
                    break  # this test takes too long otherwise

    def testSearchFeatures(self):
        for dataset in self._client.search_datasets():
            datasetId = dataset.id
            for featureSet in self._client.search_feature_sets(datasetId):
                iterator = self._client.search_features(featureSet.id)
                self.verifyParsedOutputsEqual(
                    iterator, "features-search",
                    "--featureSetId {}".format(featureSet.id))

    def testGetFeatureSets(self):
        for dataset in self._client.search_datasets():
            datasetId = dataset.id
            for featureSet in self._client.search_feature_sets(datasetId):
                self.verifyParsedOutputsEqual(
                    [featureSet], "featuresets-get", featureSet.id)

    def testSearchFeatureSets(self):
        for dataset in self._client.search_datasets():
            iterator = self._client.search_feature_sets(dataset.id)
            self.verifyParsedOutputsEqual(
                iterator, "featuresets-search",
                "--datasetId {}".format(dataset.id))

    @unittest.skip("Disabled")
    def testSearchContinuous(self):
        for dataset in self._client.search_datasets():
            datasetId = dataset.id
            for continuousSet in self._client.search_continuous_sets(
                                                datasetId):
                iterator = self._client.search_continuous(
                                continuousSet.id, 'chr19', 49305897, 49306090)
                self.verifyParsedOutputsEqual(
                    iterator, "continuous-search",
                    "--continuousSetId {} --referenceName {}"
                    " --start {} --end {}".format(
                        continuousSet.id, 'chr19', 49305897, 49306090))

    @unittest.skip("Disabled")
    def testGetContinuousSets(self):
        for dataset in self._client.search_datasets():
            datasetId = dataset.id
            for continuousSet in self._client.search_continuous_sets(
                                                datasetId):
                self.verifyParsedOutputsEqual(
                    [continuousSet], "continuoussets-get", continuousSet.id)

    @unittest.skip("Disabled")
    def testSearchContinuousSets(self):
        for dataset in self._client.search_datasets():
            iterator = self._client.search_continuous_sets(dataset.id)
            self.verifyParsedOutputsEqual(
                iterator, "continuoussets-search",
                "--datasetId {}".format(dataset.id))

    def testSearchGenotypePhenotype(self):
        phenotype_id = "http://ohsu.edu/cgd/87795e43"
        test_executed = 0
        for dataset in self._client.search_datasets():
            # pas = phenotype_association_set
            for pas in \
              self._client.search_phenotype_association_sets(dataset.id):
                    iterator = self._client.search_genotype_phenotype(
                        phenotype_association_set_id=pas.id,
                        phenotype_ids=[phenotype_id])
                    args = (
                        "--phenotype_association_set_id {}"
                        " --phenotype_ids {} ").format(
                        pas.id, phenotype_id)
                    test_executed += self.verifyParsedOutputsEqual(
                        iterator, "genotypephenotype-search", args)
        self.assertGreater(test_executed, 0)

    def testSearchPhenotype(self):
        phenotype_id = "http://ohsu.edu/cgd/87795e43"
        test_executed = 0
        for dataset in self._client.search_datasets():
            # pas = phenotype_association_set
            for pas in \
              self._client.search_phenotype_association_sets(dataset.id):
                    iterator = self._client.search_phenotype(
                        phenotype_association_set_id=pas.id,
                        phenotype_id=phenotype_id)
                    args = (
                        "--phenotype_association_set_id {}"
                        " --phenotype_id {} ").format(
                        pas.id, phenotype_id)
                    test_executed += self.verifyParsedOutputsEqual(
                        iterator, "phenotype-search", args)
        self.assertGreater(test_executed, 0)

    def testSearchSearchPhenotypeAssociationSets(self):
        test_executed = 0
        for dataset in self._client.search_datasets():
            iterator = self._client.search_phenotype_association_sets(
                dataset_id=dataset.id)
            args = "--datasetId {}".format(dataset.id)
            test_executed += self.verifyParsedOutputsEqual(
                iterator, "phenotypeassociationsets-search", args)
        self.assertGreater(test_executed, 0)

    @unittest.skip("Disabled")
    def testSearchExpressionLevels(self):
        for dataset in self._client.search_datasets():
            for rnaQuantificationSet in \
                    self._client.search_rna_quantification_sets(dataset.id):
                for rnaQuantification in \
                        self._client.search_rna_quantifications(
                                rnaQuantificationSet.id):
                    iterator = self._client.search_expression_levels(
                        rnaQuantification.id)
                    cliString = (
                        "expressionlevels-search "
                        "--rnaQuantificationId {}".format(
                            rnaQuantification.id))
                    self.verifyParsedOutputsEqual(iterator, cliString)

    @unittest.skip("Disabled")
    def testSearchRnaQuantifications(self):
        for dataset in self._client.search_datasets():
            for rnaQuantificationSet in \
                    self._client.search_rna_quantification_sets(dataset.id):
                iterator = self._client.search_rna_quantifications(
                    rnaQuantificationSet.id)
                cliString = (
                    "rnaquantifications-search "
                    "--rnaQuantificationSetId {}".format(
                        rnaQuantificationSet.id))
                self.verifyParsedOutputsEqual(iterator, cliString)

    @unittest.skip("Disabled")
    def testSearchRnaQuantificationSets(self):
        for dataset in self._client.search_datasets():
            iterator = self._client.search_rna_quantification_sets(dataset.id)
            cliString = (
                "rnaquantificationsets-search --datasetId {}".format(
                    dataset.id))
            self.verifyParsedOutputsEqual(iterator, cliString)

    @unittest.skip("Disabled")
    def testGetExpressionLevel(self):
        for dataset in self._client.search_datasets():
            for rnaQuantificationSet in \
                    self._client.search_rna_quantification_sets(dataset.id):
                for rnaQuantification in \
                        self._client.search_rna_quantifications(
                            rnaQuantificationSet.id):
                            for expressionLevel in \
                                    self._client.search_expression_levels(
                                        rnaQuantification.id):
                                self.verifyParsedOutputsEqual(
                                    [expressionLevel],
                                    "expressionlevels-get",
                                    expressionLevel.id)

    @unittest.skip("Disabled")
    def testGetRnaQuantification(self):
        for dataset in self._client.search_datasets():
            for rnaQuantificationSet in \
                    self._client.search_rna_quantification_sets(dataset.id):
                for rnaQuantification in \
                        self._client.search_rna_quantifications(
                            rnaQuantificationSet.id):
                    self.verifyParsedOutputsEqual(
                        [rnaQuantification],
                        "rnaquantifications-get",
                        rnaQuantification.id)

    @unittest.skip("Disabled")
    def testGetRnaQuantificationSet(self):
        for dataset in self._client.search_datasets():
            for rnaQuantificationSet in \
                    self._client.search_rna_quantification_sets(dataset.id):
                self.verifyParsedOutputsEqual(
                    [rnaQuantificationSet],
                    "rnaquantificationsets-get",
                    rnaQuantificationSet.id)<|MERGE_RESOLUTION|>--- conflicted
+++ resolved
@@ -46,14 +46,9 @@
         dataRepository = datarepo.SqlDataRepository(repoPath)
         dataRepository.open(datarepo.MODE_READ)
         self._backend = backend.Backend(dataRepository)
-<<<<<<< HEAD
-        self._client = client.LocalClient(self._backend,
-                                          serialization="application/json")
-=======
         self._client = client.LocalClient(
             self._backend,
             serialization="application/json")
->>>>>>> 4392ecfa
         # TODO probably could use a cache of objects, so we don't
         # need to keep re-fetching them
 
