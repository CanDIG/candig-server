--- conflicted
+++ resolved
@@ -220,7 +220,6 @@
         self.httpClient._runSearchRequest.assert_called_once_with(
             request, "reads", protocol.SearchReadsResponse)
 
-<<<<<<< HEAD
     def testSearchExpressionLevels(self):
         request = protocol.SearchExpressionLevelsRequest()
         request.feature_group_id = self.featureGroupId
@@ -261,7 +260,7 @@
         self.httpClient._runSearchRequest.assert_called_once_with(
             request, "featuregroups",
             protocol.SearchFeatureGroupsResponse)
-=======
+
     def testSearchBioSamples(self):
         request = protocol.SearchBioSamplesRequest()
         request.dataset_id = self.datasetId
@@ -282,7 +281,6 @@
             self.datasetId, self.individualName)
         self.httpClient._runSearchRequest.assert_called_once_with(
             request, "individuals", protocol.SearchIndividualsResponse)
->>>>>>> 733bdcfe
 
     def testGetReferenceSet(self):
         self.httpClient.getReferenceSet(self.objectId)
@@ -330,7 +328,16 @@
         self.httpClient._runGetRequest.assert_called_once_with(
             "variants", protocol.Variant, self.objectId)
 
-<<<<<<< HEAD
+    def testGetBioSample(self):
+        self.httpClient.getBioSample(self.objectId)
+        self.httpClient._runGetRequest.assert_called_once_with(
+            "biosamples", protocol.BioSample, self.objectId)
+
+    def testGetIndividual(self):
+        self.httpClient.getIndividual(self.objectId)
+        self.httpClient._runGetRequest.assert_called_once_with(
+            "individuals", protocol.Individual, self.objectId)
+
     def testGetRnaQuantificationSet(self):
         self.httpClient.getRnaQuantificationSet(self.objectId)
         self.httpClient._runGetRequest.assert_called_once_with(
@@ -351,17 +358,6 @@
         self.httpClient.getFeatureGroup(self.objectId)
         self.httpClient._runGetRequest.assert_called_once_with(
             "featuregroups", protocol.FeatureGroup, self.objectId)
-=======
-    def testGetBioSample(self):
-        self.httpClient.getBioSample(self.objectId)
-        self.httpClient._runGetRequest.assert_called_once_with(
-            "biosamples", protocol.BioSample, self.objectId)
-
-    def testGetIndividual(self):
-        self.httpClient.getIndividual(self.objectId)
-        self.httpClient._runGetRequest.assert_called_once_with(
-            "individuals", protocol.Individual, self.objectId)
->>>>>>> 733bdcfe
 
 
 class DatamodelObjectWrapper(object):
