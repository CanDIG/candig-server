--- conflicted
+++ resolved
@@ -458,8 +458,7 @@
         obfuscated = datamodel.CompoundId.obfuscate(idStr)
         cid = datamodel.FeatureSetCompoundId.parse(obfuscated)
         self.assertEqual(cid.dataset, "a")
-<<<<<<< HEAD
-        self.assertEqual(cid.featureSet, "b")
+        self.assertEqual(cid.feature_set, "b")
         self.verifyParseFailure(idStr, datamodel.FeatureSetCompoundId)
 
     def testRnaQuantification(self):
@@ -533,8 +532,4 @@
         self.assertEqual(cid.dataset, "a")
         self.assertEqual(cid.rnaQuantification, "b")
         self.assertEqual(cid.quantificationGroupId, "c")
-        self.verifyParseFailure(idStr, datamodel.QuantificationGroupCompoundId)
-=======
-        self.assertEqual(cid.feature_set, "b")
-        self.verifyParseFailure(idStr, datamodel.FeatureSetCompoundId)
->>>>>>> 02d9c985
+        self.verifyParseFailure(idStr, datamodel.QuantificationGroupCompoundId)