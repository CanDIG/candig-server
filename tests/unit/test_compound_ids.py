# -*- coding: utf-8 -*-
"""
Tests the compound ids
"""
from __future__ import division
from __future__ import print_function
from __future__ import unicode_literals

import json
import unittest

import ga4gh.server.datamodel as datamodel
import ga4gh.server.exceptions as exceptions
import ga4gh.server.datamodel.datasets as datasets
import ga4gh.server.datamodel.variants as variants
import ga4gh.server.datamodel.references as references
import ga4gh.server.datamodel.reads as reads
import ga4gh.server.datamodel.rna_quantification as rna_quantification
import ga4gh.server.datamodel.sequence_annotations as sequence_annotations
import ga4gh.server.datamodel.continuous as continuous


class ExampleCompoundId(datamodel.CompoundId):
    fields = ['foo', 'bar', 'baz']
    containerIds = [('foobar', 1), ('foobarbaz', 2)]


class TestCompoundIds(unittest.TestCase):
    """
    Test the compound ids
    """
    def testUnicode(self):
        latin1chars = (
            "¡¢£¤¥¦§¨©ª«¬®¯°±²³´µ¶·¸¹º»¼½¾¿ÀÁÂÃÄÅÆÇÈÉÊËÌÍÎÏÐÑ"
            "ÒÓÔÕÖ×ØÙÚÛÜÝÞßàáâãäåæçèéêëìíîïðñòóôõö÷øùúûüýþÿ")
        foo = latin1chars
        bar = "a unicode string"
        baz = str("an ascii string")
        self.assertEqual(type(foo), unicode)
        self.assertEqual(type(bar), unicode)
        self.assertEqual(type(baz), str)
        compoundId = ExampleCompoundId(None, foo, bar, baz)
        self.assertEqual(type(compoundId.foo), unicode)
        self.assertEqual(type(compoundId.bar), unicode)
        self.assertEqual(type(compoundId.baz), unicode)
        self.assertEqual(type(compoundId.foobar), unicode)
        self.assertEqual(type(compoundId.foobarbaz), unicode)

    def testTopLevelIdsUnique(self):
        datasetId = "a"
        idStr = "b"
        dataset = datasets.Dataset(datasetId)
        readGroupSet = reads.AbstractReadGroupSet(dataset, idStr)
        variantSet = variants.AbstractVariantSet(dataset, idStr)
        self.assertNotEqual(readGroupSet.getId(), variantSet.getId())

    def testSplit(self):
        idStrs = ['["a","b","c"]', '["a", "b", "c"]']
        for idStr in idStrs:
            splits1 = datamodel.CompoundId.split(idStr)
            splits2 = json.loads(idStr)
            self.assertEqual(splits1, splits2)

    def testJoin(self):
        splits = ["a", "b", "c"]
        idStr = datamodel.CompoundId.join(splits)
        self.assertEqual(idStr, '["a","b","c"]')
        splits = []
        idStr = datamodel.CompoundId.join(splits)
        self.assertEqual(idStr, '[]')

    def testEncodeDecode(self):
        idStrs = ['ab', '"a"b""']
        expectedStrs = ['ab', '\\"a\\"b\\"\\"']
        for idStr, expectedStr in zip(idStrs, expectedStrs):
            encoded = datamodel.CompoundId.encode(idStr)
            self.assertEqual(encoded, expectedStr)
            decoded = datamodel.CompoundId.decode(encoded)
            self.assertEqual(idStr, decoded)

    def testEncodeRoundTrip(self):
        # tests both double quote escaping and appropriate handling
        # of non-ascii characters
        splits = ['"å"', '字', '"c']
        compoundId = ExampleCompoundId(None, *splits)
        self.assertEqual(compoundId.foo, '\\"å\\"')
        self.assertEqual(compoundId.bar, '字')
        self.assertEqual(compoundId.baz, '\\"c')
        obfuscated = str(compoundId)
        parsedCompoundId = ExampleCompoundId.parse(obfuscated)
        self.assertEqual(parsedCompoundId.foobar, compoundId.foobar)
        self.assertEqual(parsedCompoundId.foobarbaz, compoundId.foobarbaz)

    def testGetInvalidIdString(self):
        invalid = ExampleCompoundId.getInvalidIdString()
        self.assertEqual(
            len(datamodel.CompoundId.split(invalid)),
            len(ExampleCompoundId.fields))

    def testURLUnsafe(self):
        hasSlashes = "???"  # base64 encodes to 'Pz8/'
        needsPadding = "padme"  # base64 encodes to 'cGFkbWU='
        realistic = ("YnJjYTE6V0FTSDdQX2Fubm90YXRpb246MToxNzY5"
                     "NDpmMzQxM2JkMTVjNWNiYzI4ZDFiYjY2OGY4ZWM2NzczMg")
        unsafeCharacters = ['$', '&', '+', ',', '/', ':', ';', '=', '?', '@']
        for char in unsafeCharacters:
            self.assertNotIn(char, datamodel.CompoundId.obfuscate(
                    hasSlashes))
            self.assertNotIn(char, datamodel.CompoundId.obfuscate(
                    needsPadding))
            self.assertNotIn(char, datamodel.CompoundId.obfuscate(
                    realistic))
        for idStr in [hasSlashes, needsPadding]:
            obfuscated = datamodel.CompoundId.obfuscate(idStr)
            deobfuscated = datamodel.CompoundId.deobfuscate(obfuscated)
            self.assertEqual(idStr, deobfuscated)

    def testBadParse(self):
        for badId in ['a;b', 'a;b;c;d', 'a;b;sd;', ';;;;']:
            obfuscated = datamodel.CompoundId.obfuscate(badId)
            self.assertEqual(
                badId, datamodel.CompoundId.deobfuscate(obfuscated))
            with self.assertRaises(exceptions.ObjectWithIdNotFoundException):
                ExampleCompoundId.parse(badId)
            with self.assertRaises(exceptions.ObjectWithIdNotFoundException):
                ExampleCompoundId.parse(obfuscated)
        for badType in [0, None, []]:
            with self.assertRaises(exceptions.BadIdentifierException):
                ExampleCompoundId.parse(badType)

    def verifyParseFailure(self, idStr, compoundIdClass):
        """
        Verifies that substrings and superstrings of the specified parsing
        ID string correctly raise parse failures.
        """
        # first, check if we really can parse the string
        obfuscated = datamodel.CompoundId.obfuscate(idStr)
        cid = compoundIdClass.parse(obfuscated)
        self.assertIsNotNone(cid)
        # Now, check for substrings
        for j in range(len(idStr) - 1):
            badId = idStr[:j]
            obfuscated = datamodel.CompoundId.obfuscate(badId)
            self.assertRaises(
                exceptions.ObjectWithIdNotFoundException,
                compoundIdClass.parse, obfuscated)
        # Adding on an extra field should also provoke a parse error.
        badId = idStr + ":b"
        obfuscated = datamodel.CompoundId.obfuscate(badId)
        self.assertRaises(
            exceptions.ObjectWithIdNotFoundException, compoundIdClass.parse,
            obfuscated)

    def testAttrs(self):
        idStr = '["a","b","c"]'
        idStr2 = '["a","b"]'
        obfuscated = datamodel.CompoundId.obfuscate(idStr)
        compoundId = ExampleCompoundId.parse(obfuscated)
        self.assertEqual(compoundId.foo, 'a')
        self.assertEqual(compoundId.bar, 'b')
        self.assertEqual(compoundId.baz, 'c')
        obfuscated = datamodel.CompoundId.obfuscate(idStr2)
        self.assertEqual(compoundId.foobar, obfuscated)
        obfuscated = datamodel.CompoundId.obfuscate(idStr)
        self.assertEqual(compoundId.foobarbaz, obfuscated)

    def testInstantiate(self):
        idStr = '["a","5","c"]'
        compoundId = ExampleCompoundId(None, "a", "5", "c")
        obfuscated = datamodel.CompoundId.obfuscate(idStr)
        compoundIdStr = str(compoundId)
        self.assertEqual(compoundIdStr, obfuscated)
        self.assertEqual(compoundId.__class__, ExampleCompoundId)

    def getDataset(self):
        return datasets.Dataset("dataset")

    def getReferenceSet(self):
        return references.AbstractReferenceSet("referenceSet")

    def getVariantSet(self):
        return variants.AbstractVariantSet(self.getDataset(), "variantSet")

    def getReadGroupSet(self):
        return reads.AbstractReadGroupSet(self.getDataset(), "readGroupSet")

    def getReadGroup(self):
        return reads.AbstractReadGroup(self.getReadGroupSet(), "readGroup")

    def getFeatureSet(self):
        return sequence_annotations.AbstractFeatureSet(
            self.getDataset(), "featureSet")

    def getContinuousSet(self):
        return continuous.AbstractContinuousSet(
            self.getDataset(), "continuousSet")

    def getRnaQuantificationSet(self):
        return rna_quantification.AbstractRnaQuantificationSet(
            self.getDataset(), "rnaQuantificationSet")

    def getRnaQuantification(self):
        return rna_quantification.AbstractRnaQuantification(
            self.getRnaQuantificationSet(), "rnaQuantification")

    def getExpressionLevel(self):
        return rna_quantification.AbstractExpressionLevel(
            self.getRnaQuantification(), "expressionLevel")

    def testDataset(self):
        localId = "dataset"
        cid = datamodel.DatasetCompoundId(None, localId)
        self.assertRaises(
            ValueError, datamodel.DatasetCompoundId, None)
        self.assertEqual(cid.dataset, localId)

    def testDatasetParse(self):
        idStr = '["a"]'
        obfuscated = datamodel.CompoundId.obfuscate(idStr)
        cid = datamodel.DatasetCompoundId.parse(obfuscated)
        self.assertEqual(cid.dataset, "a")
        self.verifyParseFailure(idStr, datamodel.DatasetCompoundId)

    def testVariantSet(self):
        dataset = self.getDataset()
        localId = "variantSet"
        cid = datamodel.VariantSetCompoundId(dataset.getCompoundId(), localId)
        self.assertRaises(
            ValueError, datamodel.VariantCompoundId, dataset.getCompoundId())
        self.assertEqual(cid.dataset, dataset.getLocalId())
        self.assertEqual(cid.variant_set, localId)
        self.assertEqual(cid.dataset_id, dataset.getId())

    def testVariantSetParse(self):
        idStr = '["a","vs","b"]'
        obfuscated = datamodel.CompoundId.obfuscate(idStr)
        cid = datamodel.VariantSetCompoundId.parse(obfuscated)
        self.assertEqual(cid.dataset, "a")
        self.assertEqual(cid.variant_set, "b")
        self.verifyParseFailure(idStr, datamodel.VariantSetCompoundId)

    def testCallSet(self):
        name = "sampleName"
        variantSet = self.getVariantSet()
        dataset = variantSet.getParentContainer()
        cid = datamodel.CallSetCompoundId(variantSet.getCompoundId(), name)
        self.assertRaises(
            ValueError, datamodel.CallSetCompoundId,
            variantSet.getCompoundId())
        self.assertEqual(cid.dataset, dataset.getLocalId())
        self.assertEqual(cid.variant_set, variantSet.getLocalId())
        self.assertEqual(cid.name, name)
        self.assertEqual(cid.dataset_id, dataset.getId())
        self.assertEqual(cid.variant_set_id, variantSet.getId())

    def testCallSetParse(self):
        idStr = '["a","vs","b","c"]'
        obfuscated = datamodel.CompoundId.obfuscate(idStr)
        cid = datamodel.CallSetCompoundId.parse(obfuscated)
        self.assertEqual(cid.dataset, "a")
        self.assertEqual(cid.variant_set, "b")
        self.assertEqual(cid.name, "c")
        self.verifyParseFailure(idStr, datamodel.CallSetCompoundId)

    def testVariant(self):
        referenceName = "referenceName"
        start = "start"
        md5 = "md5"
        variantSet = self.getVariantSet()
        dataset = variantSet.getParentContainer()
        cid = datamodel.VariantCompoundId(
            variantSet.getCompoundId(), referenceName, start, md5)
        self.assertRaises(
            ValueError, datamodel.VariantCompoundId,
            variantSet.getCompoundId())
        self.assertRaises(
            ValueError, datamodel.VariantCompoundId,
            variantSet.getCompoundId(), referenceName)
        self.assertEqual(cid.dataset, dataset.getLocalId())
        self.assertEqual(cid.variant_set, variantSet.getLocalId())
        self.assertEqual(cid.reference_name, referenceName)
        self.assertEqual(cid.start, start)
        self.assertEqual(cid.md5, md5)
        self.assertEqual(cid.dataset_id, dataset.getId())
        self.assertEqual(cid.variant_set_id, variantSet.getId())

    def testVariantParse(self):
        idStr = '["a","vs","b","c","d","e"]'
        obfuscated = datamodel.CompoundId.obfuscate(idStr)
        cid = datamodel.VariantCompoundId.parse(obfuscated)
        self.assertEqual(cid.dataset, "a")
        self.assertEqual(cid.variant_set, "b")
        self.assertEqual(cid.reference_name, "c")
        self.assertEqual(cid.start, "d")
        self.assertEqual(cid.md5, "e")
        self.verifyParseFailure(idStr, datamodel.VariantCompoundId)

    def testReferenceSet(self):
        localId = "referenceSet"
        cid = datamodel.ReferenceSetCompoundId(None, localId)
        self.assertRaises(
            ValueError, datamodel.ReferenceSetCompoundId, None)
        self.assertEqual(cid.reference_set, localId)

    def testReferenceSetParse(self):
        idStr = '["a"]'
        obfuscated = datamodel.CompoundId.obfuscate(idStr)
        cid = datamodel.ReferenceSetCompoundId.parse(obfuscated)
        self.assertEqual(cid.reference_set, "a")
        self.verifyParseFailure(idStr, datamodel.ReferenceSetCompoundId)

    def testReference(self):
        referenceSet = self.getReferenceSet()
        localId = "reference"
        cid = datamodel.ReferenceCompoundId(
            referenceSet.getCompoundId(), localId)
        self.assertRaises(
            ValueError, datamodel.ReferenceCompoundId,
            referenceSet.getCompoundId())
        self.assertEqual(cid.reference_set, referenceSet.getLocalId())
        self.assertEqual(cid.reference, localId)
        self.assertEqual(cid.reference_set_id, referenceSet.getId())

    def testReferenceParse(self):
        idStr = '["a","b"]'
        obfuscated = datamodel.CompoundId.obfuscate(idStr)
        cid = datamodel.ReferenceCompoundId.parse(obfuscated)
        self.assertEqual(cid.reference_set, "a")
        self.assertEqual(cid.reference, "b")
        self.verifyParseFailure(idStr, datamodel.ReferenceCompoundId)

    def testReadGroupSet(self):
        dataset = self.getDataset()
        localId = "readGroupSet"
        cid = datamodel.ReadGroupSetCompoundId(
            dataset.getCompoundId(), localId)
        self.assertRaises(
            ValueError, datamodel.ReadGroupSetCompoundId,
            dataset.getCompoundId())
        self.assertEqual(cid.dataset, dataset.getLocalId())
        self.assertEqual(cid.read_group_set, localId)

    def testReadGroupSetParse(self):
        idStr = '["a","rgs","b"]'
        obfuscated = datamodel.CompoundId.obfuscate(idStr)
        cid = datamodel.ReadGroupSetCompoundId.parse(obfuscated)
        self.assertEqual(cid.dataset, "a")
        self.assertEqual(cid.read_group_set, "b")
        self.verifyParseFailure(idStr, datamodel.ReadGroupSetCompoundId)

    def testReadGroup(self):
        readGroupSet = self.getReadGroupSet()
        dataset = readGroupSet.getParentContainer()
        localId = "readGroup"
        cid = datamodel.ReadGroupCompoundId(
            readGroupSet.getCompoundId(), localId)
        self.assertRaises(
            ValueError, datamodel.ReadGroupCompoundId,
            readGroupSet.getCompoundId())
        self.assertEqual(cid.dataset, dataset.getLocalId())
        self.assertEqual(cid.read_group_set, readGroupSet.getLocalId())
        self.assertEqual(cid.read_group, localId)
        self.assertEqual(cid.dataset_id, dataset.getId())
        self.assertEqual(cid.read_group_set_id, readGroupSet.getId())

    def testReadGroupParse(self):
        idStr = '["a","rgs","b","c"]'
        obfuscated = datamodel.CompoundId.obfuscate(idStr)
        cid = datamodel.ReadGroupCompoundId.parse(obfuscated)
        self.assertEqual(cid.dataset, "a")
        self.assertEqual(cid.read_group_set, "b")
        self.assertEqual(cid.read_group, "c")
        self.verifyParseFailure(idStr, datamodel.ReadGroupCompoundId)

    def testReadAlignment(self):
        readGroup = self.getReadGroup()
        readGroupSet = readGroup.getParentContainer()
        dataset = readGroupSet.getParentContainer()
        localId = "alignment"
        cid = datamodel.ReadAlignmentCompoundId(
            readGroupSet.getCompoundId(), localId)
        self.assertRaises(
            ValueError, datamodel.ReadAlignmentCompoundId,
            dataset.getCompoundId())
        self.assertEqual(cid.dataset, dataset.getLocalId())
        self.assertEqual(cid.read_group_set, readGroupSet.getLocalId())
        self.assertEqual(cid.read_alignment, localId)
        self.assertEqual(cid.dataset_id, dataset.getId())
        self.assertEqual(cid.read_group_set_id, readGroupSet.getId())

    def testReadAlignmentParse(self):
        idStr = '["a","rgs","b","c"]'
        obfuscated = datamodel.CompoundId.obfuscate(idStr)
        cid = datamodel.ReadAlignmentCompoundId.parse(obfuscated)
        self.assertEqual(cid.dataset, "a")
        self.assertEqual(cid.read_group_set, "b")
        self.assertEqual(cid.read_alignment, "c")
        self.verifyParseFailure(idStr, datamodel.ReadAlignmentCompoundId)

    def testExperiment(self):
<<<<<<< HEAD
        localId = "experiment"
        cid = datamodel.ExperimentCompoundId(
            None, localId)
        self.assertRaises(
            ValueError, datamodel.ExperimentCompoundId,
            None)
        self.assertEqual(cid.experiment, localId)

    def testExperimentParse(self):
        idStr = '["a"]'
        obfuscated = datamodel.CompoundId.obfuscate(idStr)
        cid = datamodel.ExperimentCompoundId.parse(obfuscated)
=======
        # readGroup = self.getReadGroup()
        # readGroupSet = readGroup.getParentContainer()
        # dataset = readGroupSet.getParentContainer()
        localId = "experiment"
        cid = datamodel.ExperimentCompoundId(
            # readGroup.getCompoundId(), localId)
            None, localId)
        self.assertRaises(
            ValueError, datamodel.ExperimentCompoundId,
            # readGroup.getCompoundId())
            None)
        # self.assertEqual(cid.dataset, dataset.getLocalId())
        # self.assertEqual(cid.read_group_set, readGroupSet.getLocalId())
        # self.assertEqual(cid.read_group, readGroup.getLocalId())
        self.assertEqual(cid.experiment, localId)

    def testExperimentParse(self):
        # idStr = '["a","rgs","b","c","d"]'
        idStr = '["a"]'
        obfuscated = datamodel.CompoundId.obfuscate(idStr)
        cid = datamodel.ExperimentCompoundId.parse(obfuscated)
        # self.assertEqual(cid.dataset, "a")
        # self.assertEqual(cid.read_group_set, "b")
        # self.assertEqual(cid.read_group, "c")
        # self.assertEqual(cid.experiment, "d")
>>>>>>> 4392ecfa
        self.assertEqual(cid.experiment, "a")
        self.verifyParseFailure(idStr, datamodel.ExperimentCompoundId)

    def testVariantSetMetadata(self):
        varSet = self.getVariantSet()
        dataSet = varSet.getParentContainer()
        localId = "metadata_key"
        cid = datamodel.VariantSetMetadataCompoundId(
            varSet.getCompoundId(), localId)
        self.assertRaises(
            ValueError, datamodel.VariantSetMetadataCompoundId,
            varSet.getCompoundId())
        self.assertEqual(cid.dataset, dataSet.getLocalId())
        self.assertEqual(cid.variant_set, varSet.getLocalId())
        self.assertEqual(cid.key, localId)

    def testVariantSetMetadataParse(self):
        idStr = '["a","vs","b","c"]'
        obfuscated = datamodel.CompoundId.obfuscate(idStr)
        cid = datamodel.VariantSetMetadataCompoundId.parse(obfuscated)
        self.assertEqual(cid.dataset, "a")
        self.assertEqual(cid.variant_set, "b")
        self.assertEqual(cid.key, "c")
        self.verifyParseFailure(idStr, datamodel.VariantSetMetadataCompoundId)

    def testFeatureSet(self):
        featureSet = self.getFeatureSet()
        dataset = featureSet.getParentContainer()
        localId = "featureSet"
        cid = datamodel.FeatureSetCompoundId(
            dataset.getCompoundId(), localId)
        self.assertRaises(
            ValueError, datamodel.FeatureSetCompoundId,
            dataset.getCompoundId())
        self.assertEqual(cid.dataset, dataset.getLocalId())
        self.assertEqual(cid.feature_set, featureSet.getLocalId())
        self.assertEqual(cid.dataset_id, dataset.getId())
        self.assertEqual(cid.feature_set_id, featureSet.getId())

    def testFeatureSetParse(self):
        idStr = '["a","b"]'
        obfuscated = datamodel.CompoundId.obfuscate(idStr)
        cid = datamodel.FeatureSetCompoundId.parse(obfuscated)
        self.assertEqual(cid.dataset, "a")
        self.assertEqual(cid.feature_set, "b")
        self.verifyParseFailure(idStr, datamodel.FeatureSetCompoundId)

    @unittest.skip("Disabled")
    def testContinuousSet(self):
        continuousSet = self.getContinuousSet()
        dataset = continuousSet.getParentContainer()
        localId = "continuousSet"
        cid = datamodel.ContinuousSetCompoundId(
            dataset.getCompoundId(), localId)
        self.assertRaises(
            ValueError, datamodel.ContinuousSetCompoundId,
            dataset.getCompoundId())
        self.assertEqual(cid.dataset, dataset.getLocalId())
        self.assertEqual(cid.continuous_set, continuousSet.getLocalId())
        self.assertEqual(cid.dataset_id, dataset.getId())
        self.assertEqual(cid.continuous_set_id, continuousSet.getId())

    @unittest.skip("Disabled")
    def testContinuous(self):
        idStr = '["a","b"]'
        obfuscated = datamodel.CompoundId.obfuscate(idStr)
        cid = datamodel.ContinuousSetCompoundId.parse(obfuscated)
        self.assertEqual(cid.dataset, "a")
        self.assertEqual(cid.continuous_set, "b")
        self.verifyParseFailure(idStr, datamodel.ContinuousSetCompoundId)

    @unittest.skip("Disabled")
    def testRnaQuantification(self):
        rnaQuantification = self.getRnaQuantification()
        rnaQuantificationSet = rnaQuantification.getParentContainer()
        localId = "rnaQuantification"
        cid = datamodel.RnaQuantificationCompoundId(
            rnaQuantificationSet.getCompoundId(), localId)
        self.assertRaises(
            ValueError, datamodel.RnaQuantificationCompoundId,
            rnaQuantificationSet.getCompoundId())
        self.assertEqual(
            cid.rna_quantification_set, rnaQuantificationSet.getLocalId())
        self.assertEqual(
            cid.rna_quantification, rnaQuantification.getLocalId())
        self.assertEqual(
            cid.rna_quantification_set_id, rnaQuantificationSet.getId())
        self.assertEqual(cid.rna_quantification_id, rnaQuantification.getId())

    @unittest.skip("Disabled")
    def testRnaQuantificationParse(self):
        idStr = '["a","b","c"]'
        obfuscated = datamodel.CompoundId.obfuscate(idStr)
        cid = datamodel.RnaQuantificationCompoundId.parse(obfuscated)
        self.assertEqual(cid.dataset, "a")
        self.assertEquals(cid.rna_quantification_set, "b")
        self.assertEqual(cid.rna_quantification, "c")
        self.verifyParseFailure(idStr, datamodel.RnaQuantificationCompoundId)

    @unittest.skip("Disabled")
    def testExpressionLevel(self):
        expressionLevel = self.getExpressionLevel()
        rnaQuantification = expressionLevel.getParentContainer()
        rnaQuantificationSet = rnaQuantification.getParentContainer()
        dataset = rnaQuantificationSet.getParentContainer()
        localId = "expressionLevel"
        cid = datamodel.ExpressionLevelCompoundId(
            rnaQuantification.getCompoundId(), localId)
        self.assertRaises(
            ValueError, datamodel.ExpressionLevelCompoundId,
            rnaQuantification.getCompoundId())
        self.assertEqual(cid.dataset, dataset.getLocalId())
        self.assertEqual(cid.dataset_id, dataset.getId())
        self.assertEqual(
            cid.rna_quantification, rnaQuantification.getLocalId())
        self.assertEqual(cid.rna_quantification_id, rnaQuantification.getId())
        self.assertEqual(
            cid.expression_level_id, expressionLevel.getLocalId())

    @unittest.skip("Disabled")
    def testExpressionLevelParse(self):
        idStr = '["a","b","c","d"]'
        obfuscated = datamodel.CompoundId.obfuscate(idStr)
        cid = datamodel.ExpressionLevelCompoundId.parse(obfuscated)
        self.assertEqual(cid.dataset, "a")
        self.assertEquals(cid.rna_quantification_set, "b")
        self.assertEqual(cid.rna_quantification, "c")
        self.assertEqual(cid.expression_level_id, "d")
        self.verifyParseFailure(idStr, datamodel.ExpressionLevelCompoundId)<|MERGE_RESOLUTION|>--- conflicted
+++ resolved
@@ -398,20 +398,6 @@
         self.verifyParseFailure(idStr, datamodel.ReadAlignmentCompoundId)
 
     def testExperiment(self):
-<<<<<<< HEAD
-        localId = "experiment"
-        cid = datamodel.ExperimentCompoundId(
-            None, localId)
-        self.assertRaises(
-            ValueError, datamodel.ExperimentCompoundId,
-            None)
-        self.assertEqual(cid.experiment, localId)
-
-    def testExperimentParse(self):
-        idStr = '["a"]'
-        obfuscated = datamodel.CompoundId.obfuscate(idStr)
-        cid = datamodel.ExperimentCompoundId.parse(obfuscated)
-=======
         # readGroup = self.getReadGroup()
         # readGroupSet = readGroup.getParentContainer()
         # dataset = readGroupSet.getParentContainer()
@@ -437,7 +423,6 @@
         # self.assertEqual(cid.read_group_set, "b")
         # self.assertEqual(cid.read_group, "c")
         # self.assertEqual(cid.experiment, "d")
->>>>>>> 4392ecfa
         self.assertEqual(cid.experiment, "a")
         self.verifyParseFailure(idStr, datamodel.ExperimentCompoundId)
 
