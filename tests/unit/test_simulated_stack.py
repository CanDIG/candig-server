"""
End-to-end tests for the simulator configuration. Sets up a server with
the backend, sends some basic queries to that server and verifies results
are as expected.
"""
from __future__ import division
from __future__ import print_function
from __future__ import unicode_literals

import unittest
import logging
import random
import json
import array
import ga4gh.server.datamodel.reads as reads
import ga4gh.server.datamodel.references as references
import ga4gh.server.datamodel.variants as variants
import ga4gh.server.datamodel.sequence_annotations as sequence_annotations
import ga4gh.server.datamodel.continuous as continuous
import ga4gh.server.frontend as frontend

import ga4gh.schemas.protocol as protocol


def round_float32(x_double):
    """
<<<<<<< HEAD
    Uses the array module to retun a (truncated) 32-bit float
=======
    Uses the array module to return a (truncated) 32-bit float
>>>>>>> 4392ecfa
    representation of a python floating point number (double)
    """
    return array.array(b'f', [x_double])[0]


class TestSimulatedStack(unittest.TestCase):
    """
    Tests the full stack for the Simulated backend by using the Flask
    testing client.
    """
    @classmethod
    def setUpClass(cls):
        # silence usually unhelpful CORS log
        logging.getLogger('ga4gh.frontend.cors').setLevel(logging.CRITICAL)
        # Set the random seed to make tests reproducible.
        random.seed(1)
        config = {
            "DATA_SOURCE": "simulated://",
            "SIMULATED_BACKEND_RANDOM_SEED": 1112,
            "SIMULATED_BACKEND_NUM_CALLS": 5,
            "SIMULATED_BACKEND_VARIANT_DENSITY": 1.0,
            "SIMULATED_BACKEND_NUM_VARIANT_SETS": 4,
            "SIMULATED_BACKEND_NUM_REFERENCE_SETS": 3,
            "SIMULATED_BACKEND_NUM_REFERENCES_PER_REFERENCE_SET": 4,
            "SIMULATED_BACKEND_NUM_ALIGNMENTS_PER_READ_GROUP": 5,
            # "DEBUG": True
        }
        frontend.reset()
        frontend.configure(
            baseConfig="TestConfig", extraConfig=config)
        cls.app = frontend.app.test_client()

    @classmethod
    def tearDownClass(cls):
        cls.app = None

    @classmethod
    def as_float32(cls, x):
        x_dbl = float(x)
        x_flt = array.array(b"f", [x_dbl])[0]
        return x_flt

    def setUp(self):
        self.backend = frontend.app.backend
        self.dataRepo = self.backend.getDataRepository()
        self.dataset = self.dataRepo.getDatasets()[0]
        self.readGroupSet = self.dataset.getReadGroupSets()[0]
        self.readGroup = self.readGroupSet.getReadGroups()[0]
        self.reference = \
            self.readGroupSet.getReferenceSet().getReferences()[0]
        self.variantSet = self.dataset.getVariantSets()[0]
        self.variantAnnotationSet = \
            self.variantSet.getVariantAnnotationSets()[0]
        self.backend.setMaxResponseLength(10000)
        self.serialization = protocol.MIMETYPES[0]

    def deserialize(self, response, responseClass):
        mimetype = self.serialization
        if hasattr(response, 'headers'):
            if 'Content-Type' in response.headers:
                mimetype = response.headers['Content-Type']
        return protocol.deserialize(response.data, mimetype, responseClass)

    def getBadIds(self):
        """
        Returns a list of IDs that should not exist in the server and should
        raise a 404 error.
        """
        return ["1234:", "x"*100, ":", ":xx", "::", ":::", "::::"]

    def sendJsonPostRequest(self, path, data):
        """
        Sends a JSON request to the specified path with the specified data
        and returns the response.
        """
        return self.app.post(
<<<<<<< HEAD
            path, headers={'Content-type': 'application/json',
                           'Accept': self.serialization},
=======
            path, headers={
                'Content-type': 'application/json',
                'Accept': self.serialization
                },
>>>>>>> 4392ecfa
            data=data)

    def sendSearchRequest(self, path, request, responseClass):
        """
        Sends the specified protocol request instance as JSON, and
        parses the result into an instance of the specified response.
        """
        response = self.sendJsonPostRequest(path, protocol.toJson(request))
        self.assertEqual(200, response.status_code)
        responseData = self.deserialize(response, responseClass)
        self.assertTrue(
            protocol.validate(
                protocol.toJson(responseData),
                type(responseData)))
        return responseData

    def sendObjectGetRequest(self, path, id_):
        """
        Sends a GET request to the specified path for an object with the
        specified ID and returns the response.
        """
        path = "{}/{}".format(path, id_)
        headers = {'Content-type': 'application/json',
                   'Accept': self.serialization},
        return self.app.get(path, headers=headers)

    def sendGetObject(self, path, id_, responseClass):
        """
        Sends a get request and parses the value into an instance of the
        specified class.
        """
        response = self.sendObjectGetRequest(path, id_)
        self.assertEqual(200, response.status_code)
        obj = self.deserialize(response, responseClass)
        self.assertIsInstance(obj, responseClass)
        return obj

    def sendListReferenceBasesRequest(self, request):
        """
        Sends a ListReferenceBasesRequest and parses the result into a
        ListReferenceBasesResponse.
        """
        path = '/listreferencebases'
        response = self.sendJsonPostRequest(path, protocol.toJson(request))
        self.assertEqual(response.status_code, 200)
        obj = self.deserialize(
            response, protocol.ListReferenceBasesResponse)
        self.assertIsInstance(obj, protocol.ListReferenceBasesResponse)
        return obj

    def verifyVariantSetsEqual(self, gaVariantSet, variantSet):
        dataset = variantSet.getParentContainer()
        self.assertEqual(gaVariantSet.id, variantSet.getId())
        self.assertEqual(gaVariantSet.dataset_id, dataset.getId())
        self.assertEqual(gaVariantSet.name, variantSet.getLocalId())
        self.assertItemsEqual(gaVariantSet.metadata, variantSet.getMetadata())

    def verifyCallSetsEqual(self, gaCallSet, callSet):
        variantSet = callSet.getParentContainer()
        self.assertEqual(gaCallSet.id, callSet.getId())
        self.assertEqual(gaCallSet.name, callSet.getLocalId())
        self.assertEqual(gaCallSet.variant_set_ids, [variantSet.getId()])
        for key, value in gaCallSet.attributes.attr.items():
            self.assertEqual(
                protocol.getValueFromValue(value.values[0]),
                callSet.getInfo()[key])

    def verifyReadGroupSetsEqual(self, gaReadGroupSet, readGroupSet):
        dataset = readGroupSet.getParentContainer()
        self.assertEqual(gaReadGroupSet.id, readGroupSet.getId())
        self.assertEqual(gaReadGroupSet.dataset_id, dataset.getId())
        self.assertEqual(gaReadGroupSet.name, readGroupSet.getLocalId())
        self.assertEqual(
            len(gaReadGroupSet.read_groups), len(readGroupSet.getReadGroups()))
        for gaReadGroup, readGroup in zip(
                gaReadGroupSet.read_groups, readGroupSet.getReadGroups()):
            self.verifyReadGroupsEqual(gaReadGroup, readGroup)

    def verifyReadGroupsEqual(self, gaReadGroup, readGroup):
        self.assertEqual(gaReadGroup.id, readGroup.getId())

    def verifyDatasetsEqual(self, gaDataset, dataset):
        self.assertEqual(gaDataset.id, dataset.getId())
        self.assertEqual(gaDataset.name, dataset.getLocalId())
        self.assertEqual(gaDataset.description, dataset.getDescription())

    def verifyReferenceSetsEqual(self, gaReferenceSet, referenceSet):
        self.assertEqual(gaReferenceSet.id, referenceSet.getId())
        self.assertEqual(
            gaReferenceSet.md5checksum, referenceSet.getMd5Checksum())
        sp = protocol.fromJson(
                json.dumps(referenceSet.getSpecies()), protocol.OntologyTerm)
        self.assertEqual(
            gaReferenceSet.species.term_id, sp.term_id)
        self.assertEqual(
            gaReferenceSet.species.term, sp.term)
        self.assertEqual(
            gaReferenceSet.assembly_id, referenceSet.getAssemblyId())
        self.assertEqual(
            gaReferenceSet.source_uri, referenceSet.getSourceUri())
        self.assertEqual(
            gaReferenceSet.source_accessions,
            referenceSet.getSourceAccessions())
        self.assertEqual(
            gaReferenceSet.is_derived, referenceSet.getIsDerived())
        self.assertEqual(
            gaReferenceSet.name, referenceSet.getLocalId())

    def verifyFeatureSetsEqual(self, gaFeatureSet, featureSet):
        dataset = featureSet.getParentContainer()
        self.assertEqual(gaFeatureSet.id, featureSet.getId())
        self.assertEqual(gaFeatureSet.dataset_id, dataset.getId())
        self.assertEqual(gaFeatureSet.name, featureSet.getLocalId())

    def verifyFeaturesEquivalent(self, f1, f2):
        # at least modulo featureId. They can obviously have different
        # start/end/etc parameters if randomly generated from search vs get.
        self.assertEqual(f1.id, f2.id)
        self.assertEqual(f1.parent_id, f2.parent_id)
        self.assertEqual(f1.feature_set_id, f2.feature_set_id)

    def verifyContinuousSetsEqual(self, gaContinuousSet, continuousSet):
        dataset = continuousSet.getParentContainer()
        self.assertEqual(gaContinuousSet.id, continuousSet.getId())
        self.assertEqual(gaContinuousSet.dataset_id, dataset.getId())
        self.assertEqual(gaContinuousSet.name, continuousSet.getLocalId())

    def verifyReferencesEqual(self, gaReference, reference):
        self.assertEqual(gaReference.id, reference.getId())
        self.assertEqual(gaReference.name, reference.getName())
        self.assertEqual(gaReference.length, reference.getLength())
        self.assertEqual(gaReference.md5checksum, reference.getMd5Checksum())
        sp = protocol.fromJson(
                json.dumps(reference.getSpecies()), protocol.OntologyTerm)
        self.assertEqual(gaReference.species.term_id, sp.term_id)
        self.assertEqual(gaReference.species.term, sp.term)
        self.assertEqual(gaReference.source_uri, reference.getSourceUri())
        self.assertEqual(
            gaReference.source_accessions, reference.getSourceAccessions())
        self.assertEqual(gaReference.is_derived, reference.getIsDerived())
        self.assertEqual(
            TestSimulatedStack.as_float32(gaReference.source_divergence),
            TestSimulatedStack.as_float32(reference.getSourceDivergence()))

    def verifySearchMethod(
            self, request, path, responseClass, objects, objectVerifier):
        """
        Verifies that the specified search request operates correctly
        and returns all the speficied objects. The specified verifier
        function checks that all the returned objects are equivalent
        to their datamodel counterparts.
        """
        request.page_size = len(objects)
        self.assertGreater(request.page_size, 0)
        responseData = self.sendSearchRequest(path, request, responseClass)
        self.assertEqual(responseData.next_page_token, "")
        responseList = getattr(
            responseData, protocol.getValueListName(responseClass))
        self.assertEqual(len(objects), len(responseList))
        for gaObject, datamodelObject in zip(responseList, objects):
            objectVerifier(gaObject, datamodelObject)

    def verifySearchResultsEmpty(self, request, path, responseClass):
        """
        Verifies that we get a successful response with an empty list of
        results.
        """
        responseData = self.sendSearchRequest(path, request, responseClass)
        self.assertEqual("", responseData.next_page_token)
        responseList = getattr(
            responseData, protocol.getValueListName(responseClass))
        self.assertEqual(0, len(responseList))

    def assertObjectNotFound(self, response):
        """
        Checks that the specified response contains a search failure.
        """
        self.assertEqual(404, response.status_code)
        error = self.deserialize(response, protocol.GAException)
        self.assertTrue(protocol.validate(protocol.toJson(error), type(error)))
        self.assertGreater(error.error_code, 0)
        self.assertGreater(len(error.message), 0)

    def assertObjectNotSupported(self, response):
        """
        Checks that the specified response returns a not supported 501 status
        """
        self.assertEqual(501, response.status_code)
        error = self.deserialize(response, protocol.GAException)
        self.assertTrue(protocol.validate(protocol.toJson(error), type(error)))
        self.assertGreater(error.error_code, 0)
        self.assertGreater(len(error.message), 0)

    def verifySearchMethodFails(self, request, path):
        """
        Verify that the specified search request fails with a 404.
        """
        response = self.sendJsonPostRequest(path, protocol.toJson(request))
        self.assertObjectNotFound(response)

    def verifySearchMethodNotSupported(self, request, path):
        response = self.sendJsonPostRequest(path, protocol.toJson(request))
        self.assertObjectNotSupported(response)

    def verifyGetMethodFails(self, path, id_):
        """
        Verifies the specified GET request failes with a 404.
        """
        response = self.sendObjectGetRequest(path, id_)
        self.assertObjectNotFound(response)

    def testGetDataset(self):
        path = "/datasets"
        for dataset in self.dataRepo.getDatasets():
            responseObject = self.sendGetObject(
                path, dataset.getId(), protocol.Dataset)
            self.verifyDatasetsEqual(responseObject, dataset)
        for badId in self.getBadIds():
            self.verifyGetMethodFails(path, badId)

    def testDatasetsSearch(self):
        request = protocol.SearchDatasetsRequest()
        datasets = self.dataRepo.getDatasets()
        path = '/datasets/search'
        self.verifySearchMethod(
            request, path, protocol.SearchDatasetsResponse, datasets,
            self.verifyDatasetsEqual)

    def testVariantSetsSearch(self):
        path = '/variantsets/search'
        for dataset in self.dataRepo.getDatasets():
            variantSets = dataset.getVariantSets()
            request = protocol.SearchVariantSetsRequest()
            request.dataset_id = dataset.getId()
            self.verifySearchMethod(
                request, path, protocol.SearchVariantSetsResponse, variantSets,
                self.verifyVariantSetsEqual)
        for badId in self.getBadIds():
            request = protocol.SearchVariantSetsRequest()
            request.dataset_id = badId
            self.verifySearchMethodFails(request, path)

    def testCallSetsSearch(self):
        path = '/callsets/search'
        for dataset in self.dataRepo.getDatasets():
            for variantSet in dataset.getVariantSets():
                callSets = variantSet.getCallSets()
                self.assertGreater(len(callSets), 0)
                request = protocol.SearchCallSetsRequest()
                request.variant_set_id = variantSet.getId()
                self.verifySearchMethod(
                    request, path, protocol.SearchCallSetsResponse, callSets,
                    self.verifyCallSetsEqual)
                # Check if we can search for the callset with a good name.
                for callSet in callSets:
                    request = protocol.SearchCallSetsRequest()
                    request.variant_set_id = variantSet.getId()
                    request.name = callSet.getLocalId()
                    self.verifySearchMethod(
                        request, path, protocol.SearchCallSetsResponse,
                        [callSet], self.verifyCallSetsEqual)
                # Check if we can search for the callset with a bad name.
                for badId in self.getBadIds():
                    request = protocol.SearchCallSetsRequest()
                    request.variant_set_id = variantSet.getId()
                    request.name = badId
                    self.verifySearchResultsEmpty(
                        request, path, protocol.SearchCallSetsResponse)
        # Check for searches within missing variantSets.
        for badId in self.getBadIds():
            request = protocol.SearchCallSetsRequest()
            request.variant_set_id = badId
            self.verifySearchMethodFails(request, path)

    def testReadGroupSetsSearch(self):
        path = '/readgroupsets/search'
        for dataset in self.dataRepo.getDatasets():
            readGroupSets = dataset.getReadGroupSets()
            request = protocol.SearchReadGroupSetsRequest()
            request.dataset_id = dataset.getId()
            self.verifySearchMethod(
                request, path, protocol.SearchReadGroupSetsResponse,
                readGroupSets, self.verifyReadGroupSetsEqual)
            # Check if we can search for the readGroupSet with a good name.
            for readGroupSet in readGroupSets:
                request = protocol.SearchReadGroupSetsRequest()
                request.dataset_id = dataset.getId()
                request.name = readGroupSet.getLocalId()
                self.verifySearchMethod(
                    request, path, protocol.SearchReadGroupSetsResponse,
                    [readGroupSet], self.verifyReadGroupSetsEqual)
            # Check if we can search for the readGroupSet with a bad name.
            for badId in self.getBadIds():
                request = protocol.SearchReadGroupSetsRequest()
                request.dataset_id = dataset.getId()
                request.name = badId
                self.verifySearchResultsEmpty(
                    request, path, protocol.SearchReadGroupSetsResponse)
        for badId in self.getBadIds():
            request = protocol.SearchReadGroupSetsRequest()
            request.dataset_id = badId
            self.verifySearchMethodFails(request, path)

    def testReferenceSetsSearch(self):
        request = protocol.SearchReferenceSetsRequest()
        referenceSets = self.dataRepo.getReferenceSets()
        path = '/referencesets/search'
        self.verifySearchMethod(
            request, path, protocol.SearchReferenceSetsResponse, referenceSets,
            self.verifyReferenceSetsEqual)

    def testReferencesSearch(self):
        path = '/references/search'
        for referenceSet in self.dataRepo.getReferenceSets():
            references = referenceSet.getReferences()
            request = protocol.SearchReferencesRequest()
            request.reference_set_id = referenceSet.getId()
            self.verifySearchMethod(
                request, path, protocol.SearchReferencesResponse, references,
                self.verifyReferencesEqual)
        for badId in self.getBadIds():
            request = protocol.SearchReferencesRequest()
            request.reference_set_id = badId
            self.verifySearchMethodFails(request, path)

    def verifyReferenceSearchFilters(
            self, objectList, hasAssemblyId, path, requestFactory,
            responseClass, objectVerifier):
        """
        Verifies the filtering functionality for the specified list of
        reference-like objects.
        """
        self.assertGreater(len(objectList), 2)
        for obj in objectList[1:]:
            request = requestFactory()
            # First, check the simple cases; 1 filter set, others null.
            request.md5checksum = obj.getMd5Checksum()
            self.verifySearchMethod(
                request, path, responseClass, [obj], objectVerifier)
            request.md5checksum = ""
            request.accession = obj.getSourceAccessions()[0]
            self.verifySearchMethod(
                request, path, responseClass, [obj], objectVerifier)
            request.accession = ""
            if hasAssemblyId:
                request.assembly_id = obj.getAssemblyId()
                self.verifySearchMethod(
                    request, path, responseClass, [obj], objectVerifier)
                request.assembly_id = ""
            # Now check one good value and some bad values.
            request.md5checksum = obj.getMd5Checksum()
            badAccessions = [
                "no such accession", objectList[0].getSourceAccessions()[0]]
            for accession in badAccessions:
                request.accession = accession
                self.verifySearchResultsEmpty(request, path, responseClass)
            request.accession = ""
            if hasAssemblyId:
                badAssemblyIds = [
                    "no such asssembly", objectList[0].getAssemblyId()]
                for assemblyId in badAssemblyIds:
                    request.assembly_id = assemblyId
                    self.verifySearchResultsEmpty(request, path, responseClass)
                request.assembly_id = ""

    def testReferencesSearchFilters(self):
        path = '/references/search'
        for referenceSet in self.dataRepo.getReferenceSets():

            def requestFactory():
                request = protocol.SearchReferencesRequest()
                request.reference_set_id = referenceSet.getId()
                return request
            self.verifyReferenceSearchFilters(
                referenceSet.getReferences(), False, path, requestFactory,
                protocol.SearchReferencesResponse, self.verifyReferencesEqual)

    def testReferenceSetsSearchFilters(self):
        path = '/referencesets/search'

        def requestFactory():
            return protocol.SearchReferenceSetsRequest()
        self.verifyReferenceSearchFilters(
            self.dataRepo.getReferenceSets(), True, path, requestFactory,
            protocol.SearchReferenceSetsResponse,
            self.verifyReferenceSetsEqual)

    def testGetVariantSet(self):
        path = "/variantsets"
        for dataset in self.dataRepo.getDatasets():
            for variantSet in dataset.getVariantSets():
                responseObject = self.sendGetObject(
                    path, variantSet.getId(), protocol.VariantSet)
                self.verifyVariantSetsEqual(responseObject, variantSet)
            for badId in self.getBadIds():
                variantSet = variants.AbstractVariantSet(dataset, badId)
                self.verifyGetMethodFails(path, variantSet.getId())
        for badId in self.getBadIds():
            self.verifyGetMethodFails(path, badId)

    def testGetVariantAnnotationSet(self):
        path = "/variantannotationsets"
        for dataset in self.dataRepo.getDatasets():
            for variantSet in dataset.getVariantSets():
                for vas in variantSet.getVariantAnnotationSets():
                    responseObject = self.sendGetObject(
                        path, vas.getId(), protocol.VariantAnnotationSet)
                    self.assertEqual(
                        vas.getId(), responseObject.id,
                        "The requested ID should match the returned")
        for badId in self.getBadIds():
            self.verifyGetMethodFails(path, badId)

    def testGetVariant(self):
        # get a variant from the search method
        referenceName = '1'
        start = 0
        request = protocol.SearchVariantsRequest()
        request.variant_set_id = self.variantSet.getId()
        request.reference_name = referenceName
        request.start = start
        request.end = 2**16
        path = '/variants/search'
        responseData = self.sendSearchRequest(
            path, request, protocol.SearchVariantsResponse)
        variants = responseData.variants[:10]

        # get 'the same' variant using the get method
        for variant in variants:
            path = '/variants'
            responseObject = self.sendGetObject(
                path, variant.id, protocol.Variant)
            self.assertEqual(responseObject, variant)

    def testGetReferenceSet(self):
        path = "/referencesets"
        for referenceSet in self.dataRepo.getReferenceSets():
            responseObject = self.sendGetObject(
                path, referenceSet.getId(), protocol.ReferenceSet)
            self.verifyReferenceSetsEqual(responseObject, referenceSet)
        for badId in self.getBadIds():
            self.verifyGetMethodFails(path, badId)

    def testGetReference(self):
        path = "/references"
        for referenceSet in self.dataRepo.getReferenceSets():
            for reference in referenceSet.getReferences():
                responseObject = self.sendGetObject(
                    path, reference.getId(), protocol.Reference)
                self.verifyReferencesEqual(responseObject, reference)
            for badId in self.getBadIds():
                referenceSet = references.AbstractReferenceSet(badId)
                self.verifyGetMethodFails(path, referenceSet.getId())
        for badId in self.getBadIds():
            self.verifyGetMethodFails(path, badId)

    def testGetCallSet(self):
        path = "/callsets"
        for dataset in self.dataRepo.getDatasets():
            for variantSet in dataset.getVariantSets():
                for callSet in variantSet.getCallSets():
                    responseObject = self.sendGetObject(
                        path, callSet.getId(), protocol.CallSet)
                    self.verifyCallSetsEqual(responseObject, callSet)
                for badId in self.getBadIds():
                    callSet = variants.CallSet(variantSet, badId)
                    self.verifyGetMethodFails(path, callSet.getId())
        for badId in self.getBadIds():
            self.verifyGetMethodFails(path, badId)

    def testGetReadGroup(self):
        path = "/readgroups"
        for dataset in self.dataRepo.getDatasets():
            for readGroupSet in dataset.getReadGroupSets():
                for readGroup in readGroupSet.getReadGroups():
                    responseObject = self.sendGetObject(
                        path, readGroup.getId(), protocol.ReadGroup)
                    self.verifyReadGroupsEqual(responseObject, readGroup)
                for badId in self.getBadIds():
                    readGroup = reads.AbstractReadGroup(readGroupSet, badId)
                    self.verifyGetMethodFails(path, readGroup.getId())
            for badId in self.getBadIds():
                readGroupSet = reads.AbstractReadGroupSet(dataset, badId)
                self.verifyGetMethodFails(path, readGroupSet.getId())
        for badId in self.getBadIds():
            self.verifyGetMethodFails(path, badId)

    def testVariantsSearch(self):
        referenceName = '1'

        request = protocol.SearchVariantsRequest()
        request.reference_name = referenceName
        request.start = 0
        request.end = 0
        request.variant_set_id = self.variantSet.getId()

        # Request windows is too small, no results
        path = '/variants/search'
        responseData = self.sendSearchRequest(
            path, request, protocol.SearchVariantsResponse)
        self.assertEqual("", responseData.next_page_token)
        self.assertEqual(0, len(responseData.variants))

        # Larger request window, expect results
        request.end = 2 ** 16
        responseData = self.sendSearchRequest(
            path, request, protocol.SearchVariantsResponse)
        self.assertTrue(protocol.validate(
            protocol.toJson(responseData), protocol.SearchVariantsResponse))
        self.assertGreater(len(responseData.variants), 0)

        # Verify all results are in the correct range, set and reference
        for variant in responseData.variants:
            self.assertGreaterEqual(variant.start, 0)
            self.assertLessEqual(variant.end, 2 ** 16)
            self.assertEqual(variant.variant_set_id, self.variantSet.getId())
            self.assertEqual(variant.reference_name, referenceName)

        # TODO: Add more useful test scenarios, including some covering
        # pagination behavior.

    def testVariantAnnotationSetsSearch(self):
        self.assertIsNotNone(self.variantAnnotationSet)

        request = protocol.SearchVariantAnnotationSetsRequest()

        request.variant_set_id = "b4d=="
        path = '/variantannotationsets/search'
        response = self.sendJsonPostRequest(path, protocol.toJson(request))
        responseData = self.deserialize(response, protocol.GAException)
        self.assertTrue(protocol.validate(protocol.toJson(responseData),
                                          protocol.GAException))
        self.assertEqual(responseData.error_code, 758389611)
        self.assertEqual(responseData.message,
                         'No object of this type exists with id \'b4d==\'')
        request.variant_set_id = self.variantSet.getId()
        response = self.sendJsonPostRequest(path, protocol.toJson(request))
<<<<<<< HEAD
        responseData = self.deserialize(response, protocol.
                                        SearchVariantAnnotationSetsResponse)
=======
        responseData = self.deserialize(
            response,
            protocol.SearchVariantAnnotationSetsResponse)
>>>>>>> 4392ecfa
        self.assertTrue(protocol.validate(
            protocol.toJson(responseData),
            protocol.SearchVariantAnnotationSetsResponse))
        self.assertGreater(len(responseData.variant_annotation_sets), 0,
                           "Expect some results for a known good ID")
        # TODO check the instance variables; we should be able to match
        # the values from the protocol object we get back with the values
        # in the original variantAnnotationSet.

    def testVariantAnnotationsSearch(self):
        self.assertIsNotNone(self.variantAnnotationSet)

        request = protocol.SearchVariantAnnotationsRequest()
        # TODO split these into separate tests, and factor out the duplicated
        # code.

        path = '/variantannotations/search'
        request.start = 0
        request.end = 1000000
        request.page_size = 1
        request.reference_name = "1"
        request.variant_annotation_set_id = self.variantAnnotationSet.getId()
        response = self.sendJsonPostRequest(path, protocol.toJson(request))
<<<<<<< HEAD
        responseData = self.deserialize(response, protocol.
                                        SearchVariantAnnotationsResponse)
=======
        responseData = self.deserialize(
                response,
                protocol.SearchVariantAnnotationsResponse)
>>>>>>> 4392ecfa
        self.assertGreater(len(responseData.variant_annotations), 0)
        self.assertIsNotNone(
            responseData.next_page_token,
            "Expected more than one page of results")

        request = protocol.SearchVariantAnnotationsRequest()
        request.variant_annotation_set_id = self.variantAnnotationSet.getId()
        request.start = 0
        request.end = 10
        request.reference_name = "1"

        request.effects.add().term_id = "ThisIsNotAnEffect"

        response = self.sendJsonPostRequest(path, protocol.toJson(request))
<<<<<<< HEAD
        responseData = self.deserialize(response, protocol.
                                        SearchVariantAnnotationsResponse)
=======
        responseData = self.deserialize(
            response,
            protocol.SearchVariantAnnotationsResponse)
>>>>>>> 4392ecfa
        self.assertEquals(
            len(responseData.variant_annotations), 0,
            "There should be no results for a nonsense effect")

        request = protocol.SearchVariantAnnotationsRequest()
        request.variant_annotation_set_id = self.variantAnnotationSet.getId()
        request.start = 0
        request.end = 10
        request.reference_name = "1"
        response = self.sendJsonPostRequest(path, protocol.toJson(request))
<<<<<<< HEAD
        responseData = self.deserialize(response, protocol.
                                        SearchVariantAnnotationsResponse)
=======
        responseData = self.deserialize(
            response,
            protocol.SearchVariantAnnotationsResponse)
>>>>>>> 4392ecfa
        self.assertGreater(len(responseData.variant_annotations), 0)
        for ann in responseData.variant_annotations:
            self.assertGreater(
                len(ann.transcript_effects), 0,
                ("When no effects are requested ensure "
                    "some transcript effects are still present"))

        request = protocol.SearchVariantAnnotationsRequest()
        request.variant_annotation_set_id = self.variantAnnotationSet.getId()
        request.start = 0
        request.end = 5
        request.reference_name = "1"
        request.effects.add().term_id = "SO:0001627"
        request.effects.add().term_id = "B4DID"
        response = self.sendJsonPostRequest(path, protocol.toJson(request))
<<<<<<< HEAD
        responseData = self.deserialize(response, protocol.
                                        SearchVariantAnnotationsResponse)
=======
        responseData = self.deserialize(
            response,
            protocol.SearchVariantAnnotationsResponse)
>>>>>>> 4392ecfa
        responseLength = len(responseData.variant_annotations)
        self.assertGreater(
            responseLength, 0,
            "There should be some results for a known effect")
        for ann in responseData.variant_annotations:
            effectPresent = False
            for effect in ann.transcript_effects:
                for featureType in effect.effects:
                    if featureType.term_id in map(
                            lambda e: e.term_id, request.effects):
                        effectPresent = True
            self.assertEquals(
                True, effectPresent,
                "The ontology term should appear at least once")

        request = protocol.SearchVariantAnnotationsRequest()
        request.variant_annotation_set_id = self.variantAnnotationSet.getId()
        request.start = 0
        request.end = 5
        request.reference_name = "1"
        request.effects.add().term_id = "B4DID"
        request.effects.add().term_id = "SO:0001627"
        response = self.sendJsonPostRequest(path, protocol.toJson(request))
<<<<<<< HEAD
        responseData = self.deserialize(response, protocol.
                                        SearchVariantAnnotationsResponse)
=======
        responseData = self.deserialize(
            response,
            protocol.SearchVariantAnnotationsResponse)
>>>>>>> 4392ecfa
        self.assertEqual(
            len(responseData.variant_annotations),
            responseLength,
            "Order shall not affect results")
        for ann in responseData.variant_annotations:
            effectPresent = False
            for effect in ann.transcript_effects:
                for featureType in effect.effects:
                    if featureType.term_id in map(
                            lambda e: e.term_id, request.effects):
                        effectPresent = True
            self.assertEquals(
                True,
                effectPresent,
                "The ontology term should appear at least once")

        request = protocol.SearchVariantAnnotationsRequest()
        request.variant_annotation_set_id = self.variantAnnotationSet.getId()
        request.start = 0
        request.end = 5
        request.reference_name = "1"
        request.effects.add().term_id = "SO:0001627"
        response = self.sendJsonPostRequest(path, protocol.toJson(request))
<<<<<<< HEAD
        responseData = self.deserialize(response, protocol.
                                        SearchVariantAnnotationsResponse)
=======
        responseData = self.deserialize(
            response,
            protocol.SearchVariantAnnotationsResponse)
>>>>>>> 4392ecfa
        self.assertGreater(len(responseData.variant_annotations), 0,
                           "There should be some results for a good effect ID")
        for ann in responseData.variant_annotations:
            effectPresent = False
            txIds = map(lambda t: t.id, ann.transcript_effects)
            self.assertEqual(len(txIds), len(set(txIds)),
                             "Transcript effects should be unique")
            for effect in ann.transcript_effects:
                for featureType in effect.effects:
                    if featureType.term_id in map(
                            lambda e: e.term_id, request.effects):
                        effectPresent = True
            self.assertEquals(True, effectPresent,
                              "The ontology term should appear at least once")

        request = protocol.SearchVariantAnnotationsRequest()
        request.variant_annotation_set_id = self.variantAnnotationSet.getId()
        request.start = 0
        request.end = 10
        request.reference_name = "1"
        request.effects.add().term_id = "SO:0001627"
        request.effects.add().term_id = "SO:0001791"
        response = self.sendJsonPostRequest(path, protocol.toJson(request))
<<<<<<< HEAD
        responseData = self.deserialize(response, protocol.
                                        SearchVariantAnnotationsResponse)
=======
        responseData = self.deserialize(
            response,
            protocol.SearchVariantAnnotationsResponse)
>>>>>>> 4392ecfa
        self.assertGreater(len(responseData.variant_annotations), 0)

    def testGetFeatureSet(self):
        path = "/featuresets"
        for dataset in self.dataRepo.getDatasets():
            for featureSet in dataset.getFeatureSets():
                responseObject = self.sendGetObject(
                    path, featureSet.getId(), protocol.FeatureSet)
                self.verifyFeatureSetsEqual(responseObject, featureSet)
            for badId in self.getBadIds():
                featureSet = sequence_annotations.AbstractFeatureSet(
                    dataset, badId)
                self.verifyGetMethodFails(path, featureSet.getId())
        for badId in self.getBadIds():
            self.verifyGetMethodFails(path, badId)

    def testFeatureSetsSearch(self):
        path = '/featuresets/search'
        for dataset in self.dataRepo.getDatasets():
            featureSets = dataset.getFeatureSets()
            request = protocol.SearchFeatureSetsRequest()
            request.dataset_id = dataset.getId()
            self.verifySearchMethod(
                request, path, protocol.SearchFeatureSetsResponse, featureSets,
                self.verifyFeatureSetsEqual)
        for badId in self.getBadIds():
            request = protocol.SearchFeatureSetsRequest()
            request.dataset_id = badId
            self.verifySearchMethodFails(request, path)

    @unittest.skip("Disabled")
    def testGetContinuousSet(self):
        path = "/continuoussets"
        for dataset in self.dataRepo.getDatasets():
            for continuousSet in dataset.getContinuousSets():
                responseObject = self.sendGetObject(
                    path, continuousSet.getId(), protocol.ContinuousSet)
                self.verifyContinuousSetsEqual(responseObject, continuousSet)
            for badId in self.getBadIds():
                continuousSet = continuous.AbstractContinuousSet(
                    dataset, badId)
                self.verifyGetMethodFails(path, continuousSet.getId())
        for badId in self.getBadIds():
            self.verifyGetMethodFails(path, badId)

    @unittest.skip("Disabled")
    def testContinuousSetsSearch(self):
        path = '/continuoussets/search'
        for dataset in self.dataRepo.getDatasets():
            continuousSets = dataset.getContinuousSets()
            request = protocol.SearchContinuousSetsRequest()
            request.dataset_id = dataset.getId()
            self.verifySearchMethod(
                request, path, protocol.SearchContinuousSetsResponse,
                continuousSets, self.verifyContinuousSetsEqual)
        for badId in self.getBadIds():
            request = protocol.SearchContinuousSetsRequest()
            request.dataset_id = badId
            self.verifySearchMethodFails(request, path)

    def testGetFeature(self):
        dataset = self.dataRepo.getDatasets()[0]
        featureSet = dataset.getFeatureSets()[0]
        request = protocol.SearchFeaturesRequest()
        request.feature_set_id = featureSet.getId()
        request.reference_name = "chr1"
        request.start = 0
        request.end = 2**16
        path = '/features/search'
        responseData = self.sendSearchRequest(
            path, request, protocol.SearchFeaturesResponse)
        features = responseData.features[:10]

        # get 'the same' feature using the get method
        for feature in features:
            path = '/features'
            responseObject = self.sendGetObject(
                path, feature.id, protocol.Feature)
            self.verifyFeaturesEquivalent(responseObject, feature)

    def testFeaturesSearch(self):
        dataset = self.dataRepo.getDatasets()[0]
        featureSet = dataset.getFeatureSets()[0]
        referenceName = 'chr1'

        request = protocol.SearchFeaturesRequest()
        request.reference_name = referenceName
        request.feature_set_id = featureSet.getId()

        # Request window is outside of simulated dataset bounds, no results
        request.start = 0
        request.end = 1
        request.parent_id = ''
        path = '/features/search'
        responseData = self.sendSearchRequest(
            path, request, protocol.SearchFeaturesResponse)
        self.assertEqual('', responseData.next_page_token)
        self.assertEqual(0, len(responseData.features))

        # Larger request window, expect results
        request.start = 0
        request.end = 2 ** 16
        responseData = self.sendSearchRequest(
            path, request, protocol.SearchFeaturesResponse)

        self.assertGreater(len(responseData.features), 0)

        # Verify all results are in the correct range, set and reference
        for feature in responseData.features:
            self.assertGreaterEqual(feature.start, 0)
            self.assertLessEqual(feature.end, 2 ** 16)
            self.assertEqual(feature.feature_set_id, featureSet.getId())
            self.assertEqual(feature.reference_name, referenceName)

    def testListReferenceBases(self):
        for referenceSet in self.dataRepo.getReferenceSets():
            for reference in referenceSet.getReferences():
                length = reference.getLength()
                sequence = reference.getBases(0, length)
                # fetch the bases
                args = protocol.ListReferenceBasesRequest()
                args.reference_id = reference.getId()
                response = self.sendListReferenceBasesRequest(args)
                self.assertEqual(response.sequence, sequence)
                # Try some simple slices.
                ranges = [(0, length), (0, 1), (length - 1, length)]
                for start, end in ranges:
                    args = protocol.ListReferenceBasesRequest()
                    args.start, args.end = start, end
                    args.reference_id = reference.getId()
                    response = self.sendListReferenceBasesRequest(args)
                    self.assertEqual(response.sequence, sequence[start:end])
                    self.assertEqual("", response.next_page_token)
                    self.assertEqual(response.offset, start)

    def testListReferenceBasesErrors(self):
        referenceSet = self.dataRepo.getReferenceSets()[0]
        args = protocol.ListReferenceBasesRequest()
        for badId in self.getBadIds():
            args.reference_id = badId
            path = '/listreferencebases'
            response = self.sendJsonPostRequest(path, protocol.toJson(args))
            self.assertEqual(response.status_code, 404)
            reference = references.AbstractReference(referenceSet, badId)
            args.reference_id = reference.getId()
            path = '/listreferencebases'
            response = self.sendJsonPostRequest(path, protocol.toJson(args))
            self.assertEqual(response.status_code, 404)
        path = '/listreferencebases'
        length = self.reference.getLength()
        badRanges = [(-1, 0), (-1, -1), (length, 0), (0, length + 1)]
        for start, end in badRanges:
            args = protocol.ListReferenceBasesRequest()
            args.start, args.end = start, end
            args.reference_id = self.reference.getId()
            response = self.sendJsonPostRequest(path, protocol.toJson(args))
            self.assertEqual(response.status_code, 416)

    def testListReferenceBasesPaging(self):
        id_ = self.reference.getId()
        length = self.reference.getLength()
        completeSequence = self.reference.getBases(0, length)
        for start, end in [(0, length), (5, 10), (length // 2, length)]:
            sequence = completeSequence[start: end]
            for pageSize in [1, 2, length - 1]:
                self.backend.setMaxResponseLength(pageSize)
                args = protocol.ListReferenceBasesRequest()
                args.start, args.end, args.reference_id = start, end, id_
                response = self.sendListReferenceBasesRequest(args)
                self.assertEqual(response.sequence, sequence[:pageSize])
                self.assertEqual(response.offset, start)
                sequenceFragments = [response.sequence]
                while response.next_page_token:
                    args = protocol.ListReferenceBasesRequest()
                    args.page_token = response.next_page_token
                    args.start, args.end, args.reference_id = start, end, id_
                    response = self.sendListReferenceBasesRequest(args)
                    self.assertGreater(len(response.sequence), 0)
                    sequenceFragments.append(response.sequence)
                    offset = response.offset
                    self.assertEqual(
                        response.sequence,
                        completeSequence[
                            offset: offset + len(response.sequence)])

                self.assertEqual("".join(sequenceFragments), sequence)

    def testReads(self):
        path = '/reads/search'
        for dataset in self.dataRepo.getDatasets():
            for readGroupSet in dataset.getReadGroupSets():
                referenceSet = readGroupSet.getReferenceSet()
                for reference in referenceSet.getReferences():
                    for readGroup in readGroupSet.getReadGroups():
                        # search reads
                        request = protocol.SearchReadsRequest()
                        request.read_group_ids.append(readGroup.getId())
                        request.reference_id = reference.getId()
                        responseData = self.sendSearchRequest(
                            path, request, protocol.SearchReadsResponse)
                        alignments = responseData.alignments
                        self.assertGreater(len(alignments), 0)
                        for alignment in alignments:
                            # TODO more tests here: this is very weak.
                            self.assertEqual(
                                alignment.read_group_id, readGroup.getId())

    def testUnsupportedReadOperations(self):
        path = '/reads/search'

        # unmapped Reads
        request = protocol.SearchReadsRequest()
        request.read_group_ids.extend([self.readGroup.getId()])
        request.reference_id = ""
        self.verifySearchMethodNotSupported(request, path)

        # multiple ReadGroupSets set mismatch
        request.read_group_ids.append(self.readGroup.getId())
        request.read_group_ids.append("42")
        request.reference_id = self.reference.getId()
        response = self.sendJsonPostRequest(path, protocol.toJson(request))
        self.assertEqual(400, response.status_code)

    def testReadsMultipleReadGroupSets(self):
        path = '/reads/search'
        readGroupIds = [
            readGroup.getId() for readGroup in
            self.readGroupSet.getReadGroups()]
        referenceId = self.reference.getId()

        request = protocol.SearchReadsRequest()
        request.read_group_ids.extend(readGroupIds)
        request.reference_id = referenceId
        responseData = self.sendSearchRequest(
            path, request, protocol.SearchReadsResponse)

        readGroupAlignments = []
        for readGroup in self.readGroupSet.getReadGroups():
            readGroupAlignments.extend(list(
                readGroup.getReadAlignments(referenceId, None, None)))

        alignments = responseData.alignments
        self.assertEqual(len(alignments), len(readGroupAlignments))
        for alignment, rgAlignment in zip(alignments, readGroupAlignments):
            self.assertEqual(alignment.id, rgAlignment.id)
            self.assertEqual(
                alignment.read_group_id,
                rgAlignment.read_group_id)

    def testBiosamplesFromReadGroupSets(self):
        path = 'readgroupsets/search'
        dataset = self.dataRepo.getDatasets()[0]
        # get all the read group sets
        request = protocol.SearchReadGroupSetsRequest()
        request.dataset_id = dataset.getId()
        responseData = self.sendSearchRequest(
            path, request, protocol.SearchReadGroupSetsResponse)
        # go through each read group
        biosamplesRgs = []
        ran = False
        for rgs in responseData.read_group_sets:
            for rg in rgs.read_groups:
                ran = True
                # request biosample record
                if rg.biosample_id:
                    biosample = self.sendGetObject(
                        'biosamples',
                        rg.biosample_id,
                        protocol.Biosample)
                    biosamplesRgs.append((biosample.id, rgs.id))
                    self.assertNotEqual(
                        None, biosample,
                        "A Biosample should exist for reach read")
        self.assertTrue(ran)
        # search reads by biosample
        ran = False
        for bsId, rgsId in biosamplesRgs:
            request = protocol.SearchReadGroupSetsRequest()
            request.dataset_id = dataset.getId()
            request.biosample_id = bsId
            request.name = "A BAD NAME"
            request.page_size = 1
            responseData = self.sendSearchRequest(
                path, request, protocol.SearchReadGroupSetsResponse)
            self.assertEquals(
                len(responseData.read_group_sets), 0,
                "A good biosample ID and bad name should return 0")
            request = protocol.SearchReadGroupSetsRequest()
            request.dataset_id = dataset.getId()
            request.biosample_id = bsId
            responseData = self.sendSearchRequest(
                path, request, protocol.SearchReadGroupSetsResponse)
            for rgs in responseData.read_group_sets:
                for rg in rgs.read_groups:
                    ran = True
                    self.assertEqual(
                        rg.biosample_id, bsId,
                        "Only read groups matching the Biosample ID")
        self.assertTrue(ran)

    def testBiosamplesFromCallSets(self):
        path = 'callsets/search'
        dataset = self.dataRepo.getDatasets()[0]
        variantSet = dataset.getVariantSets()[0]
        callSet = variantSet.getCallSets()[0]
        request = protocol.SearchCallSetsRequest()
        request.variant_set_id = variantSet.getId()
        request.biosample_id = "A BAD ID"
        responseData = self.sendSearchRequest(
            path, request, protocol.SearchCallSetsResponse)
        self.assertEqual(len(responseData.call_sets), 0)

        request = protocol.SearchCallSetsRequest()
        request.variant_set_id = variantSet.getId()
        request.biosample_id = callSet.toProtocolElement().biosample_id
        responseData = self.sendSearchRequest(
            path, request, protocol.SearchCallSetsResponse)
        self.assertGreater(len(responseData.call_sets), 0)
        for cs in responseData.call_sets:
            self.assertEqual(cs.biosample_id, request.biosample_id)

        request = protocol.SearchCallSetsRequest()
        request.variant_set_id = variantSet.getId()
        request.biosample_id = callSet.toProtocolElement().biosample_id
        request.name = "A BAD NAME"
        responseData = self.sendSearchRequest(
            path, request, protocol.SearchCallSetsResponse)
        self.assertEqual(
            len(responseData.call_sets), 0,
            "None should be returned")

    def testBiosamplesSearch(self):
        path = 'biosamples/search'
        dataset = self.dataRepo.getDatasets()[0]
        request = protocol.SearchBiosamplesRequest()
        request.name = "BAD NAME"
        request.dataset_id = dataset.getId()
        responseData = self.sendSearchRequest(
            path, request, protocol.SearchBiosamplesResponse)
        self.assertEqual(
            len(responseData.biosamples), 0,
            "A bad name should return none")
        request = protocol.SearchBiosamplesRequest()
        request.name = "simCallSet_0"
        request.dataset_id = dataset.getId()
        responseData = self.sendSearchRequest(
            path, request, protocol.SearchBiosamplesResponse)
        # Currently always returns a singleton
        self.assertGreater(
            len(responseData.biosamples), 0,
            "A good name should return some")

        request = protocol.SearchBiosamplesRequest()
        request.individual_id = "BAD ID"
        request.dataset_id = dataset.getId()
        responseData = self.sendSearchRequest(
            path, request, protocol.SearchBiosamplesResponse)
        self.assertEqual(
            len(responseData.biosamples), 0,
            "A bad individual ID should return none")

        request = protocol.SearchIndividualsRequest()
        request.dataset_id = dataset.getId()
        responseData = self.sendSearchRequest(
            "individuals/search", request, protocol.SearchIndividualsResponse)
        self.assertGreater(
            len(responseData.individuals), 0,
            "Some individuals should be returned")

        individualId = responseData.individuals[0].id

        request = protocol.SearchBiosamplesRequest()
        request.individual_id = individualId
        request.dataset_id = dataset.getId()
        responseData = self.sendSearchRequest(
            path, request, protocol.SearchBiosamplesResponse)
        self.assertGreater(
            len(responseData.biosamples), 0,
            "A good individual ID should return some")

        request = protocol.SearchBiosamplesRequest()
        request.individual_id = individualId
        request.page_size = 1
        request.dataset_id = dataset.getId()
        responseData = self.sendSearchRequest(
            path, request, protocol.SearchBiosamplesResponse)
        self.assertIsNotNone(
            responseData.next_page_token,
            "More than one page should be returned")
        request.page_token = responseData.next_page_token
        responseData = self.sendSearchRequest(
            path, request, protocol.SearchBiosamplesResponse)
        self.assertEqual(
            responseData.biosamples[0].individual_id,
            individualId,
            "Results on the second page should match")

    def testSearchIndividuals(self):
        path = 'individuals/search'
        dataset = self.dataRepo.getDatasets()[0]
        request = protocol.SearchIndividualsRequest()
        request.name = "BAD NAME"
        request.dataset_id = dataset.getId()
        responseData = self.sendSearchRequest(
            path, request, protocol.SearchIndividualsResponse)
        self.assertEqual(
            len(responseData.individuals), 0,
            "A bad individual name should return none")
        request = protocol.SearchIndividualsRequest()
        request.name = "simCallSet_0"
        request.dataset_id = dataset.getId()
        responseData = self.sendSearchRequest(
            path, request, protocol.SearchIndividualsResponse)
        self.assertGreater(
            len(responseData.individuals), 0,
            "A good individual name should return some")

    def testGetIndividual(self):
        path = "/individuals"
        for dataset in self.dataRepo.getDatasets():
            for individual in dataset.getIndividuals():
                responseObject = self.sendGetObject(
                    path,
                    individual.getId(),
                    protocol.Individual)
                self.assertEqual(
                    responseObject.id, individual.getId())
        for badId in self.getBadIds():
            self.verifyGetMethodFails(path, badId)

    def testGetBiosample(self):
        path = "/biosamples"
        for dataset in self.dataRepo.getDatasets():
            for biosample in dataset.getBiosamples():
                responseObject = self.sendGetObject(
                    path,
                    biosample.getId(),
                    protocol.Biosample)
                self.assertEqual(responseObject.id, biosample.getId())
        for badId in self.getBadIds():
            self.verifyGetMethodFails(path, badId)

    def testSearchPhenotypeAssociationSets(self):
        path = "/phenotypeassociationsets/search"
        for dataset in self.dataRepo.getDatasets():
            repoPaSetIds = []
            for repoPaSet in dataset.getPhenotypeAssociationSets():
                repoPaSetIds.append(repoPaSet.getId())
            request = protocol.SearchPhenotypeAssociationSetsRequest()
            request.dataset_id = dataset.getId()
            responseData = self.sendSearchRequest(
                path, request,
                protocol.SearchPhenotypeAssociationSetsResponse)
            for clientPaSet in responseData.phenotype_association_sets:
                self.assertTrue(clientPaSet.id in repoPaSetIds)

    def testSearchPhenotypes(self):
        path = "/phenotypes/search"
        for repoPaSet in self.dataRepo.allPhenotypeAssociationSets():
            for repoAssoc in repoPaSet.getAssociations():
                request = protocol.SearchPhenotypesRequest()
                request.phenotype_association_set_id = repoPaSet.getId()
                request.id = repoAssoc.phenotype.id
                responseData = self.sendSearchRequest(
                    path, request,
                    protocol.SearchPhenotypesResponse)
                for clientPhenotype in responseData.phenotypes:
                    self.assertEqual(clientPhenotype, repoAssoc.phenotype)

    def testSearchGenotypePhenotypes(self):
        path = "/featurephenotypeassociations/search"
        for repoPaSet in self.dataRepo.allPhenotypeAssociationSets():
            for repoAssoc in repoPaSet.getAssociations():
                request = protocol.SearchGenotypePhenotypeRequest()
                request.phenotype_association_set_id = repoPaSet.getId()
                request.phenotype_ids.extend([repoAssoc.phenotype.id])
                responseData = self.sendSearchRequest(
                    path, request,
                    protocol.SearchGenotypePhenotypeResponse)
                for clientAssoc in responseData.associations:
                    self.assertEqual(clientAssoc, repoAssoc)

<<<<<<< HEAD
=======
    def testPeersList(self):
        path = "/peers/list"
        peers = list(self.dataRepo.getPeers(0, 10))
        self.assertGreater(len(peers), 0)
        request = protocol.ListPeersRequest()
        request.page_size = 10
        responseData = self.sendSearchRequest(
            path, request, protocol.ListPeersResponse)
        urls = map(lambda p: p.url, responseData.peers)
        for peer in responseData.peers:
            self.assertIn(peer.url, urls)
            repoPeer = self.dataRepo.getPeer(peer.url)
            self.assertEqual(repoPeer.getUrl(), peer.url)

    def testAnnounce(self):
        path = "/announce"
        request = protocol.AnnouncePeerRequest()
        request.peer.url = "http://1kgenomes.ga4gh.org"
        responseData = self.sendSearchRequest(
            path, request, protocol.AnnouncePeerResponse)
        self.assertTrue(responseData.success, "A well formed URL should post")
        request.peer.url = "Not a URL"
        response = self.sendJsonPostRequest(path, protocol.toJson(request))
        self.assertEqual(response.status_code, 400)

    def testInfo(self):
        path = "/info"
        response = self.app.get(path)
        responseData = self.deserialize(
            response,
            protocol.GetInfoResponse)
        self.assertIsNotNone(responseData)
        self.assertEqual(responseData.protocol_version, protocol.version)

>>>>>>> 4392ecfa
    # TODO def testSearchGenotypePhenotypes(self):

    # TODO def testGetExpressionLevel(self):

    # TODO def testSearchExpressionLevels(self):

    # TODO def testGetRnaQuantification(self):

    # TODO def testSearchRnaQuantifications(self):

    # TODO def testGetRnaQuantificationSet(self):

    # TODO def testSearchRnaQuantificationSets(self):<|MERGE_RESOLUTION|>--- conflicted
+++ resolved
@@ -24,11 +24,7 @@
 
 def round_float32(x_double):
     """
-<<<<<<< HEAD
-    Uses the array module to retun a (truncated) 32-bit float
-=======
     Uses the array module to return a (truncated) 32-bit float
->>>>>>> 4392ecfa
     representation of a python floating point number (double)
     """
     return array.array(b'f', [x_double])[0]
@@ -105,15 +101,10 @@
         and returns the response.
         """
         return self.app.post(
-<<<<<<< HEAD
-            path, headers={'Content-type': 'application/json',
-                           'Accept': self.serialization},
-=======
             path, headers={
                 'Content-type': 'application/json',
                 'Accept': self.serialization
                 },
->>>>>>> 4392ecfa
             data=data)
 
     def sendSearchRequest(self, path, request, responseClass):
@@ -651,14 +642,9 @@
                          'No object of this type exists with id \'b4d==\'')
         request.variant_set_id = self.variantSet.getId()
         response = self.sendJsonPostRequest(path, protocol.toJson(request))
-<<<<<<< HEAD
-        responseData = self.deserialize(response, protocol.
-                                        SearchVariantAnnotationSetsResponse)
-=======
         responseData = self.deserialize(
             response,
             protocol.SearchVariantAnnotationSetsResponse)
->>>>>>> 4392ecfa
         self.assertTrue(protocol.validate(
             protocol.toJson(responseData),
             protocol.SearchVariantAnnotationSetsResponse))
@@ -682,14 +668,9 @@
         request.reference_name = "1"
         request.variant_annotation_set_id = self.variantAnnotationSet.getId()
         response = self.sendJsonPostRequest(path, protocol.toJson(request))
-<<<<<<< HEAD
-        responseData = self.deserialize(response, protocol.
-                                        SearchVariantAnnotationsResponse)
-=======
         responseData = self.deserialize(
                 response,
                 protocol.SearchVariantAnnotationsResponse)
->>>>>>> 4392ecfa
         self.assertGreater(len(responseData.variant_annotations), 0)
         self.assertIsNotNone(
             responseData.next_page_token,
@@ -704,14 +685,9 @@
         request.effects.add().term_id = "ThisIsNotAnEffect"
 
         response = self.sendJsonPostRequest(path, protocol.toJson(request))
-<<<<<<< HEAD
-        responseData = self.deserialize(response, protocol.
-                                        SearchVariantAnnotationsResponse)
-=======
         responseData = self.deserialize(
             response,
             protocol.SearchVariantAnnotationsResponse)
->>>>>>> 4392ecfa
         self.assertEquals(
             len(responseData.variant_annotations), 0,
             "There should be no results for a nonsense effect")
@@ -722,14 +698,9 @@
         request.end = 10
         request.reference_name = "1"
         response = self.sendJsonPostRequest(path, protocol.toJson(request))
-<<<<<<< HEAD
-        responseData = self.deserialize(response, protocol.
-                                        SearchVariantAnnotationsResponse)
-=======
         responseData = self.deserialize(
             response,
             protocol.SearchVariantAnnotationsResponse)
->>>>>>> 4392ecfa
         self.assertGreater(len(responseData.variant_annotations), 0)
         for ann in responseData.variant_annotations:
             self.assertGreater(
@@ -745,14 +716,9 @@
         request.effects.add().term_id = "SO:0001627"
         request.effects.add().term_id = "B4DID"
         response = self.sendJsonPostRequest(path, protocol.toJson(request))
-<<<<<<< HEAD
-        responseData = self.deserialize(response, protocol.
-                                        SearchVariantAnnotationsResponse)
-=======
         responseData = self.deserialize(
             response,
             protocol.SearchVariantAnnotationsResponse)
->>>>>>> 4392ecfa
         responseLength = len(responseData.variant_annotations)
         self.assertGreater(
             responseLength, 0,
@@ -776,14 +742,9 @@
         request.effects.add().term_id = "B4DID"
         request.effects.add().term_id = "SO:0001627"
         response = self.sendJsonPostRequest(path, protocol.toJson(request))
-<<<<<<< HEAD
-        responseData = self.deserialize(response, protocol.
-                                        SearchVariantAnnotationsResponse)
-=======
         responseData = self.deserialize(
             response,
             protocol.SearchVariantAnnotationsResponse)
->>>>>>> 4392ecfa
         self.assertEqual(
             len(responseData.variant_annotations),
             responseLength,
@@ -807,14 +768,9 @@
         request.reference_name = "1"
         request.effects.add().term_id = "SO:0001627"
         response = self.sendJsonPostRequest(path, protocol.toJson(request))
-<<<<<<< HEAD
-        responseData = self.deserialize(response, protocol.
-                                        SearchVariantAnnotationsResponse)
-=======
         responseData = self.deserialize(
             response,
             protocol.SearchVariantAnnotationsResponse)
->>>>>>> 4392ecfa
         self.assertGreater(len(responseData.variant_annotations), 0,
                            "There should be some results for a good effect ID")
         for ann in responseData.variant_annotations:
@@ -838,14 +794,9 @@
         request.effects.add().term_id = "SO:0001627"
         request.effects.add().term_id = "SO:0001791"
         response = self.sendJsonPostRequest(path, protocol.toJson(request))
-<<<<<<< HEAD
-        responseData = self.deserialize(response, protocol.
-                                        SearchVariantAnnotationsResponse)
-=======
         responseData = self.deserialize(
             response,
             protocol.SearchVariantAnnotationsResponse)
->>>>>>> 4392ecfa
         self.assertGreater(len(responseData.variant_annotations), 0)
 
     def testGetFeatureSet(self):
@@ -1328,8 +1279,6 @@
                 for clientAssoc in responseData.associations:
                     self.assertEqual(clientAssoc, repoAssoc)
 
-<<<<<<< HEAD
-=======
     def testPeersList(self):
         path = "/peers/list"
         peers = list(self.dataRepo.getPeers(0, 10))
@@ -1364,7 +1313,6 @@
         self.assertIsNotNone(responseData)
         self.assertEqual(responseData.protocol_version, protocol.version)
 
->>>>>>> 4392ecfa
     # TODO def testSearchGenotypePhenotypes(self):
 
     # TODO def testGetExpressionLevel(self):
