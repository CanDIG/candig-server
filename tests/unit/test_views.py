"""
Unit tests for the frontend code.
"""
from __future__ import division
from __future__ import print_function
from __future__ import unicode_literals

import unittest
import logging

import tests.paths as paths

import ga4gh.server.datamodel as datamodel
import ga4gh.server.frontend as frontend
import ga4gh.schemas.protocol as protocol
import ga4gh.server.exceptions as exceptions


class TestFrontend(unittest.TestCase):
    """
    Tests the basic routing and HTTP handling for the Flask app.
    """
    exampleUrl = 'www.example.com'
    serialization = protocol.MIMETYPES[0]

    @classmethod
    def setUpClass(cls):
        config = {
            "DATA_SOURCE": "simulated://",
            "SIMULATED_BACKEND_RANDOM_SEED": 1111,
            "SIMULATED_BACKEND_NUM_CALLS": 1,
            "SIMULATED_BACKEND_VARIANT_DENSITY": 1.0,
            "SIMULATED_BACKEND_NUM_VARIANT_SETS": 1,
            "LANDING_MESSAGE_HTML": paths.landingMessageHtml
            # "DEBUG" : True
        }
        frontend.reset()
        frontend.configure(
            baseConfig="TestConfig", extraConfig=config)
        cls.app = frontend.app.test_client()
        # silence usually unhelpful CORS log
        logging.getLogger('ga4gh.frontend.cors').setLevel(logging.CRITICAL)

        # example test values
        cls.backend = frontend.app.backend
        cls.dataRepo = cls.backend.getDataRepository()
        cls.referenceSet = cls.dataRepo.getReferenceSets()[0]
        cls.referenceSetId = cls.referenceSet.getId()
        cls.reference = cls.referenceSet.getReferences()[0]
        cls.referenceId = cls.reference.getId()
        cls.dataset = cls.backend.getDataRepository().getDatasets()[0]
        cls.datasetId = cls.dataset.getId()
        cls.variantSet = cls.dataset.getVariantSets()[0]
        cls.variantSetId = cls.variantSet.getId()
        gaVariant = cls.variantSet.getVariants("1", 0, 2**32).next()
        cls.variantId = gaVariant.id
        cls.callSet = cls.variantSet.getCallSets()[0]
        cls.callSetId = cls.callSet.getId()
        cls.readGroupSet = cls.dataset.getReadGroupSets()[0]
        cls.readGroupSetId = cls.readGroupSet.getId()
        cls.readGroup = cls.readGroupSet.getReadGroups()[0]
        cls.readGroupId = cls.readGroup.getId()
        cls.readAlignment = cls.readGroup.getReadAlignments().next()
        cls.readAlignmentId = cls.readAlignment.id
        cls.phenotypeAssociationSet = \
            cls.dataset.getPhenotypeAssociationSets()[0]
        cls.phenotypeAssociationSetId = cls.phenotypeAssociationSet.getId()
        cls.association = cls.phenotypeAssociationSet.getAssociations()[0]
        cls.phenotype = cls.association.phenotype
        cls.phenotypeId = cls.phenotype.id
        cls.featureSets = cls.dataset.getFeatureSets()
        cls.genotypePhenotype = cls.phenotypeAssociationSet.getAssociations(
            request=None, featureSets=cls.featureSets)[0]
        cls.genotypePhenotypeId = cls.genotypePhenotype.id
        # cls.rnaQuantificationSet = cls.dataset.getRnaQuantificationSets()[0]
        # cls.rnaQuantificationSetId = cls.rnaQuantificationSet.getId()
        # cls.rnaQuantification = (
        #   cls.rnaQuantificationSet.getRnaQuantifications()[0])
        # cls.rnaQuantificationId = cls.rnaQuantification.getId()
        # cls.expressionLevel = cls.rnaQuantification.getExpressionLevels(
        #     1, 2)[0]
        # cls.expressionLevelId = cls.expressionLevel.getId()

    def sendPostRequest(self, path, request):
        """
        Sends the specified GA request object and returns the response.
        """
        headers = {
            'Content-type': 'application/json',
            'Origin': self.exampleUrl,
            'Accept': self.serialization,
        }
        return self.app.post(
            path, headers=headers, data=protocol.toJson(request))

    def sendGetRequest(self, path):
        """
        Sends a get request to the specified URL and returns the response.
        """
        headers = {
            'Origin': self.exampleUrl,
        }
        return self.app.get(path, headers=headers)

    def deserialize(self, response, responseClass):
        mimetype = self.serialization
        if hasattr(response, 'headers'):
            if 'Content-Type' in response.headers:
                mimetype = response.headers['Content-Type']
<<<<<<< HEAD
        return protocol.deserialize(response.get_data(),
                                    mimetype,
                                    responseClass)
=======
        return protocol.deserialize(
            response.get_data(),
            mimetype,
            responseClass)
>>>>>>> 4392ecfa

    def sendVariantsSearch(self):
        response = self.sendVariantSetsSearch()
        variantSets = self.deserialize(
            response, protocol.SearchVariantSetsResponse).variant_sets
        request = protocol.SearchVariantsRequest()
        request.variant_set_id = variantSets[0].id
        request.reference_name = "1"
        request.start = 0
        request.end = 1
        return self.sendPostRequest('/variants/search', request)

    def sendVariantSetsSearch(self):
        request = protocol.SearchVariantSetsRequest()
        request.dataset_id = self.datasetId
        return self.sendPostRequest('/variantsets/search', request)

    def sendCallSetsSearch(self):
        response = self.sendVariantSetsSearch()
        variantSets = self.deserialize(
            response, protocol.SearchVariantSetsResponse).variant_sets
        request = protocol.SearchCallSetsRequest()
        request.variant_set_id = variantSets[0].id
        return self.sendPostRequest('/callsets/search', request)

    def sendReadsSearch(self, readGroupIds=None, referenceId=""):
        request = protocol.SearchReadsRequest()
        request.read_group_ids.extend(readGroupIds)
        request.reference_id = referenceId
        return self.sendPostRequest('/reads/search', request)

    def sendDatasetsSearch(self):
        request = protocol.SearchDatasetsRequest()
        return self.sendPostRequest('/datasets/search', request)

    def sendPhenotypesSearch(self):
        request = protocol.SearchPhenotypesRequest()
        request.phenotype_association_set_id = self.phenotypeAssociationSetId
        return self.sendPostRequest('/phenotypes/search', request)

    def sendGenotypePhenotypesSearch(self):
        request = protocol.SearchGenotypePhenotypeRequest()
        request.phenotype_association_set_id = self.phenotypeAssociationSetId
        return self.sendPostRequest(
            '/featurephenotypeassociations/search', request)

    def sendPhenotypeAssociationSetsSearch(self):
        request = protocol.SearchPhenotypeAssociationSetsRequest()
        request.dataset_id = self.datasetId
        return self.sendPostRequest(
            '/phenotypeassociationsets/search', request)

    def sendRnaQuantificationSetsSearch(self):
        request = protocol.SearchRnaQuantificationSetsRequest()
        request.dataset_id = self.datasetId
        return self.sendPostRequest(
            '/rnaquantificationsets/search', request)

    def sendRnaQuantificationsSearch(self):
        request = protocol.SearchRnaQuantificationsRequest()
        request.rna_quantification_set_id = self.rnaQuantificationSetId
        return self.sendPostRequest('/rnaquantifications/search', request)

    def sendExpressionLevelsSearch(self):
        request = protocol.SearchExpressionLevelsRequest()
        request.rna_quantification_id = self.rnaQuantificationId
        return self.sendPostRequest('/expressionlevels/search', request)

    def sendReferencesSearch(self):
        path = "/references/search"
        request = protocol.SearchReferencesRequest()
        response = self.sendPostRequest(path, request)
        return response

    def sendGetObject(self, id_, defaultId, path):
        if id_ is None:
            id_ = defaultId
        getPath = path.format(id_)
        response = self.sendGetRequest(getPath)
        return response

    def sendGetVariant(self, id_=None):
        return self.sendGetObject(id_, self.variantId, "/variants/{}")

    def sendGetVariantSet(self, id_=None):
        return self.sendGetObject(id_, self.variantSetId, "/variantsets/{}")

    def sendGetDataset(self, id_=None):
        return self.sendGetObject(id_, self.datasetId, "/datasets/{}")

    def sendGetReadGroup(self, id_=None):
        return self.sendGetObject(id_, self.readGroupId, "/readgroups/{}")

    def sendGetReference(self, id_=None):
        return self.sendGetObject(id_, self.referenceId, "/references/{}")

    def sendGetReadGroupSet(self, id_=None):
        return self.sendGetObject(
            id_, self.readGroupSetId, "/readgroupsets/{}")

    def sendGetCallSet(self, id_=None):
        return self.sendGetObject(id_, self.callSetId, "/callsets/{}")

    def sendGetReferenceSet(self, id_=None):
        return self.sendGetObject(
            id_, self.referenceSetId, "/referencesets/{}")

    def sendGetRnaQuantificationSet(self, id_=None):
        return self.sendGetObject(
            id_, self.rnaQuantificationSetId, "/rnaquantificationsets/{}")

    def sendGetRnaQuantification(self, id_=None):
        return self.sendGetObject(
            id_, self.rnaQuantificationId, "/rnaquantifications/{}")

    def sendGetExpressionLevel(self, id_=None):
        return self.sendGetObject(
            id_, self.expressionLevelId, "/expressionlevels/{}")

    def sendListRequest(self, path, request):
        headers = {
            'Origin': self.exampleUrl,
        }
        data = protocol.toJsonDict(request)
        response = self.app.post(path, data=data, headers=headers)
        return response

    def sendReferenceBasesList(self, id_=None):
        if id_ is None:
            id_ = self.referenceId
        path = "/references/{}/bases".format(id_)
        request = protocol.ListReferenceBasesRequest()
        response = self.sendListRequest(path, request)
        return response

    def test404sReturnJson(self):
        paths = [
            '/doesNotExist',
            '/reads/sea',
            '/variantsets/id/doesNotExist',
        ]
        for path in paths:
            response = self.app.get(path)
<<<<<<< HEAD
=======
            # protocol.fromJson(
            #    response.get_data(), protocol.GAException)
>>>>>>> 4392ecfa
            self.deserialize(
                response, protocol.GAException)
            self.assertEqual(404, response.status_code)

    def testCors(self):
        def assertHeaders(response):
            self.assertEqual(self.exampleUrl,
                             response.headers['Access-Control-Allow-Origin'])
            self.assertTrue('Content-Type' in response.headers)
        # Post-based search methods
        assertHeaders(self.sendVariantsSearch())
        assertHeaders(self.sendVariantSetsSearch())
        assertHeaders(self.sendReadsSearch())
        assertHeaders(self.sendReferencesSearch())
        assertHeaders(self.sendReferenceBasesList())
        assertHeaders(self.sendDatasetsSearch())
        assertHeaders(self.sendPhenotypesSearch())
        assertHeaders(self.sendGenotypePhenotypesSearch())
        assertHeaders(self.sendPhenotypeAssociationSetsSearch())
        # Get-based accessor methods
        assertHeaders(self.sendGetVariantSet())
        assertHeaders(self.sendGetReference())
        assertHeaders(self.sendGetReferenceSet())
        assertHeaders(self.sendGetReadGroupSet())
        assertHeaders(self.sendGetReadGroup())
        assertHeaders(self.sendGetVariant())
        assertHeaders(self.sendGetDataset())
        # TODO: Test other methods as they are implemented

    def verifySearchRouting(self, path, getDefined=False):
        """
        Verifies that the specified path has the correct routing for a
        search command. If getDefined is False we check to see if it
        returns the correct status code.
        """
        if not getDefined:
            getResponse = self.app.get(path)
<<<<<<< HEAD
=======
            # protocol.fromJson(
            #    getResponse.get_data(), protocol.GAException)
>>>>>>> 4392ecfa
            self.deserialize(
                getResponse, protocol.GAException)
            self.assertEqual(405, getResponse.status_code)

        # Malformed requests should return 400
        for badJson in ["JSON", "<xml/>", "{]"]:
            badResponse = self.app.post(
                path, data=badJson,
                headers={'Content-type': 'application/json'})
            self.assertEqual(400, badResponse.status_code)

        # OPTIONS should return success
        self.assertEqual(200, self.app.options(path).status_code)

    def testRouteReferences(self):
        referenceId = self.referenceId
        path = '/references/{}'
        path = path.format(referenceId)
        self.assertEqual(200, self.app.get(path).status_code)
        path = '/listreferencebases'
        self.assertEqual(404, self.app.post(path).status_code)
        referenceSetId = self.referenceSetId
        path = '/referencesets/{}'
        path = path.format(referenceSetId)
        self.assertEqual(200, self.app.get(path).status_code)
        path = 'references/{}'
        self.verifySearchRouting('/referencesets/search', True)
        self.verifySearchRouting('/references/search', True)

    def testRouteCallSets(self):
        path = '/callsets/search'
        self.assertEqual(200, self.app.options(path).status_code)
        self.assertEqual(405, self.app.get(path).status_code)

    def testRouteReads(self):
        paths = ['/reads/search', '/readgroupsets/search']
        for path in paths:
            self.verifySearchRouting(path)

    def testRouteVariants(self):
        self.verifySearchRouting('/variantsets/search', True)
        self.verifySearchRouting('/variants/search', False)

    def testRouteIndex(self):
        path = "/"
        response = self.app.get(path)
        self.assertEqual(200, response.status_code)
        self.assertEqual("text/html", response.mimetype)
        self.assertGreater(len(response.data), 0)

    def testVariantsSearch(self):
        response = self.sendVariantsSearch()
        self.assertEqual(200, response.status_code)
        responseData = self.deserialize(
            response, protocol.SearchVariantsResponse)
        self.assertEqual(len(responseData.variants), 1)

    def testVariantSetsSearch(self):
        response = self.sendVariantSetsSearch()
        self.assertEqual(200, response.status_code)
        responseData = self.deserialize(
            response, protocol.SearchVariantSetsResponse)
        self.assertEqual(len(responseData.variant_sets), 1)

    def testGetDataset(self):
        # Test OK: ID found
        response = self.sendDatasetsSearch()
        responseData = self.deserialize(
            response, protocol.SearchDatasetsResponse)
        datasetId = responseData.datasets[0].id
        response = self.sendGetDataset(datasetId)
        self.assertEqual(200, response.status_code)

        # Test Error: 404, ID not found
        invalidId = datamodel.DatasetCompoundId.getInvalidIdString()
        obfuscated = datamodel.CompoundId.obfuscate(invalidId)
        compoundId = datamodel.DatasetCompoundId.parse(obfuscated)
        response = self.sendGetDataset(str(compoundId))
        self.assertEqual(404, response.status_code)

    def testGetVariantSet(self):
        response = self.sendVariantSetsSearch()
        responseData = self.deserialize(
            response, protocol.SearchVariantSetsResponse)
        variantSetId = responseData.variant_sets[0].id
        response = self.sendGetVariantSet(variantSetId)
        self.assertEqual(200, response.status_code)
        invalidId = datamodel.VariantSetCompoundId.getInvalidIdString()
        obfuscated = datamodel.CompoundId.obfuscate(invalidId)
        compoundId = datamodel.VariantSetCompoundId.parse(obfuscated)
        response = self.sendGetVariantSet(str(compoundId))
        self.assertEqual(404, response.status_code)

    def testCallSetsSearch(self):
        response = self.sendCallSetsSearch()
        self.assertEqual(200, response.status_code)
        responseData = self.deserialize(
            response, protocol.SearchCallSetsResponse)
        self.assertEqual(len(responseData.call_sets), 1)

    def testReadsSearch(self):
        response = self.sendReadsSearch(readGroupIds=[self.readGroupId],
                                        referenceId=self.referenceId)
        self.assertEqual(200, response.status_code)
        responseData = self.deserialize(
            response, protocol.SearchReadsResponse)
        self.assertEqual(len(responseData.alignments), 2)
        self.assertEqual(
            responseData.alignments[0].id,
            self.readAlignmentId)

    def testPhenotypeAssociationSetsSearch(self):
        response = self.sendPhenotypeAssociationSetsSearch()
        responseData = self.deserialize(
            response, protocol.SearchPhenotypeAssociationSetsResponse)
        pasets = list(responseData.phenotype_association_sets)
        foundPASet = False
        for paset in pasets:
            if self.phenotypeAssociationSetId == paset.id:
                foundPASet = True
        self.assertTrue(foundPASet)

    def testNoAuthentication(self):
        path = '/oauth2callback'
        self.assertEqual(501, self.app.get(path).status_code)

    def testSearchUnmappedReads(self):
        response = self.sendReadsSearch(
            readGroupIds=[self.readGroupId], referenceId="")
        self.assertEqual(501, response.status_code)

    def testSearchReadsMultipleReadGroupSetsSetMismatch(self):
        response = self.sendReadsSearch(
            readGroupIds=[self.readGroupId, "42"],
            referenceId=self.referenceId)
        self.assertEqual(400, response.status_code)

    def getObjectTest(self, getMethod, protocolClass, objectId):
        response = getMethod()
        self.assertEqual(200, response.status_code)
        responseData = self.deserialize(response, protocolClass)
        self.assertEqual(responseData.id, objectId)

    def testGetReadGroupSet(self):
        self.getObjectTest(
            self.sendGetReadGroupSet,
            protocol.ReadGroupSet,
            self.readGroupSetId)

    def testGetReadGroup(self):
        self.getObjectTest(
            self.sendGetReadGroup,
            protocol.ReadGroup,
            self.readGroupId)

    def testGetCallSet(self):
        self.getObjectTest(
            self.sendGetCallSet,
            protocol.CallSet,
            self.callSetId)

    def testGetVariant(self):
        self.getObjectTest(
            self.sendGetVariant,
            protocol.Variant,
            self.variantId)

    @unittest.skip("Disabled")
    def testGetExpressionLevel(self):
        self.getObjectTest(
            self.sendGetExpressionLevel,
            protocol.ExpressionLevel,
            self.expressionLevelId)

    @unittest.skip("Disabled")
    def testGetRnaQuantification(self):
        self.getObjectTest(
            self.sendGetRnaQuantification,
            protocol.RnaQuantification,
            self.rnaQuantificationId)

    @unittest.skip("Disabled")
    def testGetRnaQuantificationSet(self):
        self.getObjectTest(
            self.sendGetRnaQuantificationSet,
            protocol.RnaQuantificationSet,
            self.rnaQuantificationSetId)

    def searchObjectTest(
            self, responseMethod, responseClass, attributeName, objectId):
        response = responseMethod()
        self.assertEqual(200, response.status_code)
        responseData = self.deserialize(response, responseClass)
        responseList = getattr(responseData, attributeName)
        objectList = list(responseList)
        self.assertEqual(objectId, objectList[0].id)

    def testDatasetsSearch(self):
        self.searchObjectTest(
            self.sendDatasetsSearch,
            protocol.SearchDatasetsResponse,
            "datasets",
            self.datasetId)

    def testPhenotypesSearch(self):
        self.searchObjectTest(
            self.sendPhenotypesSearch,
            protocol.SearchPhenotypesResponse,
            "phenotypes",
            self.phenotypeId)

    def testGenotypePhenotypesSearch(self):
        self.searchObjectTest(
            self.sendGenotypePhenotypesSearch,
            protocol.SearchGenotypePhenotypeResponse,
            "associations",
            self.genotypePhenotypeId)

    @unittest.skip("Disabled")
    def testExpressionLevelsSearch(self):
        self.searchObjectTest(
            self.sendExpressionLevelsSearch,
            protocol.SearchExpressionLevelsResponse,
            "expression_levels",
            self.expressionLevelId)

    @unittest.skip("Disabled")
    def testRnaQuantificationsSearch(self):
        self.searchObjectTest(
            self.sendRnaQuantificationsSearch,
            protocol.SearchRnaQuantificationsResponse,
            "rna_quantifications",
            self.rnaQuantificationId)

    @unittest.skip("Disabled")
    def testRnaQuantificationSetsSearch(self):
        self.searchObjectTest(
            self.sendRnaQuantificationSetsSearch,
            protocol.SearchRnaQuantificationSetsResponse,
            "rna_quantification_sets",
            self.rnaQuantificationSetId)

    def testNoCallback(self):
        response = self.sendGetRequest("callback")
        self.assertEqual(
            response.status_code,
            404, "Ensure that when Auth0 is turned off the callback"
                 "URL returns a 404 but got {}".format(response.status_code))

    def testNoLogin(self):
        response = self.sendGetRequest("login")
        self.assertEqual(
            response.status_code,
            404, "Ensure that when Auth0 is turned off the callback"
                 "URL returns a 404 but got {}".format(response.status_code))

    def testSimplePost(self):
        path = "/datasets/search"
        response = self.deserialize(self.app.post(
            path, headers={}), protocol.SearchDatasetsResponse)
        self.assertIsNotNone(
            response.datasets,
            "When an empty JSON document "
            "without a mimetype is sent we can still"
            "get datasets.")

    def testHandleHttpPost(self):

        class Mock(object):
            pass
        request = Mock()
        request.mimetype = "garbage"
        # A bad mimetype should throw an exception
        with self.assertRaises(exceptions.UnsupportedMediaTypeException):
            response = frontend.handleHttpPost(
<<<<<<< HEAD
                          request,
                          lambda x, return_mimetype: x)
=======
                    request,
                    lambda x,
                    return_mimetype: x)
>>>>>>> 4392ecfa

        request = Mock()
        request.mimetype = "application/json"
        request.get_data = lambda: "data"
<<<<<<< HEAD
        response = frontend.handleHttpPost(request,
                                           lambda x, return_mimetype: x)
=======
        response = frontend.handleHttpPost(
                request,
                lambda x,
                return_mimetype: x)
>>>>>>> 4392ecfa
        self.assertEquals(response.get_data(), "data")<|MERGE_RESOLUTION|>--- conflicted
+++ resolved
@@ -107,16 +107,10 @@
         if hasattr(response, 'headers'):
             if 'Content-Type' in response.headers:
                 mimetype = response.headers['Content-Type']
-<<<<<<< HEAD
-        return protocol.deserialize(response.get_data(),
-                                    mimetype,
-                                    responseClass)
-=======
         return protocol.deserialize(
             response.get_data(),
             mimetype,
             responseClass)
->>>>>>> 4392ecfa
 
     def sendVariantsSearch(self):
         response = self.sendVariantSetsSearch()
@@ -260,11 +254,8 @@
         ]
         for path in paths:
             response = self.app.get(path)
-<<<<<<< HEAD
-=======
             # protocol.fromJson(
             #    response.get_data(), protocol.GAException)
->>>>>>> 4392ecfa
             self.deserialize(
                 response, protocol.GAException)
             self.assertEqual(404, response.status_code)
@@ -302,11 +293,8 @@
         """
         if not getDefined:
             getResponse = self.app.get(path)
-<<<<<<< HEAD
-=======
             # protocol.fromJson(
             #    getResponse.get_data(), protocol.GAException)
->>>>>>> 4392ecfa
             self.deserialize(
                 getResponse, protocol.GAException)
             self.assertEqual(405, getResponse.status_code)
@@ -582,25 +570,15 @@
         # A bad mimetype should throw an exception
         with self.assertRaises(exceptions.UnsupportedMediaTypeException):
             response = frontend.handleHttpPost(
-<<<<<<< HEAD
-                          request,
-                          lambda x, return_mimetype: x)
-=======
                     request,
                     lambda x,
                     return_mimetype: x)
->>>>>>> 4392ecfa
 
         request = Mock()
         request.mimetype = "application/json"
         request.get_data = lambda: "data"
-<<<<<<< HEAD
-        response = frontend.handleHttpPost(request,
-                                           lambda x, return_mimetype: x)
-=======
         response = frontend.handleHttpPost(
                 request,
                 lambda x,
                 return_mimetype: x)
->>>>>>> 4392ecfa
         self.assertEquals(response.get_data(), "data")