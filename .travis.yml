language: python
python:
  - "2.7"
sudo: false

cache:
  directories:
    - $HOME/.cache/pip
    - /tmp/proto3.1.0

install:
  - pip install pip --upgrade
# RDFLib requres html5lib;  html5lib requires setuptools version 18.5 or above;
  - pip install -U setuptools
  - easy_install distribute
  - pip install --upgrade distribute
  - python setup.py sdist
  - pip install dist/ga4gh*.tar.gz -c constraints.txt
# every installable in setup.py's entry_points should be tested here
  - ga4gh_configtest --version
  - ga4gh_server --version
  - ga4gh_repo --version
  - PROFYLE_ingest --version

before_script:
  - pip install -r dev-requirements.txt
  - python scripts/build_test_data.py
  - PROFYLE_ingest tests/data/registry.db dataset1 tests/data/sample_clin_metadata.json
    
before_install:
    - bash tools/travis-install-protoc.sh 3.3.2
    - export PATH=/tmp/proto3.3.2/bin:$PATH

# run_tests.py runs everything under the script: tag so only put commands
# under it that we want to run (and want to be able to run) as local tests
script: 
  - flake8 configtest_dev.py convert_error_code.py
           repo_dev.py server_dev.py
           setup.py
           tests ga4gh scripts
  - python -mnose tests 
              --with-coverage --cover-package ga4gh.server
<<<<<<< HEAD
              --cover-inclusive --cover-min-percentage 75
=======
              --cover-inclusive --cover-min-percentage 70
>>>>>>> 6e2f226d
              --cover-branches --cover-erase

#   - make clean -C docs
#   - make -C docs<|MERGE_RESOLUTION|>--- conflicted
+++ resolved
@@ -40,11 +40,7 @@
            tests ga4gh scripts
   - python -mnose tests 
               --with-coverage --cover-package ga4gh.server
-<<<<<<< HEAD
               --cover-inclusive --cover-min-percentage 75
-=======
-              --cover-inclusive --cover-min-percentage 70
->>>>>>> 6e2f226d
               --cover-branches --cover-erase
 
 #   - make clean -C docs
