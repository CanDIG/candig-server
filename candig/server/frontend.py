"""
The Flask frontend for the GA4GH API.

TODO Document properly.
"""

import os
import datetime
import socket
import urllib.parse
import functools
import json

import flask
from flask_cors import CORS
import humanize
import werkzeug
import oic
# from oic.oic import AuthorizationRequest, Client
import oic.oauth2
import oic.oic.message as message
# from oic.utils.http_util import Redirect
# from oauth2client.client import OAuth2Credentials
import requests
import logging
from logging import StreamHandler
from werkzeug.contrib.cache import FileSystemCache

import candig.server
import candig.server.backend as backend
import candig.server.datamodel as datamodel
import candig.server.exceptions as exceptions
import candig.server.datarepo as datarepo
import candig.server.auth as auth
import candig.server.network as network

import candig.schemas.protocol as protocol

import base64
import pandas as pd
from collections import Counter
from requests_futures.sessions import FuturesSession

SEARCH_ENDPOINT_METHODS = ['POST', 'OPTIONS']
SECRET_KEY_LENGTH = 24

app = flask.Flask(__name__)
assert not hasattr(app, 'urls')
app.urls = []
app.url_map.strict_slashes = False

requires_auth = auth.auth_decorator(app)


class NoConverter(werkzeug.routing.BaseConverter):
    """
    A converter that allows the routing matching algorithm to not
    match on certain literal terms

    This is needed because if there are e.g. two routes:

    /callsets/search
    /callsets/<id>

    A request for /callsets/search will get routed to
    the second, which is not what we want.
    """
    def __init__(self, map, *items):
        werkzeug.routing.BaseConverter.__init__(self, map)
        self.items = items

    def to_python(self, value):
        if value in self.items:
            raise werkzeug.routing.ValidationError()
        return value


app.url_map.converters['no'] = NoConverter


class ServerStatus(object):
    """
    Generates information about the status of the server for display
    """
    def __init__(self):
        self.startupTime = datetime.datetime.now()

    def getConfiguration(self):
        """
        Returns a list of configuration (key, value) tuples
        that are useful for users to view on an information page.
        Note that we should be careful here not to leak sensitive
        information. For example, keys and paths of data files should
        not be returned.
        """
        # TODO what other config keys are appropriate to export here?
        keys = [
            'DEBUG', 'REQUEST_VALIDATION',
            'DEFAULT_PAGE_SIZE', 'MAX_RESPONSE_LENGTH', 'LANDING_MESSAGE_HTML'
        ]
        return [(k, app.config[k]) for k in keys]

    def getPreciseUptime(self):
        """
        Returns the server precisely.
        """
        return self.startupTime.strftime("%H:%M:%S %d %b %Y")

    def getLandingMessageHtml(self):
        filePath = app.config.get('LANDING_MESSAGE_HTML')
        try:
            htmlFile = open(filePath, 'r')
            html = htmlFile.read()
            htmlFile.close()
        except:
            html = flask.render_template("landing_message.html")
        return html

    def getNaturalUptime(self):
        """
        Returns the uptime in a human-readable format.
        """
        return humanize.naturaltime(self.startupTime)

    def getProtocolVersion(self):
        """
        Returns the GA4GH protocol version we support.
        """
        return protocol.version

    def getServerVersion(self):
        """
        Returns the software version of this server.
        """
        return candig.server.__version__

    def getUrls(self):
        """
        Returns the list of (httpMethod, URL) tuples that this server
        supports.
        """
        app.urls.sort()
        return app.urls

    def getDatasets(self):
        """
        Returns the list of datasetIds for this backend
        """
        return app.backend.getDataRepository().getDatasets()

    def getExperiments(self):
        """
        Returns the list of experimentIds for this backend
        """
        return app.backend.getDataRepository().getExperiments()

    def getAnalyses(self):
        """
        Returns the list of analysisIds for this backend
        """
        return app.backend.getDataRepository().getAnalyses()

    def getVariantSets(self, datasetId):
        """
        Returns the list of variant sets for the dataset
        """
        return app.backend.getDataRepository().getDataset(
            datasetId).getVariantSets()

    def getFeatureSets(self, datasetId):
        """
        Returns the list of feature sets for the dataset
        """
        return app.backend.getDataRepository().getDataset(
            datasetId).getFeatureSets()

    def getContinuousSets(self, datasetId):
        """
        Returns the list of continuous sets for the dataset
        """
        return app.backend.getDataRepository().getDataset(
            datasetId).getContinuousSets()

    def getReadGroupSets(self, datasetId):
        """
        Returns the list of ReadGroupSets for the dataset
        """
        return app.backend.getDataRepository().getDataset(
            datasetId).getReadGroupSets()

    def getReferenceSets(self):
        """
        Returns the list of ReferenceSets for this server.
        """
        return app.backend.getDataRepository().getReferenceSets()

    def getVariantAnnotationSets(self, datasetId):
        """
        Returns the list of ReferenceSets for this server.
        """
        # TODO this should be displayed per-variant set, not per dataset.
        variantAnnotationSets = []
        dataset = app.backend.getDataRepository().getDataset(datasetId)
        for variantSet in dataset.getVariantSets():
            variantAnnotationSets.extend(
                variantSet.getVariantAnnotationSets())
        return variantAnnotationSets

    def getPhenotypeAssociationSets(self, datasetId):
        return app.backend.getDataRepository().getDataset(
            datasetId).getPhenotypeAssociationSets()

    def getRnaQuantificationSets(self, datasetId):
        """
        Returns the list of RnaQuantificationSets for this server.
        """
        return app.backend.getDataRepository().getDataset(
            datasetId).getRnaQuantificationSets()

    def getPeers(self):
        """
        Returns the list of peers.
        """
        return app.backend.getDataRepository().getPeers()

    def getOntologyByName(self, name):
        """
        Returns the list of ontologies.
        """
        return app.backend.getDataRepository().getOntologyByName(name)


class UserAccessMap(object):
    """
    Loads local authorization info from an access list file to the backend
    ACL tsv file header row contains list of project names(ID)
    """
    def __init__(self, logger=None):
        self.user_access_map = {}
        self.file_path = app.config.get('ACCESS_LIST')

        if not self.file_path:
            raise exceptions.ConfigurationException("No user access list defined")

        try:
            self.access_list = pd.read_csv(self.file_path, sep='\t', index_col=['issuer', 'username'])
            # Detect duplicated (issuer, username) tuples
            for issuer_user in self.access_list.index[self.access_list.index.duplicated()]:
                raise ValueError(
                    "Duplicate entries detected for {}. "
                    "User access disabled until ACL resolved.".format(issuer_user))
        except (IOError, ValueError) as err:
            self.access_list = None
            if logger:
                logger.error(err)

        self.list_updated = os.path.getmtime(self.file_path)

    def initializeUserAccess(self):
        # Convert user access table into a dictionary
        if self.access_list is not None:
            self.user_access_map = self.access_list.to_dict(orient='index')

        # Remove non set values
        self.user_access_map = {
            user: {project: level
                   for project, level in value.items() if 0 <= level <= 4
                   }
            for user, value in self.user_access_map.items()
        }

    def getUserAccessMap(self, issuer, username):
        try:
            access_map = self.user_access_map[(issuer, username)]
        except KeyError:
            access_map = {}
        return access_map

    def getFilePath(self):
        return self.file_path

    def getListUpdated(self):
        return self.list_updated


def load_access_map():
    """
    Reloads the user access map from file
    """
    app.access_map = UserAccessMap(app.logger)
    app.access_map.initializeUserAccess()


def render_candig_template(template_path, **kwargs):
    """
    Wrapper for flask render template to customize dashboard using ID tokens

    :param template_path: template file to render
    :param kwargs: additional variables
    :return: call to flask.render_template
    """

    session_id = ''
    session_user = 'n/a'

    if app.config.get('TYK_ENABLED'):
        try:
            session_id = flask.request.headers["Authorization"][7:]
            session_user = _parseTokenPayload(session_id)["preferred_username"]
        except KeyError:
            raise exceptions.NotAuthenticatedException()

    return flask.render_template(
        template_path,
        session_id=session_id,
        prepend_path=app.config.get('TYK_LISTEN_PATH', ''),
        username=session_user,
        **kwargs
    )


def reset():
    """
    Resets the flask app; used in testing
    """
    app.config.clear()
    configStr = 'candig.server.serverconfig:FlaskDefaultConfig'
    app.config.from_object(configStr)


def _configure_backend(app):
    """A helper function used just to help modularize the code a bit."""
    # Allocate the backend
    # We use URLs to specify the backend. Currently we have file:// URLs (or
    # URLs with no scheme) for the SqlDataRepository, and special empty:// and
    # simulated:// URLs for empty or simulated data sources.
    dataSource = urllib.parse.urlparse(app.config["DATA_SOURCE"], "file")

    if dataSource.scheme == "simulated":
        # Ignore the query string
        randomSeed = app.config["SIMULATED_BACKEND_RANDOM_SEED"]
        numCalls = app.config["SIMULATED_BACKEND_NUM_CALLS"]
        variantDensity = app.config["SIMULATED_BACKEND_VARIANT_DENSITY"]
        numVariantSets = app.config["SIMULATED_BACKEND_NUM_VARIANT_SETS"]
        numReferenceSets = app.config[
            "SIMULATED_BACKEND_NUM_REFERENCE_SETS"]
        numReferencesPerReferenceSet = app.config[
            "SIMULATED_BACKEND_NUM_REFERENCES_PER_REFERENCE_SET"]
        numAlignmentsPerReadGroup = app.config[
            "SIMULATED_BACKEND_NUM_ALIGNMENTS_PER_READ_GROUP"]
        numReadGroupsPerReadGroupSet = app.config[
            "SIMULATED_BACKEND_NUM_READ_GROUPS_PER_READ_GROUP_SET"]
        numPhenotypeAssociations = app.config[
            "SIMULATED_BACKEND_NUM_PHENOTYPE_ASSOCIATIONS"]
        numPhenotypeAssociationSets = app.config[
            "SIMULATED_BACKEND_NUM_PHENOTYPE_ASSOCIATION_SETS"]
        numRnaQuantSets = app.config[
            "SIMULATED_BACKEND_NUM_RNA_QUANTIFICATION_SETS"]
        numExpressionLevels = app.config[
            "SIMULATED_BACKEND_NUM_EXPRESSION_LEVELS_PER_RNA_QUANT_SET"]

        dataRepository = datarepo.SimulatedDataRepository(
            randomSeed=randomSeed, numCalls=numCalls,
            variantDensity=variantDensity, numVariantSets=numVariantSets,
            numReferenceSets=numReferenceSets,
            numReferencesPerReferenceSet=numReferencesPerReferenceSet,
            numReadGroupsPerReadGroupSet=numReadGroupsPerReadGroupSet,
            numAlignments=numAlignmentsPerReadGroup,
            numPhenotypeAssociations=numPhenotypeAssociations,
            numPhenotypeAssociationSets=numPhenotypeAssociationSets,
            numRnaQuantSets=numRnaQuantSets,
            numExpressionLevels=numExpressionLevels)
    elif dataSource.scheme == "empty":
        dataRepository = datarepo.EmptyDataRepository()
    elif dataSource.scheme == "file":
        path = os.path.join(dataSource.netloc, dataSource.path)
        dataRepository = datarepo.SqlDataRepository(path)
        dataRepository.open(datarepo.MODE_READ)
    else:
        raise exceptions.ConfigurationException(
            "Unsupported data source scheme: " + dataSource.scheme)
    theBackend = backend.Backend(dataRepository)
    theBackend.setRequestValidation(app.config["REQUEST_VALIDATION"])
    theBackend.setDefaultPageSize(app.config["DEFAULT_PAGE_SIZE"])
    theBackend.setMaxResponseLength(app.config["MAX_RESPONSE_LENGTH"])
    theBackend.setDpEpsilon(app.config["DP_EPSILON"])
    return theBackend


def configure(configFile=None, baseConfig="ProductionConfig",
              port=8000, extraConfig={}, epsilon=None):
    """
    TODO Document this critical function! What does it do? What does
    it assume?
    """
    file_handler = StreamHandler()
    file_handler.setLevel(logging.WARNING)
    app.logger.addHandler(file_handler)
    configStr = 'candig.server.serverconfig:{0}'.format(baseConfig)
    app.config.from_object(configStr)
    if os.environ.get('GA4GH_CONFIGURATION') is not None:
        app.config.from_envvar('GA4GH_CONFIGURATION')
    if configFile is not None:
        app.config.from_pyfile(configFile)
    app.config.update(list(extraConfig.items()))
    if epsilon:
        app.config["DP_EPSILON"] = epsilon
    # Setup file handle cache max size
    datamodel.fileHandleCache.setMaxCacheSize(
        app.config["FILE_HANDLE_CACHE_MAX_SIZE"])
    # Setup CORS
    try:
        CORS(app, allow_headers='Content-Type')
    except AssertionError:
        pass
    app.serverStatus = ServerStatus()

    app.backend = _configure_backend(app)
    if app.config.get('SECRET_KEY'):
        app.secret_key = app.config['SECRET_KEY']
    elif app.config.get('OIDC_PROVIDER'):
        raise exceptions.ConfigurationException(
            'OIDC configuration requires a secret key')
    if app.config.get('CACHE_DIRECTORY'):
        app.cache_dir = app.config['CACHE_DIRECTORY']
    else:
        app.cache_dir = '/tmp/candig'
    app.cache = FileSystemCache(
        app.cache_dir, threshold=5000, default_timeout=600, mode=384)
    # Peer service initialization
    network.initialize(
        app.config.get('INITIAL_PEERS'),
        app.backend.getDataRepository(),
        app.logger)
    app.oidcClient = None
    app.myPort = port
    if app.config.get('AUTH0_ENABLED'):
        emails = app.config.get('AUTH0_AUTHORIZED_EMAILS', '').split(',')
        [auth.authorize_email(e, app.cache) for e in emails]
    if "OIDC_PROVIDER" in app.config:
        # The oic client. If we're testing, we don't want to verify
        # SSL certificates
        app.oidcClient = oic.oic.Client(
            verify_ssl=('TESTING' not in app.config))
        try:
            app.oidcClient.provider_config(app.config['OIDC_PROVIDER'])
        except requests.exceptions.ConnectionError:
            configResponse = message.ProviderConfigurationResponse(
                issuer=app.config['OIDC_PROVIDER'],
                authorization_endpoint=app.config['OIDC_AUTHZ_ENDPOINT'],
                token_endpoint=app.config['OIDC_TOKEN_ENDPOINT'],
                revocation_endpoint=app.config['OIDC_TOKEN_REV_ENDPOINT'])
            app.oidcClient.handle_provider_config(configResponse,
                                                  app.config['OIDC_PROVIDER'])

        # The redirect URI comes from the configuration.
        # If we are testing, then we allow the automatic creation of a
        # redirect uri if none is configured
        redirectUri = app.config.get('OIDC_REDIRECT_URI')
        if redirectUri is None and app.config.get('TESTING'):
            redirectUri = 'https://{0}:{1}/oauth2callback'.format(
                socket.gethostname(), app.myPort)
        app.oidcClient.redirect_uris = [redirectUri]
        if redirectUri is []:
            raise exceptions.ConfigurationException(
                'OIDC configuration requires a redirect uri')

        # We only support dynamic registration while testing.
        if ('registration_endpoint' in app.oidcClient.provider_info and
           app.config.get('TESTING')):
            app.oidcClient.register(
                app.oidcClient.provider_info["registration_endpoint"],
                redirect_uris=[redirectUri])
        else:
            response = message.RegistrationResponse(
                client_id=app.config['OIDC_CLIENT_ID'],
                client_secret=app.config['OIDC_CLIENT_SECRET'],
                redirect_uris=[redirectUri],
                verify_ssl=False)
            app.oidcClient.store_registration_info(response)

    # Set user access map from file if using a gateway to authenticate
    if app.config.get("TYK_ENABLED"):
        load_access_map()


def chooseReturnMimetype(request):
    mimetype = None
    if hasattr(request, 'accept_mimetypes'):
        mimetype = request.accept_mimetypes.best_match(protocol.MIMETYPES)
    if mimetype is None:
        mimetype = protocol.MIMETYPES[0]
    return mimetype


def getFlaskResponse(responseString, httpStatus=200,
                     mimetype="application/json"):
    """
    Returns a Flask response object for the specified data and HTTP status.
    """
    return flask.Response(responseString, status=httpStatus, mimetype=mimetype)


def federation(endpoint, request, return_mimetype, request_type='POST'):
    """
    Federate the queries by iterating through the peer list and merging the
    result.

    Parameters:
    ===========
    endpoint: method
        Method of a datamodel object that populates the response
    request: string
        Request send along with the query, like: id for GET requests
    return_mimetype: string
        'http/json or application/json'
    request_type: string
        Specify whether the request is a "GET" or a "POST" request

    Returns:
    ========
    responseObject: json string
        Merged responses from the servers. responseObject structure:

    {
    "status": {
        "Successful communications": <number>,
        "Known peers": <number>,
        "Valid response": <true|false>,
        "Queried peers": <number>
        },
    "results": {
            "total": N
            "datasets": [
                    {record1},
                    {record2},
                    ...
                    {recordN},
                ]
            }
        ]
    }

    """
    request_dictionary = flask.request
    federationResponse = FederationResponse(request, endpoint, return_mimetype, request_dictionary)
    federationResponse.handleLocalRequest()

    # Apply federation by default or if it was specifically requested
    if ('Federation' not in request_dictionary.headers or request_dictionary.headers.get('Federation') == 'True'):
        federationResponse.handlePeerRequest(request_type)

    responseObject = federationResponse.getResponseObject()

    # If no result has been found on any of the servers raise an error
    if not responseObject['results']:
        if request_type == 'GET':
            raise exceptions.ObjectWithIdNotFoundException(request)
        elif request_type == 'POST':
            raise exceptions.ObjectWithIdNotFoundException(json.loads(request))
    else:
        # Update total when it's a POST request
        if request_type == 'POST':
            table = list(set(responseObject['results'].keys()) - {"nextPageToken", "total"})[0]
            if endpoint != app.backend.runCountQuery:
                responseObject['results']['total'] = len(responseObject['results'][table])
        else:
            pass

    # Reformat the status response
    responseObject['status'] = {

        # All the peers plus self
        'Known peers': len(app.serverStatus.getPeers()) + 1,

        # Queried means http status code 200 and 404
        'Queried peers': responseObject['status'].count(200) + responseObject['status'].count(404),

        # Successful means http status code 200
        'Successful communications': responseObject['status'].count(200),

        # Invalid by default
        'Valid response': False
    }

    # Decide on valid response
    if responseObject['status']['Known peers'] == \
            responseObject['status']['Queried peers']:
        if request_type == 'GET':
            if responseObject['status']['Successful communications'] >= 1:
                responseObject['status']['Valid response'] = True
        elif request_type == 'POST':
            if responseObject['status']['Successful communications'] == \
                    responseObject['status']['Queried peers']:
                responseObject['status']['Valid response'] = True

    return json.dumps(responseObject)


def _parseTokenPayload(token):

    try:
        token_payload = token.split(".")[1]

        # make sure token is padded properly for b64 decoding
        padding = len(token_payload) % 4
        if padding != 0:
            token_payload += '=' * (4 - padding)
        decoded_payload = base64.b64decode(token_payload)

    except IndexError:
        decoded_payload = '{}'

    return json.loads(decoded_payload)


class FederationResponse(object):

    def __init__(self, request, endpoint, return_mimetype, request_dict):
        self.results = {}
        self.status = []
        self.request = request
        self.endpoint = endpoint
        self.return_mimetype = return_mimetype
        self.request_dict = request_dict
        self.token, self.access_map = self.handleAccessPermission()

    def handleAccessPermission(self):
        """
        user roles are loaded in to the server from the access_list.txt
        a user-specific access map is generated here based on the id_token and
        the in-memory server side access map

        if running NoAuth config, user has full access to local datasets

        :return: jwt token, python dict in the form {"project" : "access tier", ...}
        """

        access_map = {}

        if app.config.get("TYK_ENABLED"):
            if 'Authorization' in self.request_dict.headers:
                access_token = self.request_dict.headers['Authorization']
                parsed_payload = _parseTokenPayload(access_token)
                issuer = parsed_payload.get('iss')
                username = parsed_payload.get('preferred_username')
                access_map = app.access_map.getUserAccessMap(issuer, username)
            else:
                raise exceptions.NotAuthenticatedException
        else:
            # for dev: mock full access when not using TYK config
            access_token = None
            for dataset in app.serverStatus.getDatasets():
                access_map[dataset.getLocalId()] = 4

        return access_token, access_map

    def handleLocalRequest(self):
        """
        make local data request and set the results and status for a FederationResponse
        """
        try:
            self.results = json.loads(
                self.endpoint(
                    self.request,
                    return_mimetype=self.return_mimetype,
                    access_map=self.access_map
                )
            )

            self.status.append(200)

        except (exceptions.ObjectWithIdNotFoundException, exceptions.NotFoundException):
            self.status.append(404)

        except (exceptions.NotAuthorizedException):
            self.status.append(401)

        print(">>> Local Response: " + str(self.status[0]))

    def handlePeerRequest(self, request_type):
        """
        make peer data requests and update the results and status for a FederationResponse
        """

        header = {
            'Content-Type': self.return_mimetype,
            'Accept': self.return_mimetype,
            'Federation': 'False',
            'Authorization': self.token,
        }

        # generate peer uri
        uri_list = []
        for peer in app.serverStatus.getPeers():
            uri = self.request_dict.url.replace(
                self.request_dict.host_url,
                peer.getUrl(),
            )
            uri_list.append(uri)

        for future_response in self.async_requests(uri_list, request_type, header):
            try:
                response = future_response.result()
            except (requests.exceptions.ConnectionError, requests.exceptions.Timeout):
                self.status.append(503)
                continue
            self.status.append(response.status_code)
            # If the call was successful append the results
            if response.status_code == 200:
                try:
                    if request_type == 'GET':
                        self.results = response.json()['results']

                    elif request_type == 'POST':
                        peer_response = response.json()['results']

                        if not self.results:
                            self.results = peer_response
                        else:
                            for key in peer_response:
                                if key in ['nextPageToken', 'total']:
                                    if key not in self.results:
                                        self.results[key] = peer_response[key]
                                    continue
                                for record in peer_response[key]:
                                    self.results[key].append(record)
                except ValueError:
                    pass

        if self.endpoint == app.backend.runCountQuery and self.results:
            self.mergeCounts()

    def mergeCounts(self):
        """
        merge federated counts and set results for a FederationResponse
        """
        table = list(set(self.results.keys()) - {"nextPageToken", "total"})[0]
        prepare_counts = {}
        for record in self.results[table]:
            for k, v in record.items():
                if k in prepare_counts:
                    prepare_counts[k].append(Counter(v))
                else:
                    prepare_counts[k] = [Counter(v)]

        merged_counts = {}
        for field in prepare_counts:
            count_total = Counter()
            for count in prepare_counts[field]:
                count_total = count_total + count
            merged_counts[field] = dict(count_total)
        self.results[table] = [merged_counts]

    def getResponseObject(self):
        """
        :return: formatted dict that can be returned as application/json response
        """
        return {'status': self.status, 'results': self.results}

    def async_requests(self, uri_list, request_type, header):
        """
        Use futures session type to async process peer requests
        :return: list of future responses
        """
        async_session = FuturesSession(max_workers=10)  # capping max threads
        if request_type == "GET":
            responses = [
                async_session.get(uri, headers=header)
                for uri in uri_list
            ]
        elif request_type == "POST":
            responses = [
                async_session.post(uri, json=json.loads(self.request), headers=header)
                for uri in uri_list
            ]
        else:
            responses = []
        return responses


def handleHttpPost(request, endpoint):
    """
    Handles the specified HTTP POST request, which maps to the specified
    protocol handler endpoint and protocol request class.
    """
    if request.mimetype and request.mimetype not in protocol.MIMETYPES:
        raise exceptions.UnsupportedMediaTypeException()
    return_mimetype = chooseReturnMimetype(request)
    try:
        request = request.get_data().decode()
    except AttributeError:
        request = request.get_data()
    if request == '' or request is None:
        request = '{}'
    responseStr = federation(
        endpoint,
        request,
        return_mimetype=return_mimetype,
        request_type='POST'
    )
    return getFlaskResponse(responseStr, mimetype=return_mimetype)


def handleList(endpoint, request):
    """
    Handles the specified HTTP GET request, mapping to a list request
    """
    return_mimetype = chooseReturnMimetype(request)
    responseStr = endpoint(request.get_data(), return_mimetype=return_mimetype)
    return getFlaskResponse(responseStr, mimetype=return_mimetype)


def handleHttpGet(id_, endpoint):
    """
    Handles the specified HTTP GET request, which maps to the specified
    protocol handler endpoint and protocol request class
    """
    request = flask.request
    return_mimetype = chooseReturnMimetype(request)
    responseStr = federation(
        endpoint,
        id_,
        return_mimetype=return_mimetype,
        request_type='GET'
    )
    return getFlaskResponse(responseStr, mimetype=return_mimetype)


def handleHttpOptions():
    """
    Handles the specified HTTP OPTIONS request.
    """
    response = getFlaskResponse("")
    response.headers.add("Access-Control-Request-Methods", "GET,POST,OPTIONS")
    return response


@app.errorhandler(Exception)
def handleException(exception):
    """
    Handles an exception that occurs somewhere in the process of handling
    a request.
    """
    serverException = exception
    if not isinstance(exception, exceptions.BaseServerException):
        with app.test_request_context():
            app.log_exception(exception)
        serverException = exceptions.getServerError(exception)
    try:
        error = serverException.toProtocolElement()
    except AttributeError as e:
        serverException = exceptions.NotFoundException(e)
        error = serverException.toProtocolElement()

    # If the exception is being viewed by a web browser, we can render a nicer
    # view.
    if flask.request and 'Accept' in flask.request.headers and \
            flask.request.headers['Accept'].find('text/html') != -1:
        message = "<h1>Error {}</h1><pre>{}</pre>".format(
            serverException.httpStatus,
            protocol.toJson(error))
        if serverException.httpStatus == 401 \
                or serverException.httpStatus == 403:
            message += "Please try <a href=\"" + app.config.get('TYK_LISTEN_PATH') + "login_oidc\">logging in</a>."
        return message
    else:
        # Errors aren't well defined enough to use protobuf, even if requested
        return_mimetype = 'application/json'
        responseStr = protocol.serialize(error, return_mimetype)
        return getFlaskResponse(responseStr, serverException.httpStatus,
                                mimetype=return_mimetype)


@app.before_request
def checkAuthorization():
    if app.config.get("TYK_ENABLED"):
        if app.access_map.getListUpdated() != os.path.getmtime(app.access_map.getFilePath()):
            if app.logger:
                app.logger.info(
                    "local access_list.txt updated -> reloading backend list"
                )
            load_access_map()
        return


@app.after_request
def prevent_cache(response):
    """
    Disable response caching for dashboard
    """
    response.headers["Cache-Control"] = "no-cache, no-store, must-revalidate"
    return response


def handleFlaskGetRequest(id_, flaskRequest, endpoint):
    """
    Handles the specified flask request for one of the GET URLs
    Invokes the specified endpoint to generate a response.
    """
    if flaskRequest.method == "GET":
        return handleHttpGet(id_, endpoint)
    else:
        raise exceptions.MethodNotAllowedException()


def handleFlaskListRequest(id_, flaskRequest, endpoint):
    """
    Handles the specified flask list request for one of the GET URLs.
    Invokes the specified endpoint to generate a response.
    """

    return handleList(endpoint, flaskRequest)


def handleFlaskPostRequest(flaskRequest, endpoint):
    """
    Handles the specified flask request for one of the POST URLS
    Invokes the specified endpoint to generate a response.
    """
    if flaskRequest.method == "POST":
        return handleHttpPost(flaskRequest, endpoint)
    elif flaskRequest.method == "OPTIONS":
        return handleHttpOptions()
    else:
        raise exceptions.MethodNotAllowedException()


class DisplayedRoute(object):
    """
    Registers that a route should be displayed on the html page
    """
    def __init__(
            self, path, postMethod=False, pathDisplay=None):
        self.path = path
        self.methods = None
        if postMethod:
            methodDisplay = 'POST'
            self.methods = SEARCH_ENDPOINT_METHODS
        else:
            methodDisplay = 'GET'
        if pathDisplay is None:
            pathDisplay = path
        app.urls.append((methodDisplay, pathDisplay))

    def __call__(self, func):
        if self.methods is None:
            app.add_url_rule(self.path, func.__name__, func)
        else:
            app.add_url_rule(
                self.path, func.__name__, func, methods=self.methods)

        @functools.wraps(func)
        def wrapper(*args, **kwargs):
            result = func(*args, **kwargs)
            return result
        return wrapper


@app.route('/')
@requires_auth
def index():
    return render_candig_template('dashboard.html')


@app.route('/gene_search')
@requires_auth
def gene_search():
    return render_candig_template('gene_search.html')


@app.route('/patients_overview')
@requires_auth
def patients_overview():
    return render_candig_template('patients_overview.html')


@app.route('/sample_analysis')
@requires_auth
def sample_analysis():
    return render_candig_template('sample_analysis.html')


@app.route('/custom_visualization')
@requires_auth
def custom_visualization():
    return render_candig_template('custom_visualization.html')


@app.route('/api_info')
@requires_auth
def swagger():
    return render_candig_template('swagger.html')


@app.route('/serverinfo')
@requires_auth
def server_info():
    return flask.render_template('index.html', info=app.serverStatus)


# SEARCH
@DisplayedRoute('/search', postMethod=True)
@requires_auth
def searchQuery():
    return handleFlaskPostRequest(
        flask.request, app.backend.runSearchQuery)


@DisplayedRoute('/count', postMethod=True)
@requires_auth
def countQuery():
    return handleFlaskPostRequest(
        flask.request, app.backend.runCountQuery)


@DisplayedRoute('/variantsbygenesearch', postMethod=True)
def search_variant_by_gene_name():
    return handleFlaskPostRequest(
        flask.request, app.backend.runSearchVariantsByGeneName)


<<<<<<< HEAD
=======
@DisplayedRoute('/variants/gene/search', postMethod=True)
def search_variant_by_gene():
    return handleFlaskPostRequest(
        flask.request, app.backend.runSearchVariantsByGeneName)


@app.route('/login_oidc', methods=LOGIN_ENDPOINT_METHODS)
def login_oidc():
    """
    *** GETs to this endpoint should be set to 'ignore' in Tyk Endpoint settings ***

    All GET requests without an Authorization header should be proxied through
    this endpoint by gateway middleware (except for API token request).

    Identity Provider should treat this route as the callback url for handling oauth2 protocol
    using the form_post method
    """

    base_url = _generate_base_url()

    # GET request: check if already authenticated, check for a return url to save
    if flask.request.method == "GET":

        return_path = flask.request.args.get('returnUri', '', type=str).replace(base_url, '')
        if return_path != "/login_oidc":
            flask.session["return_url"] = base_url + return_path

        # check for valid flask session
        if flask.request.cookies.get("session_id"):
            return flask.redirect(base_url)

        # not logged in, redirect to keycloak (browser) or raise error (API)
        else:
            get_endpoints = [x[1].replace('<id>', '') for x in app.serverStatus.getUrls() if x[0] == 'GET']

            if return_path.startswith(tuple(get_endpoints)):
                return getFlaskResponse(json.dumps({'error': 'Key not authorised'}), 403)

            return flask.redirect(_generate_login_url(base_url + return_path))

    # POST request: successful keycloak authentication or gateway blocks request
    elif flask.request.method == "POST":

        if flask.request.headers.get('KC-Access'):

            # save tokens in server session
            flask.session["access_token"] = flask.request.headers["KC-Access"]
            # flask.session["refresh_token"] = flask.request.headers["KC-Refresh"]
            flask.session["id_token"] = flask.request.headers["Authorization"][7:]

            # extract token data used in session
            parsed_payload = _parseTokenPayload(flask.session["id_token"])
            flask.session["username"] = parsed_payload["preferred_username"]
            max_cookie_age = parsed_payload["exp"] - parsed_payload["iat"]

            # redirect user to the page they requested or the default landing page
            redirect_url = flask.session.pop('return_url') if 'return_url' in flask.session else base_url

            # load response
            response = flask.redirect(redirect_url)
            response.set_cookie('session_id', flask.session["id_token"], max_age=max_cookie_age,
                                path=app.config.get('TYK_LISTEN_PATH', '/'), httponly=True)

            return response

        # refresh/back POST
        elif flask.session.get("access_token"):
            return flask.redirect(base_url)

        # keycloak error
        else:
            raise exceptions.NotAuthenticatedException()

    # Invalid method
    else:
        raise exceptions.MethodNotAllowedException()


@app.route('/logout_oidc', methods=["POST"])
def gateway_logout():
    """
    End flask login sessions. Tyk will handle remote keycloak session
    :return: redirect to the keycloak login
    """

    if not flask.request.cookies.get("session_id"):
        raise exceptions.NotAuthenticatedException

    response = flask.Response({})

    # delete browser cookie
    response.set_cookie('session_id', '', expires=0, path=app.config.get('TYK_LISTEN_PATH', '/'), httponly=True)

    # delete server/client sessions
    flask.session.clear()

    return response


def _generate_login_url(return_url=''):
    """
    :param: return_url: URL to return to after successful login
    :return: formatted url for keycloak login
    """
    login_url = '{0}{1}'.format(app.config.get('KC_SERVER'), app.config.get('KC_LOGIN_REDIRECT'))
    if return_url:
        login_url += '&return_url=' + return_url
    return login_url


def _generate_base_url():
    """
    :return: formatted url for TYK proxied dashboard homepage
    """
    return '{0}{1}'.format(app.config.get('TYK_SERVER'), app.config.get('TYK_LISTEN_PATH'))


def _generate_logout_url():
    """
    :return: formatted url for keycloak logout
    """
    return '{0}/auth/realms/{1}/protocol/openid-connect/logout?redirect_uri={2}'.format(
        app.config.get('KC_SERVER'), app.config.get('KC_REALM'), app.config.get('KC_REDIRECT'))


@DisplayedRoute('/token', postMethod=True)
def token():
    """
        :return: an oidc id token to attach to subsequent request headers in the following format:

            Authorization: Bearer <token>

        As of now, the tyk 'pre-auth' js middleware handles the token
        grant API calls and unless there was an authentication error,
        the token should already be in the request header

        Allows token retrieval without having to use a flask session (ie. for REST API calls)
    """

    response = {}
    mimetype = "application/json"

    try:
        token = flask.request.headers["Authorization"][7:]
        parsed_payload = _parseTokenPayload(token)
        token_expires = time.strftime('%Y-%m-%d %H:%M:%S', time.localtime(parsed_payload["exp"]))

        response["token"] = token
        response["expires"] = token_expires
        status = 200

    except:
        # get error details from the request
        response["error"] = flask.request.data
        status = 401

    return flask.Response(json.dumps(response), status=status, mimetype=mimetype)


# New configuration added by Kevin Chan
@app.route("/login")
def login():
    if app.config.get('AUTH0_ENABLED'):
        if (flask.request.args.get('code')):
            return auth.render_key(app, key=flask.request.args.get('code'))
        else:
            return auth.render_login(
                app=app,
                scopes=app.config.get('AUTH0_SCOPES'),
                redirect_uri=app.config.get('AUTH0_CALLBACK_URL'),
                domain=app.config.get('AUTH0_HOST'),
                client_id=app.config.get('AUTH0_CLIENT_ID'))
    else:
        raise exceptions.NotFoundException()


@app.route('/callback')
def callback_handling():
    if app.config.get('AUTH0_ENABLED'):
        return auth.callback_maker(
            cache=app.cache,
            domain=app.config.get('AUTH0_HOST'),
            client_id=app.config.get('AUTH0_CLIENT_ID'),
            client_secret=app.config.get('AUTH0_CLIENT_SECRET'),
            redirect_uri=app.config.get('AUTH0_CALLBACK_URL'))()
    else:
        raise exceptions.NotFoundException()


>>>>>>> 621951ab
@app.route('/favicon.ico')
@app.route('/robots.txt')
def robots():
    return flask.send_from_directory(
        app.static_folder, flask.request.path[1:])


@DisplayedRoute('/info')
@requires_auth
def getInfo():
    return handleFlaskGetRequest(
        None, flask.request, app.backend.runGetInfo)


@DisplayedRoute('/references/<id>')
@requires_auth
def getReference(id):
    return handleFlaskGetRequest(
        id, flask.request, app.backend.runGetReference)


@DisplayedRoute('/referencesets/<id>')
def getReferenceSet(id):
    return handleFlaskGetRequest(
        id, flask.request, app.backend.runGetReferenceSet)


@DisplayedRoute('/listreferencebases', postMethod=True)
def listReferenceBases():
    return handleFlaskListRequest(
        id, flask.request, app.backend.runListReferenceBases)


@DisplayedRoute('/callsets/search', postMethod=True)
def searchCallSets():
    return handleFlaskPostRequest(
        flask.request, app.backend.runSearchCallSets)


@DisplayedRoute('/readgroupsets/search', postMethod=True)
def searchReadGroupSets():
    return handleFlaskPostRequest(
        flask.request, app.backend.runSearchReadGroupSets)


@DisplayedRoute('/reads/search', postMethod=True)
def searchReads():
    return handleFlaskPostRequest(
        flask.request, app.backend.runSearchReads)


@DisplayedRoute('/referencesets/search', postMethod=True)
def searchReferenceSets():
    return handleFlaskPostRequest(
        flask.request, app.backend.runSearchReferenceSets)


@DisplayedRoute('/references/search', postMethod=True)
def searchReferences():
    return handleFlaskPostRequest(
        flask.request, app.backend.runSearchReferences)


@DisplayedRoute('/variantsets/search', postMethod=True)
def searchVariantSets():
    return handleFlaskPostRequest(
        flask.request, app.backend.runSearchVariantSets)


@DisplayedRoute('/variants/search', postMethod=True)
def searchVariants():
    return handleFlaskPostRequest(
        flask.request, app.backend.runSearchVariants)


@DisplayedRoute('/genotypes/search', postMethod=True)
def searchGenotypes():
    return handleFlaskPostRequest(
        flask.request, app.backend.runSearchGenotypes)


@DisplayedRoute('/variantannotationsets/search', postMethod=True)
def searchVariantAnnotationSets():
    return handleFlaskPostRequest(
        flask.request, app.backend.runSearchVariantAnnotationSets)


@DisplayedRoute('/variantannotations/search', postMethod=True)
def searchVariantAnnotations():
    return handleFlaskPostRequest(
        flask.request, app.backend.runSearchVariantAnnotations)


@DisplayedRoute('/datasets/search', postMethod=True)
@requires_auth
def searchDatasets():
    return handleFlaskPostRequest(
        flask.request, app.backend.runSearchDatasets)


@DisplayedRoute('/experiments/search', postMethod=True)
@requires_auth
def searchExperiments():
    return handleFlaskPostRequest(
        flask.request, app.backend.runSearchExperiments)


@DisplayedRoute('/analyses/search', postMethod=True)
@requires_auth
def searchAnalyses():
    return handleFlaskPostRequest(
        flask.request, app.backend.runSearchAnalyses)


@DisplayedRoute('/featuresets/search', postMethod=True)
@requires_auth
def searchFeatureSets():
    return handleFlaskPostRequest(
        flask.request, app.backend.runSearchFeatureSets)


@DisplayedRoute('/features/search', postMethod=True)
@requires_auth
def searchFeatures():
    return handleFlaskPostRequest(
        flask.request, app.backend.runSearchFeatures)


@DisplayedRoute('/continuoussets/search', postMethod=True)
@requires_auth
def searchContinuousSets():
    return handleFlaskPostRequest(
        flask.request, app.backend.runSearchContinuousSets)


@DisplayedRoute('/continuous/search', postMethod=True)
@requires_auth
def searchContinuous():
    return handleFlaskPostRequest(
        flask.request, app.backend.runSearchContinuous)


@DisplayedRoute('/biosamples/search', postMethod=True)
@requires_auth
def searchBiosamples():
    return handleFlaskPostRequest(
        flask.request, app.backend.runSearchBiosamples)


@DisplayedRoute('/individuals/search', postMethod=True)
@requires_auth
def searchIndividuals():
    return handleFlaskPostRequest(
        flask.request, app.backend.runSearchIndividuals)


# METADATA
@DisplayedRoute('/patients/search', postMethod=True)
@requires_auth
def searchPatients():
    return handleFlaskPostRequest(
        flask.request, app.backend.runSearchPatients)


@DisplayedRoute('/enrollments/search', postMethod=True)
@requires_auth
def searchEnrollments():
    return handleFlaskPostRequest(
        flask.request, app.backend.runSearchEnrollments)


@DisplayedRoute('/consents/search', postMethod=True)
@requires_auth
def searchConsents():
    return handleFlaskPostRequest(
        flask.request, app.backend.runSearchConsents)


@DisplayedRoute('/diagnoses/search', postMethod=True)
@requires_auth
def searchDiagnoses():
    return handleFlaskPostRequest(
        flask.request, app.backend.runSearchDiagnoses)


@DisplayedRoute('/samples/search', postMethod=True)
@requires_auth
def searchSamples():
    return handleFlaskPostRequest(
        flask.request, app.backend.runSearchSamples)


@DisplayedRoute('/treatments/search', postMethod=True)
@requires_auth
def searchTreatments():
    return handleFlaskPostRequest(
        flask.request, app.backend.runSearchTreatments)


@DisplayedRoute('/outcomes/search', postMethod=True)
@requires_auth
def searchOutcomes():
    return handleFlaskPostRequest(
        flask.request, app.backend.runSearchOutcomes)


@DisplayedRoute('/complications/search', postMethod=True)
@requires_auth
def searchComplications():
    return handleFlaskPostRequest(
        flask.request, app.backend.runSearchComplications)


@DisplayedRoute('/tumourboards/search', postMethod=True)
@requires_auth
def searchTumourboards():
    return handleFlaskPostRequest(
        flask.request, app.backend.runSearchTumourboards)


@DisplayedRoute('/chemotherapies/search', postMethod=True)
@requires_auth
def searchChemotherapies():
    return handleFlaskPostRequest(
        flask.request, app.backend.runSearchChemotherapies)


@DisplayedRoute('/radiotherapies/search', postMethod=True)
@requires_auth
def searchRadiotherapies():
    return handleFlaskPostRequest(
        flask.request, app.backend.runSearchRadiotherapies)


@DisplayedRoute('/surgeries/search', postMethod=True)
@requires_auth
def searchSurgeries():
    return handleFlaskPostRequest(
        flask.request, app.backend.runSearchSurgeries)


@DisplayedRoute('/immunotherapies/search', postMethod=True)
@requires_auth
def searchImmunotherapies():
    return handleFlaskPostRequest(
        flask.request, app.backend.runSearchImmunotherapies)


@DisplayedRoute('/celltransplants/search', postMethod=True)
@requires_auth
def searchCelltransplants():
    return handleFlaskPostRequest(
        flask.request, app.backend.runSearchCelltransplants)


@DisplayedRoute('/slides/search', postMethod=True)
@requires_auth
def searchSlides():
    return handleFlaskPostRequest(
        flask.request, app.backend.runSearchSlides)


@DisplayedRoute('/studies/search', postMethod=True)
@requires_auth
def searchStudies():
    return handleFlaskPostRequest(
        flask.request, app.backend.runSearchStudies)


@DisplayedRoute('/labtests/search', postMethod=True)
@requires_auth
def searchLabtests():
    return handleFlaskPostRequest(
        flask.request, app.backend.runSearchLabtests)


@DisplayedRoute('/extractions/search', postMethod=True)
@requires_auth
def searchExtractions():
    return handleFlaskPostRequest(
        flask.request, app.backend.runSearchExtractions)


@DisplayedRoute('/sequencing/search', postMethod=True)
@requires_auth
def searchSequencing():
    return handleFlaskPostRequest(
        flask.request, app.backend.runSearchSequencing)


@DisplayedRoute('/alignments/search', postMethod=True)
@requires_auth
def searchAlignments():
    return handleFlaskPostRequest(
        flask.request, app.backend.runSearchAlignments)


@DisplayedRoute('/variantcalling/search', postMethod=True)
@requires_auth
def searchVariantCalling():
    return handleFlaskPostRequest(
        flask.request, app.backend.runSearchVariantCalling)


@DisplayedRoute('/fusiondetection/search', postMethod=True)
@requires_auth
def searchFusionDetection():
    return handleFlaskPostRequest(
        flask.request, app.backend.runSearchFusionDetection)


@DisplayedRoute('/expressionanalysis/search', postMethod=True)
@requires_auth
def searchExpressionAnalysis():
    return handleFlaskPostRequest(
        flask.request, app.backend.runSearchExpressionAnalysis)


@DisplayedRoute('/peers/list', postMethod=True)
@requires_auth
def listPeers():
    return handleFlaskPostRequest(
        flask.request, app.backend.runListPeers)


@DisplayedRoute('/announce', postMethod=True)
@requires_auth
def announce():
    # We can't use the post handler here because we want detailed request
    # data.
    return app.backend.runAddAnnouncement(flask.request)


@DisplayedRoute(
    '/biosamples/<no(search):id>',
    pathDisplay='/biosamples/<id>')
@requires_auth
def getBiosample(id):
    return handleFlaskGetRequest(
        id, flask.request, app.backend.runGetBiosample)


@DisplayedRoute(
    '/individuals/<no(search):id>',
    pathDisplay='/individuals/<id>')
@requires_auth
def getIndividual(id):
    return handleFlaskGetRequest(
        id, flask.request, app.backend.runGetIndividual)


# METADATA
@DisplayedRoute(
    '/patients/<no(search):id>',
    pathDisplay='/patients/<id>')
@requires_auth
def getPatient(id):
    return handleFlaskGetRequest(
        id, flask.request, app.backend.runGetPatient)


@DisplayedRoute(
    '/enrollments/<no(search):id>',
    pathDisplay='/enrollments/<id>')
@requires_auth
def getEnrollment(id):
    return handleFlaskGetRequest(
        id, flask.request, app.backend.runGetEnrollment)


@DisplayedRoute(
    '/consents/<no(search):id>',
    pathDisplay='/consents/<id>')
@requires_auth
def getConsent(id):
    return handleFlaskGetRequest(
        id, flask.request, app.backend.runGetConsent)


@DisplayedRoute(
    '/diagnoses/<no(search):id>',
    pathDisplay='/diagnoses/<id>')
@requires_auth
def getDiagnosis(id):
    return handleFlaskGetRequest(
        id, flask.request, app.backend.runGetDiagnosis)


@DisplayedRoute(
    '/samples/<no(search):id>',
    pathDisplay='/samples/<id>')
@requires_auth
def getSample(id):
    return handleFlaskGetRequest(
        id, flask.request, app.backend.runGetSample)


@DisplayedRoute(
    '/treatments/<no(search):id>',
    pathDisplay='/treatments/<id>')
@requires_auth
def getTreatment(id):
    return handleFlaskGetRequest(
        id, flask.request, app.backend.runGetTreatment)


@DisplayedRoute(
    '/outcomes/<no(search):id>',
    pathDisplay='/outcomes/<id>')
@requires_auth
def getOutcome(id):
    return handleFlaskGetRequest(
        id, flask.request, app.backend.runGetOutcome)


@DisplayedRoute(
    '/complications/<no(search):id>',
    pathDisplay='/complications/<id>')
@requires_auth
def getComplication(id):
    return handleFlaskGetRequest(
        id, flask.request, app.backend.runGetComplication)


@DisplayedRoute(
    '/tumourboards/<no(search):id>',
    pathDisplay='/tumourboards/<id>')
@requires_auth
def getTumourboard(id):
    return handleFlaskGetRequest(
        id, flask.request, app.backend.runGetTumourboard)


@DisplayedRoute(
    '/chemotherapies/<no(search):id>',
    pathDisplay='/chemotherapies/<id>')
@requires_auth
def getChemotherapy(id):
    return handleFlaskGetRequest(
        id, flask.request, app.backend.runGetChemotherapy)


@DisplayedRoute(
    '/radiotherapies/<no(search):id>',
    pathDisplay='/radiotherapies/<id>')
@requires_auth
def getRadiotherapy(id):
    return handleFlaskGetRequest(
        id, flask.request, app.backend.runGetRadiotherapy)


@DisplayedRoute(
    '/surgeries/<no(search):id>',
    pathDisplay='/surgeries/<id>')
@requires_auth
def getSurgery(id):
    return handleFlaskGetRequest(
        id, flask.request, app.backend.runGetSurgery)


@DisplayedRoute(
    '/immunotherapies/<no(search):id>',
    pathDisplay='/immunotherapies/<id>')
@requires_auth
def getImmunotherapy(id):
    return handleFlaskGetRequest(
        id, flask.request, app.backend.runGetImmunotherapy)


@DisplayedRoute(
    '/celltransplants/<no(search):id>',
    pathDisplay='/celltransplants/<id>')
@requires_auth
def getCelltransplant(id):
    return handleFlaskGetRequest(
        id, flask.request, app.backend.runGetCelltransplant)


@DisplayedRoute(
    '/slides/<no(search):id>',
    pathDisplay='/slides/<id>')
@requires_auth
def getSlide(id):
    return handleFlaskGetRequest(
        id, flask.request, app.backend.runGetSlide)


@DisplayedRoute(
    '/studies/<no(search):id>',
    pathDisplay='/studies/<id>')
@requires_auth
def getStudy(id):
    return handleFlaskGetRequest(
        id, flask.request, app.backend.runGetStudy)


@DisplayedRoute(
    '/labtests/<no(search):id>',
    pathDisplay='/labtests/<id>')
@requires_auth
def getLabtest(id):
    return handleFlaskGetRequest(
        id, flask.request, app.backend.runGetLabtest)


@DisplayedRoute(
    '/extractions/<no(search):id>',
    pathDisplay='/extractions/<id>')
@requires_auth
def getExtraction(id):
    return handleFlaskGetRequest(
        id, flask.request, app.backend.runGetExtraction)


@DisplayedRoute(
    '/sequencing/<no(search):id>',
    pathDisplay='/sequencing/<id>')
@requires_auth
def getSequencing(id):
    return handleFlaskGetRequest(
        id, flask.request, app.backend.runGetSequencing)


@DisplayedRoute(
    '/alignments/<no(search):id>',
    pathDisplay='/alignments/<id>')
@requires_auth
def getAlignment(id):
    return handleFlaskGetRequest(
        id, flask.request, app.backend.runGetAlignment)


@DisplayedRoute(
    '/variantcalling/<no(search):id>',
    pathDisplay='/variantcalling/<id>')
@requires_auth
def getVariantCalling(id):
    return handleFlaskGetRequest(
        id, flask.request, app.backend.runGetVariantCalling)


@DisplayedRoute(
    '/fusiondetections/<no(search):id>',
    pathDisplay='/fusiondetections/<id>')
@requires_auth
def getFusionDetection(id):
    return handleFlaskGetRequest(
        id, flask.request, app.backend.runGetFusionDetection)


@DisplayedRoute(
    '/expressionanalysis/<no(search):id>',
    pathDisplay='/expressionanalysis/<id>')
@requires_auth
def getExpressionAnalysis(id):
    return handleFlaskGetRequest(
        id, flask.request, app.backend.runGetExpressionAnalysis)


@DisplayedRoute('/rnaquantificationsets/search', postMethod=True)
@requires_auth
def searchRnaQuantificationSets():
    return handleFlaskPostRequest(
        flask.request, app.backend.runSearchRnaQuantificationSets)


@DisplayedRoute('/rnaquantifications/search', postMethod=True)
@requires_auth
def searchRnaQuantifications():
    return handleFlaskPostRequest(
        flask.request, app.backend.runSearchRnaQuantifications)


@DisplayedRoute('/expressionlevels/search', postMethod=True)
@requires_auth
def searchExpressionLevels():
    return handleFlaskPostRequest(
        flask.request, app.backend.runSearchExpressionLevels)


@DisplayedRoute(
    '/variantsets/<no(search):id>',
    pathDisplay='/variantsets/<id>')
@requires_auth
def getVariantSet(id):
    return handleFlaskGetRequest(
        id, flask.request, app.backend.runGetVariantSet)


@DisplayedRoute(
    '/variants/<no(search):id>',
    pathDisplay='/variants/<id>')
@requires_auth
def getVariant(id):
    return handleFlaskGetRequest(
        id, flask.request, app.backend.runGetVariant)


@DisplayedRoute(
    '/readgroupsets/<no(search):id>',
    pathDisplay='/readgroupsets/<id>')
@requires_auth
def getReadGroupSet(id):
    return handleFlaskGetRequest(
        id, flask.request, app.backend.runGetReadGroupSet)


@DisplayedRoute('/readgroups/<id>')
@requires_auth
def getReadGroup(id):
    return handleFlaskGetRequest(
        id, flask.request, app.backend.runGetReadGroup)


@DisplayedRoute(
    '/callsets/<no(search):id>',
    pathDisplay='/callsets/<id>')
@requires_auth
def getCallSet(id):
    return handleFlaskGetRequest(
        id, flask.request, app.backend.runGetCallSet)


@DisplayedRoute(
    '/featuresets/<no(search):id>',
    pathDisplay='/featuresets/<id>')
@requires_auth
def getFeatureSet(id):
    return handleFlaskGetRequest(
        id, flask.request, app.backend.runGetFeatureSet)


@DisplayedRoute(
    '/features/<no(search):id>',
    pathDisplay='/features/<id>')
@requires_auth
def getFeature(id):
    return handleFlaskGetRequest(
        id, flask.request, app.backend.runGetFeature)


@DisplayedRoute(
    '/continuoussets/<no(search):id>',
    pathDisplay='/continuoussets/<id>')
@requires_auth
def getcontinuousSet(id):
    return handleFlaskGetRequest(
        id, flask.request, app.backend.runGetContinuousSet)


@DisplayedRoute(
    '/rnaquantificationsets/<no(search):id>',
    pathDisplay='/rnaquantificationsets/<id>')
@requires_auth
def getRnaQuantificationSet(id):
    return handleFlaskGetRequest(
        id, flask.request, app.backend.runGetRnaQuantificationSet)


@DisplayedRoute(
    '/rnaquantifications/<no(search):id>',
    pathDisplay='/rnaquantifications/<id>')
@requires_auth
def getRnaQuantification(id):
    return handleFlaskGetRequest(
        id, flask.request, app.backend.runGetRnaQuantification)


@DisplayedRoute(
    '/expressionlevels/<no(search):id>',
    pathDisplay='/expressionlevels/<id>')
@requires_auth
def getExpressionLevel(id):
    return handleFlaskGetRequest(
        id, flask.request, app.backend.runGetExpressionLevel)


@app.route('/oauth2callback', methods=['GET'])
def oidcCallback():
    """
    Once the authorization provider has cleared the user, the browser
    is returned here with a code. This function takes that code and
    checks it with the authorization provider to prove that it is valid,
    and get a bit more information about the user (which we don't use).

    A token is generated and given to the user, and the authorization info
    retrieved above is stored against this token. Later, when a client
    connects with this token, it is assumed to be a valid user.

    :return: A display of the authentication token to use in the client. If
    OIDC is not configured, raises a NotImplementedException.
    """
    if app.oidcClient is None:
        raise exceptions.NotImplementedException()
    response = dict(flask.request.args.items(multi=True))
    aresp = app.oidcClient.parse_response(
        message.AuthorizationResponse,
        info=response,
        sformat='dict')
    sessState = flask.session.get('state')
    respState = aresp['state']
    if (not isinstance(aresp, message.AuthorizationResponse) or
            respState != sessState):
        raise exceptions.NotAuthenticatedException()

    args = {
        "code": aresp['code'],
        "redirect_uri": app.oidcClient.redirect_uris[0],
        "client_id": app.oidcClient.client_id,
        "client_secret": app.oidcClient.client_secret
    }
    atr = app.oidcClient.do_access_token_request(
        scope="openid",
        state=respState,
        request_args=args)

    if not isinstance(atr, message.AccessTokenResponse):
        raise exceptions.NotAuthenticatedException()

    atrDict = atr.to_dict()
    if flask.session.get('nonce') != atrDict['id_token']['nonce']:
        raise exceptions.NotAuthenticatedException()
    key = oic.rndstr(SECRET_KEY_LENGTH)
    flask.session['key'] = key
    token_data = aresp["code"], respState, atrDict
    app.cache.set(key, token_data)
    # flask.url_for is broken. It relies on SERVER_NAME for both name
    # and port, and defaults to 'localhost' if not found. Therefore
    # we need to fix the returned url
    indexUrl = flask.url_for('index', _external=True)
    indexParts = list(urllib.parse.urlparse(indexUrl))
    if ':' not in indexParts[1]:
        indexParts[1] = '{}:{}'.format(socket.gethostname(), app.myPort)
        indexUrl = urllib.parse.urlunparse(indexParts)
    response = flask.redirect(indexUrl)
    return response


@DisplayedRoute(
    '/datasets/<no(search):id>',
    pathDisplay='/datasets/<id>')
@requires_auth
def getDataset(id):
    return handleFlaskGetRequest(
        id, flask.request, app.backend.runGetDataset)


@DisplayedRoute(
    '/experiments/<no(search):id>',
    pathDisplay='/experiments/<id>')
@requires_auth
def getExperiment(id):
    return handleFlaskGetRequest(
        id, flask.request, app.backend.runGetExperiment)


@DisplayedRoute(
    '/analyses/<no(search):id>',
    pathDisplay='/analyses/<id>')
@requires_auth
def getAnalysis(id):
    return handleFlaskGetRequest(
        id, flask.request, app.backend.runGetAnalysis)


@DisplayedRoute(
    '/variantannotationsets/<no(search):id>',
    pathDisplay='/variantannotationsets/<id>')
@requires_auth
def getVariantAnnotationSet(id):
    return handleFlaskGetRequest(
        id, flask.request, app.backend.runGetVariantAnnotationSet)


@DisplayedRoute('/phenotypes/search', postMethod=True)
@requires_auth
def searchPhenotypes():
    return handleFlaskPostRequest(
        flask.request, app.backend.runSearchPhenotypes)


@DisplayedRoute('/featurephenotypeassociations/search', postMethod=True)
@requires_auth
def searchGenotypePhenotypes():
    return handleFlaskPostRequest(
        flask.request,
        app.backend.runSearchGenotypePhenotypes)


@DisplayedRoute('/phenotypeassociationsets/search', postMethod=True)
@requires_auth
def searchPhenotypeAssociationSets():
    return handleFlaskPostRequest(
        flask.request, app.backend.runSearchPhenotypeAssociationSets)


# The below methods ensure that JSON is returned for various errors
# instead of the default, html


@app.errorhandler(401)
def unauthorizedHandler(errorString):
    return handleException(exceptions.UnauthorizedException(errorString))


@app.errorhandler(404)
def pathNotFoundHandler(errorString):
    return handleException(exceptions.PathNotFoundException())


@app.errorhandler(405)
def methodNotAllowedHandler(errorString):
    return handleException(exceptions.MethodNotAllowedException())


@app.errorhandler(403)
def notAuthenticatedHandler(errorString):
    return handleException(exceptions.NotAuthenticatedException(errorString))<|MERGE_RESOLUTION|>--- conflicted
+++ resolved
@@ -1020,198 +1020,12 @@
         flask.request, app.backend.runSearchVariantsByGeneName)
 
 
-<<<<<<< HEAD
-=======
 @DisplayedRoute('/variants/gene/search', postMethod=True)
 def search_variant_by_gene():
     return handleFlaskPostRequest(
         flask.request, app.backend.runSearchVariantsByGeneName)
 
 
-@app.route('/login_oidc', methods=LOGIN_ENDPOINT_METHODS)
-def login_oidc():
-    """
-    *** GETs to this endpoint should be set to 'ignore' in Tyk Endpoint settings ***
-
-    All GET requests without an Authorization header should be proxied through
-    this endpoint by gateway middleware (except for API token request).
-
-    Identity Provider should treat this route as the callback url for handling oauth2 protocol
-    using the form_post method
-    """
-
-    base_url = _generate_base_url()
-
-    # GET request: check if already authenticated, check for a return url to save
-    if flask.request.method == "GET":
-
-        return_path = flask.request.args.get('returnUri', '', type=str).replace(base_url, '')
-        if return_path != "/login_oidc":
-            flask.session["return_url"] = base_url + return_path
-
-        # check for valid flask session
-        if flask.request.cookies.get("session_id"):
-            return flask.redirect(base_url)
-
-        # not logged in, redirect to keycloak (browser) or raise error (API)
-        else:
-            get_endpoints = [x[1].replace('<id>', '') for x in app.serverStatus.getUrls() if x[0] == 'GET']
-
-            if return_path.startswith(tuple(get_endpoints)):
-                return getFlaskResponse(json.dumps({'error': 'Key not authorised'}), 403)
-
-            return flask.redirect(_generate_login_url(base_url + return_path))
-
-    # POST request: successful keycloak authentication or gateway blocks request
-    elif flask.request.method == "POST":
-
-        if flask.request.headers.get('KC-Access'):
-
-            # save tokens in server session
-            flask.session["access_token"] = flask.request.headers["KC-Access"]
-            # flask.session["refresh_token"] = flask.request.headers["KC-Refresh"]
-            flask.session["id_token"] = flask.request.headers["Authorization"][7:]
-
-            # extract token data used in session
-            parsed_payload = _parseTokenPayload(flask.session["id_token"])
-            flask.session["username"] = parsed_payload["preferred_username"]
-            max_cookie_age = parsed_payload["exp"] - parsed_payload["iat"]
-
-            # redirect user to the page they requested or the default landing page
-            redirect_url = flask.session.pop('return_url') if 'return_url' in flask.session else base_url
-
-            # load response
-            response = flask.redirect(redirect_url)
-            response.set_cookie('session_id', flask.session["id_token"], max_age=max_cookie_age,
-                                path=app.config.get('TYK_LISTEN_PATH', '/'), httponly=True)
-
-            return response
-
-        # refresh/back POST
-        elif flask.session.get("access_token"):
-            return flask.redirect(base_url)
-
-        # keycloak error
-        else:
-            raise exceptions.NotAuthenticatedException()
-
-    # Invalid method
-    else:
-        raise exceptions.MethodNotAllowedException()
-
-
-@app.route('/logout_oidc', methods=["POST"])
-def gateway_logout():
-    """
-    End flask login sessions. Tyk will handle remote keycloak session
-    :return: redirect to the keycloak login
-    """
-
-    if not flask.request.cookies.get("session_id"):
-        raise exceptions.NotAuthenticatedException
-
-    response = flask.Response({})
-
-    # delete browser cookie
-    response.set_cookie('session_id', '', expires=0, path=app.config.get('TYK_LISTEN_PATH', '/'), httponly=True)
-
-    # delete server/client sessions
-    flask.session.clear()
-
-    return response
-
-
-def _generate_login_url(return_url=''):
-    """
-    :param: return_url: URL to return to after successful login
-    :return: formatted url for keycloak login
-    """
-    login_url = '{0}{1}'.format(app.config.get('KC_SERVER'), app.config.get('KC_LOGIN_REDIRECT'))
-    if return_url:
-        login_url += '&return_url=' + return_url
-    return login_url
-
-
-def _generate_base_url():
-    """
-    :return: formatted url for TYK proxied dashboard homepage
-    """
-    return '{0}{1}'.format(app.config.get('TYK_SERVER'), app.config.get('TYK_LISTEN_PATH'))
-
-
-def _generate_logout_url():
-    """
-    :return: formatted url for keycloak logout
-    """
-    return '{0}/auth/realms/{1}/protocol/openid-connect/logout?redirect_uri={2}'.format(
-        app.config.get('KC_SERVER'), app.config.get('KC_REALM'), app.config.get('KC_REDIRECT'))
-
-
-@DisplayedRoute('/token', postMethod=True)
-def token():
-    """
-        :return: an oidc id token to attach to subsequent request headers in the following format:
-
-            Authorization: Bearer <token>
-
-        As of now, the tyk 'pre-auth' js middleware handles the token
-        grant API calls and unless there was an authentication error,
-        the token should already be in the request header
-
-        Allows token retrieval without having to use a flask session (ie. for REST API calls)
-    """
-
-    response = {}
-    mimetype = "application/json"
-
-    try:
-        token = flask.request.headers["Authorization"][7:]
-        parsed_payload = _parseTokenPayload(token)
-        token_expires = time.strftime('%Y-%m-%d %H:%M:%S', time.localtime(parsed_payload["exp"]))
-
-        response["token"] = token
-        response["expires"] = token_expires
-        status = 200
-
-    except:
-        # get error details from the request
-        response["error"] = flask.request.data
-        status = 401
-
-    return flask.Response(json.dumps(response), status=status, mimetype=mimetype)
-
-
-# New configuration added by Kevin Chan
-@app.route("/login")
-def login():
-    if app.config.get('AUTH0_ENABLED'):
-        if (flask.request.args.get('code')):
-            return auth.render_key(app, key=flask.request.args.get('code'))
-        else:
-            return auth.render_login(
-                app=app,
-                scopes=app.config.get('AUTH0_SCOPES'),
-                redirect_uri=app.config.get('AUTH0_CALLBACK_URL'),
-                domain=app.config.get('AUTH0_HOST'),
-                client_id=app.config.get('AUTH0_CLIENT_ID'))
-    else:
-        raise exceptions.NotFoundException()
-
-
-@app.route('/callback')
-def callback_handling():
-    if app.config.get('AUTH0_ENABLED'):
-        return auth.callback_maker(
-            cache=app.cache,
-            domain=app.config.get('AUTH0_HOST'),
-            client_id=app.config.get('AUTH0_CLIENT_ID'),
-            client_secret=app.config.get('AUTH0_CLIENT_SECRET'),
-            redirect_uri=app.config.get('AUTH0_CALLBACK_URL'))()
-    else:
-        raise exceptions.NotFoundException()
-
-
->>>>>>> 621951ab
 @app.route('/favicon.ico')
 @app.route('/robots.txt')
 def robots():
