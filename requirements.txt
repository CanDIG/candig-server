--- conflicted
+++ resolved
@@ -47,10 +47,7 @@
 # prefix due to a setuptools bug.
 Flask-Cors==2.0.1
 Flask==0.10.1
-<<<<<<< HEAD
-=======
 Flask-oidc==1.3.0
->>>>>>> 4392ecfa
 protobuf==3.3.0
 humanize==0.5.1
 pysam==0.9.0
